--- conflicted
+++ resolved
@@ -1,5 +1 @@
-<<<<<<< HEAD
-Sage version 6.6.beta6, released 2015-03-19
-=======
-Sage version 6.6.rc0, released 2015-03-21
->>>>>>> 7f1fbd5e
+Sage version 6.6.rc0, released 2015-03-21