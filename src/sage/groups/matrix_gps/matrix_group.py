"""
Base classes for Matrix Groups

Loading, saving, ... works::

    sage: G = GL(2,5); G
    General Linear Group of degree 2 over Finite Field of size 5
    sage: TestSuite(G).run()

    sage: g = G.1; g
    [4 1]
    [4 0]
    sage: TestSuite(g).run()

We test that :trac:`9437` is fixed::

    sage: len(list(SL(2, Zmod(4))))
    48

AUTHORS:

- William Stein: initial version

- David Joyner (2006-03-15): degree, base_ring, _contains_, list,
  random, order methods; examples

- William Stein (2006-12): rewrite

- David Joyner (2007-12): Added invariant_generators (with Martin
  Albrecht and Simon King)

- David Joyner (2008-08): Added module_composition_factors (interface
  to GAP's MeatAxe implementation) and as_permutation_group (returns
  isomorphic PermutationGroup).

- Simon King (2010-05): Improve invariant_generators by using GAP
  for the construction of the Reynolds operator in Singular.
"""

#*****************************************************************************
#       Copyright (C) 2006 David Joyner and William Stein <wstein@gmail.com>
#
# This program is free software: you can redistribute it and/or modify
# it under the terms of the GNU General Public License as published by
# the Free Software Foundation, either version 2 of the License, or
# (at your option) any later version.
#                  http://www.gnu.org/licenses/
#*****************************************************************************

from __future__ import absolute_import

<<<<<<< HEAD
import types

=======
>>>>>>> 59d4b29e
from sage.rings.integer import is_Integer
from sage.rings.ring import is_Ring
from sage.rings.finite_rings.finite_field_constructor import is_FiniteField
from sage.matrix.matrix_space import MatrixSpace
from sage.misc.latex import latex
from sage.structure.sequence import Sequence
from sage.structure.richcmp import (richcmp_not_equal, rich_to_bool,
                                    richcmp_method, richcmp)
from sage.misc.cachefunc import cached_method
<<<<<<< HEAD
from sage.groups.generic import structure_description
=======
>>>>>>> 59d4b29e
from sage.groups.group import Group
from sage.groups.libgap_wrapper import ParentLibGAP
from sage.groups.libgap_mixin import GroupMixinLibGAP

from sage.groups.matrix_gps.group_element import (
    MatrixGroupElement_generic, MatrixGroupElement_gap)

#################################################################

def is_MatrixGroup(x):
    """
    Test whether ``x`` is a matrix group.

    EXAMPLES::

        sage: from sage.groups.matrix_gps.matrix_group import is_MatrixGroup
        sage: is_MatrixGroup(MatrixSpace(QQ,3))
        False
        sage: is_MatrixGroup(Mat(QQ,3))
        False
        sage: is_MatrixGroup(GL(2,ZZ))
        True
        sage: is_MatrixGroup(MatrixGroup([matrix(2,[1,1,0,1])]))
        True
    """
    return isinstance(x, MatrixGroup_base)

###################################################################
#
# Base class for all matrix groups
#
###################################################################


class MatrixGroup_base(Group):
    """
    Base class for all matrix groups.

    This base class just holds the base ring, but not the degree. So
    it can be a base for affine groups where the natural matrix is
    larger than the degree of the affine group. Makes no assumption
    about the group except that its elements have a ``matrix()``
    method.
    """

    def _check_matrix(self, x, *args):
        """
        Check whether the matrix ``x`` defines a group element.

        This is used by the element constructor (if you pass
        ``check=True``, the default) that the defining matrix is valid
        for this parent. Derived classes must override this to verify
        that the matrix is, for example, orthogonal or symplectic.

        INPUT:

        - ``x`` -- a Sage matrix in the correct matrix space (degree
          and base ring).

        - ``*args`` -- optional other representations of ``x``,
          depending on the group implementation. Ignored by default.

        OUTPUT:

        A ``TypeError`` must be raised if ``x`` is invalid.

        EXAMPLES::

            sage: G = SU(2,GF(5))
            sage: G._check_matrix(identity_matrix(GF(5),2))
            sage: G._check_matrix(matrix(GF(5),[[1,1],[0,1]]))
            Traceback (most recent call last):
            ...
            TypeError: matrix must be unitary
        """
        if not x.is_invertible():
            raise TypeError('matrix is not invertible')

    def as_matrix_group(self):
        """
        Return a new matrix group from the generators.

        This will throw away any extra structure (encoded in a derived
        class) that a group of special matrices has.

        EXAMPLES::

            sage: G = SU(4,GF(5))
            sage: G.as_matrix_group()
            Matrix group over Finite Field in a of size 5^2 with 2 generators (
            [      a       0       0       0]  [      1       0 4*a + 3       0]
            [      0 2*a + 3       0       0]  [      1       0       0       0]
            [      0       0 4*a + 1       0]  [      0 2*a + 4       0       1]
            [      0       0       0     3*a], [      0 3*a + 1       0       0]
            )

            sage: G = GO(3,GF(5))
            sage: G.as_matrix_group()
            Matrix group over Finite Field of size 5 with 2 generators (
            [2 0 0]  [0 1 0]
            [0 3 0]  [1 4 4]
            [0 0 1], [0 2 1]
            )
        """
        from sage.groups.matrix_gps.finitely_generated import MatrixGroup
        return MatrixGroup(self.gens())

    def _repr_(self):
        """
        Return a string representation.

        OUTPUT:

        String.

        EXAMPLES::

            sage: F = GF(5); MS = MatrixSpace(F,2,2)
            sage: gens = [MS([[1,2],[-1,1]]),MS([[1,1],[0,1]])]
            sage: G = MatrixGroup(gens)
            sage: G
            Matrix group over Finite Field of size 5 with 2 generators (
            [1 2]  [1 1]
            [4 1], [0 1]
            )
        """
        if self.ngens() > 5:
            return 'Matrix group over {0} with {1} generators'.format(
                self.base_ring(), self.ngens())
        else:
            from sage.repl.display.util import format_list
            return 'Matrix group over {0} with {1} generators {2}'.format(
                self.base_ring(), self.ngens(), format_list(self.gens()))

    def _repr_option(self, key):
        """
        Metadata about the :meth:`_repr_` output.

        See :meth:`sage.structure.parent._repr_option` for details.

        EXAMPLES::

            sage: SO3 = groups.matrix.SO(3, QQ)
            sage: SO3._repr_option('element_ascii_art')
            True
        """
        if key == 'element_ascii_art':
            return True
        return super(MatrixGroup_base, self)._repr_option(key)

    def _latex_(self):
        r"""
        EXAMPLES::

            sage: MS = MatrixSpace(GF(5), 2, 2)
            sage: G = MatrixGroup(MS([[1,2],[-1,1]]),MS([[1,1],[0,1]]))
            sage: latex(G)
            \left\langle \left(\begin{array}{rr}
            1 & 2 \\
            4 & 1
            \end{array}\right), \left(\begin{array}{rr}
            1 & 1 \\
            0 & 1
            \end{array}\right) \right\rangle
        """
        gens = ', '.join([latex(x) for x in self.gens()])
        return '\\left\\langle %s \\right\\rangle'%gens



###################################################################
#
# Matrix group over a generic ring
#
###################################################################

@richcmp_method
class MatrixGroup_generic(MatrixGroup_base):

    Element = MatrixGroupElement_generic

    def __init__(self, degree, base_ring, category=None):
        """
        Base class for matrix groups over generic base rings

        You should not use this class directly. Instead, use one of
        the more specialized derived classes.

        INPUT:

        - ``degree`` -- integer. The degree (matrix size) of the
          matrix group.

        - ``base_ring`` -- ring. The base ring of the matrices.

        TESTS::

            sage: G = GL(2, QQ)
            sage: from sage.groups.matrix_gps.matrix_group import MatrixGroup_generic
            sage: isinstance(G, MatrixGroup_generic)
            True
        """
        assert is_Ring(base_ring)
        assert is_Integer(degree)

        self._deg = degree
        if self._deg <= 0:
            raise ValueError('the degree must be at least 1')

        if (category is None) and is_FiniteField(base_ring):
            from sage.categories.finite_groups import FiniteGroups
            category = FiniteGroups()
        super(MatrixGroup_generic, self).__init__(base=base_ring, category=category)

    def degree(self):
        """
        Return the degree of this matrix group.

        OUTPUT:

        Integer. The size (number of rows equals number of columns) of
        the matrices.

        EXAMPLES::

            sage: SU(5,5).degree()
            5
        """
        return self._deg

    @cached_method
    def matrix_space(self):
        """
        Return the matrix space corresponding to this matrix group.

        This is a matrix space over the field of definition of this matrix
        group.

        EXAMPLES::

            sage: F = GF(5); MS = MatrixSpace(F,2,2)
            sage: G = MatrixGroup([MS(1), MS([1,2,3,4])])
            sage: G.matrix_space()
            Full MatrixSpace of 2 by 2 dense matrices over Finite Field of size 5
            sage: G.matrix_space() is MS
            True
        """
        return MatrixSpace(self.base_ring(), self.degree())

    def __richcmp__(self, other, op):
        """
        Implement rich comparison.

        We treat two matrix groups as equal if their generators are
        the same in the same order. Infinitely-generated groups are
        compared by identity.

        INPUT:

        - ``other`` -- anything

        - ``op`` -- comparison operator

        OUTPUT:

        boolean

        EXAMPLES::

            sage: G = GL(2,3)
            sage: H = MatrixGroup(G.gens())
            sage: H == G
            True
<<<<<<< HEAD
            sage: G == H
            True

            sage: MS = MatrixSpace(QQ, 2, 2)
            sage: G = MatrixGroup([MS(1), MS([1,2,3,4])])
            sage: G == G
            True
            sage: G == MatrixGroup(G.gens())
            True

        TESTS::

            sage: G = groups.matrix.GL(4,2)
            sage: H = MatrixGroup(G.gens())
            sage: G == H
            True
=======
            sage: G == H
            True

            sage: MS = MatrixSpace(QQ, 2, 2)
            sage: G = MatrixGroup([MS(1), MS([1,2,3,4])])
            sage: G == G
            True
            sage: G == MatrixGroup(G.gens())
            True

        TESTS::

            sage: G = groups.matrix.GL(4,2)
            sage: H = MatrixGroup(G.gens())
            sage: G == H
            True
>>>>>>> 59d4b29e
            sage: G != H
            False
        """
        if not is_MatrixGroup(other):
            return NotImplemented

        if self is other:
            return rich_to_bool(op, 0)
        
        lx = self.matrix_space()
        rx = other.matrix_space()
        if lx != rx:
            return richcmp_not_equal(lx, rx, op)

        # compare number of generators
        try:
            n_self = self.ngens()
            n_other = other.ngens()
        except (AttributeError, NotImplementedError):
            return richcmp(id(self), id(other), op)

        if n_self != n_other:
            return richcmp_not_equal(self, other, op)

        from sage.structure.element import is_InfinityElement
        if is_InfinityElement(n_self) or is_InfinityElement(n_other):
            return richcmp(id(self), id(other), op)

        # compact generator matrices
        try:
            self_gens = self.gens()
            other_gens = other.gens()
        except (AttributeError, NotImplementedError):
            return richcmp(id(self), id(other), op)

        assert(n_self == n_other)
        for g, h in zip(self_gens, other_gens):
            lx = g.matrix()
            rx = h.matrix()
            if lx != rx:
                return richcmp_not_equal(lx, rx, op)
        return rich_to_bool(op, 0)

    def _Hom_(self, G, cat=None):
        """
        Construct a homset.

        INPUT:

        - ``G`` -- group; the codomain

        - ``cat`` -- category; must be unset

        OUTPUT:

        The set of homomorphisms from ``self`` to ``G``.

        EXAMPLES::

            sage: MS = MatrixSpace(SR, 2, 2)
            sage: G = MatrixGroup([MS(1), MS([1,2,3,4])])
            sage: G.Hom(G)
            Set of Homomorphisms from Matrix group over Symbolic Ring with 2 generators (
            [1 0]  [1 2]
            [0 1], [3 4]
            ) to Matrix group over Symbolic Ring with 2 generators (
            [1 0]  [1 2]
            [0 1], [3 4]
            )

        TESTS:

        Check that :trac:`19407` is fixed::

            sage: G = GL(2, GF(2))
            sage: H = GL(3, ZZ)
            sage: Hom(G, H)
            Set of Homomorphisms from General Linear Group of degree 2
             over Finite Field of size 2 to General Linear Group of degree 3
             over Integer Ring
        """
        if not is_MatrixGroup(G):
            raise TypeError("G (=%s) must be a matrix group."%G)
        from . import homset
        return homset.MatrixGroupHomset(self, G, cat)

    def hom(self, x):
        """
        Return the group homomorphism defined by ``x``

        INPUT:

        - ``x`` -- a list/tuple/iterable of matrix group elements.

        OUTPUT:

        The group homomorphism defined by ``x``.

        EXAMPLES::

            sage: G = MatrixGroup([matrix(GF(5), [[1,3],[0,1]])])
            sage: H = MatrixGroup([matrix(GF(5), [[1,2],[0,1]])])
            sage: G.hom([H.gen(0)])
            Homomorphism : Matrix group over Finite Field of size 5 with 1 generators (
            [1 3]
            [0 1]
            ) --> Matrix group over Finite Field of size 5 with 1 generators (
            [1 2]
            [0 1]
            )
        """
        v = Sequence(x)
        U = v.universe()
        if not is_MatrixGroup(U):
            raise TypeError("u (=%s) must have universe a matrix group."%U)
        return self.Hom(U)(x)



###################################################################
#
# Matrix group over a ring that GAP understands
#
###################################################################

class MatrixGroup_gap(GroupMixinLibGAP, MatrixGroup_generic, ParentLibGAP):

    Element = MatrixGroupElement_gap

    def __init__(self, degree, base_ring, libgap_group, ambient=None, category=None):
        """
        Base class for matrix groups that implements GAP interface.

        INPUT:

        - ``degree`` -- integer. The degree (matrix size) of the
          matrix group.

        - ``base_ring`` -- ring. The base ring of the matrices.

        - ``libgap_group`` -- the defining libgap group.

        - ``ambient`` -- A derived class of :class:`ParentLibGAP` or
          ``None`` (default). The ambient class if ``libgap_group``
          has been defined as a subgroup.

        TESTS:

        ::

            sage: from sage.groups.matrix_gps.matrix_group import MatrixGroup_gap
            sage: MatrixGroup_gap(2, ZZ, libgap.eval('GL(2, Integers)'))
            Matrix group over Integer Ring with 3 generators (
            [0 1]  [-1  0]  [1 1]
            [1 0], [ 0  1], [0 1]
            )

        Check that the slowness of GAP iterators and enumerators for matrix groups
        (cf. http://tracker.gap-system.org/issues/369) has been fixed::

            sage: i = iter(GL(6,5))
            sage: [ next(i) for j in range(8) ]
            [
            [1 0 0 0 0 0]  [4 0 0 0 0 1]  [0 4 0 0 0 0]  [0 4 0 0 0 0]
            [0 1 0 0 0 0]  [4 0 0 0 0 0]  [0 0 4 0 0 0]  [0 0 4 0 0 0]
            [0 0 1 0 0 0]  [0 4 0 0 0 0]  [0 0 0 4 0 0]  [0 0 0 4 0 0]
            [0 0 0 1 0 0]  [0 0 4 0 0 0]  [0 0 0 0 4 0]  [0 0 0 0 4 0]
            [0 0 0 0 1 0]  [0 0 0 4 0 0]  [0 0 0 0 0 4]  [0 0 0 0 0 4]
            [0 0 0 0 0 1], [0 0 0 0 4 0], [1 4 0 0 0 0], [2 4 0 0 0 0],
            [3 0 0 0 0 1]  [4 0 0 1 3 3]  [0 0 0 2 0 0]  [1 0 0 0 4 4]
            [3 0 0 0 0 0]  [4 0 0 0 3 3]  [0 0 0 0 4 0]  [1 0 0 0 0 4]
            [0 4 0 0 0 0]  [3 0 0 0 0 1]  [2 2 0 0 0 2]  [1 0 0 0 0 0]
            [0 0 4 0 0 0]  [3 0 0 0 0 0]  [1 4 0 0 0 0]  [0 1 0 0 0 0]
            [0 0 0 4 0 0]  [0 4 0 0 0 0]  [0 2 4 0 0 0]  [0 0 1 0 0 0]
            [4 0 0 0 2 3], [2 0 3 4 4 4], [0 0 1 4 0 0], [0 0 0 1 0 0]
            ]

        And the same for listing the group elements, as well as few other issues::

            sage: F = GF(3)
            sage: gens = [matrix(F,2, [1,0, -1,1]), matrix(F, 2, [1,1,0,1])]
            sage: G = MatrixGroup(gens)
            sage: G.cardinality()
            24
            sage: v = G.list()
            sage: len(v)
            24
            sage: v[:5]
            (
            [0 1]  [0 1]  [0 1]  [0 2]  [0 2]
            [2 0], [2 1], [2 2], [1 0], [1 1]
            )
            sage: all(g in G for g in G.list())
            True

        An example over a ring (see :trac:`5241`)::

            sage: M1 = matrix(ZZ,2,[[-1,0],[0,1]])
            sage: M2 = matrix(ZZ,2,[[1,0],[0,-1]])
            sage: M3 = matrix(ZZ,2,[[-1,0],[0,-1]])
            sage: MG = MatrixGroup([M1, M2, M3])
            sage: MG.list()
            (
            [-1  0]  [-1  0]  [ 1  0]  [1 0]
            [ 0 -1], [ 0  1], [ 0 -1], [0 1]
            )
            sage: MG.list()[1]
            [-1  0]
            [ 0  1]
            sage: MG.list()[1].parent()
            Matrix group over Integer Ring with 3 generators (
            [-1  0]  [ 1  0]  [-1  0]
            [ 0  1], [ 0 -1], [ 0 -1]
            )

        An example over a field (see :trac:`10515`)::

            sage: gens = [matrix(QQ,2,[1,0,0,1])]
            sage: MatrixGroup(gens).list()
            (
            [1 0]
            [0 1]
            )

        Another example over a ring (see :trac:`9437`)::

            sage: len(SL(2, Zmod(4)).list())
            48

        An error is raised if the group is not finite::

            sage: GL(2,ZZ).list()
            Traceback (most recent call last):
            ...
            NotImplementedError: group must be finite

        """
        ParentLibGAP.__init__(self, libgap_group, ambient=ambient)
        MatrixGroup_generic.__init__(self, degree, base_ring, category=category)

    def __iter__(self):
        """
        Iterate over the elements of the group.

        This method overrides the matrix group enumerator in GAP which
        does not (and often just cannot) work for infinite groups.

        TESTS:

        infinite groups can be dealt with::

            sage: import itertools
            sage: W = WeylGroup(["A",3,1])
            sage: list(itertools.islice(W, 4))
            [
            [1 0 0 0]  [-1  1  0  1]  [ 1  0  0  0]  [ 1  0  0  0]
            [0 1 0 0]  [ 0  1  0  0]  [ 1 -1  1  0]  [ 0  1  0  0]
            [0 0 1 0]  [ 0  0  1  0]  [ 0  0  1  0]  [ 0  1 -1  1]
            [0 0 0 1], [ 0  0  0  1], [ 0  0  0  1], [ 0  0  0  1]
            ]

        and finite groups, too::

            sage: G=GL(6,5)
            sage: list(itertools.islice(G,4))
            [
            [1 0 0 0 0 0]  [4 0 0 0 0 1]  [0 4 0 0 0 0]  [0 4 0 0 0 0]
            [0 1 0 0 0 0]  [4 0 0 0 0 0]  [0 0 4 0 0 0]  [0 0 4 0 0 0]
            [0 0 1 0 0 0]  [0 4 0 0 0 0]  [0 0 0 4 0 0]  [0 0 0 4 0 0]
            [0 0 0 1 0 0]  [0 0 4 0 0 0]  [0 0 0 0 4 0]  [0 0 0 0 4 0]
            [0 0 0 0 1 0]  [0 0 0 4 0 0]  [0 0 0 0 0 4]  [0 0 0 0 0 4]
            [0 0 0 0 0 1], [0 0 0 0 4 0], [1 4 0 0 0 0], [2 4 0 0 0 0]
            ]
        """
        if not self.is_finite():
            # use implementation from category framework
            for g in super(Group, self).__iter__():
                yield g
            return
        # Use the standard GAP iterator for finite groups
        for g in super(MatrixGroup_gap, self).__iter__():
            yield g
        return

    def _check_matrix(self, x_sage, x_gap):
        """
        Check whether the matrix ``x`` defines a group element.

        This is used by the element constructor (if you pass
        ``check=True``, the default) that the defining matrix is valid
        for this parent. Derived classes must override this to verify
        that the matrix is, for example, orthogonal or symplectic.

        INPUT:

        - ``x_sage`` -- a Sage matrix in the correct matrix space (degree
          and base ring).

        - ``x_gap`` -- the corresponding LibGAP matrix.

        OUTPUT:

        A ``TypeError`` must be raised if ``x`` is invalid.

        EXAMPLES::

            sage: m1 = matrix(GF(11), [(0, -1), (1, 0)])
            sage: m2 = matrix(GF(11), [(0, -1), (1, -1)])
            sage: G = MatrixGroup([m1, m2])
            sage: G([1,2,0,1])
            [1 2]
            [0 1]
            sage: G([1,1,1,0])
            Traceback (most recent call last):
            ...
            TypeError: matrix is not in the finitely generated group
        """
        from sage.libs.gap.libgap import libgap
        libgap_contains = libgap.eval('\in')
        is_contained = libgap_contains(x_gap, self.gap())
        if not is_contained.sage():
            raise TypeError('matrix is not in the finitely generated group')

    def _subgroup_constructor(self, libgap_subgroup):
        """
        Return a finitely generated subgroup.

        See
        :meth:`sage.groups.libgap_wrapper.ParentLibGAP._subgroup_constructor`
        for details.

        TESTS::

            sage: SL2Z = SL(2,ZZ)
            sage: S, T = SL2Z.gens()
            sage: G = SL2Z.subgroup([T^2]); G   # indirect doctest
            Matrix group over Integer Ring with 1 generators (
            [1 2]
            [0 1]
            )
            sage: G.ambient() is SL2Z
            True
        """
        from sage.groups.matrix_gps.finitely_generated import FinitelyGeneratedMatrixGroup_gap
        return FinitelyGeneratedMatrixGroup_gap(self.degree(), self.base_ring(),
                                                libgap_subgroup, ambient=self)

    from sage.groups.generic import structure_description<|MERGE_RESOLUTION|>--- conflicted
+++ resolved
@@ -49,11 +49,6 @@
 
 from __future__ import absolute_import
 
-<<<<<<< HEAD
-import types
-
-=======
->>>>>>> 59d4b29e
 from sage.rings.integer import is_Integer
 from sage.rings.ring import is_Ring
 from sage.rings.finite_rings.finite_field_constructor import is_FiniteField
@@ -63,10 +58,6 @@
 from sage.structure.richcmp import (richcmp_not_equal, rich_to_bool,
                                     richcmp_method, richcmp)
 from sage.misc.cachefunc import cached_method
-<<<<<<< HEAD
-from sage.groups.generic import structure_description
-=======
->>>>>>> 59d4b29e
 from sage.groups.group import Group
 from sage.groups.libgap_wrapper import ParentLibGAP
 from sage.groups.libgap_mixin import GroupMixinLibGAP
@@ -340,7 +331,6 @@
             sage: H = MatrixGroup(G.gens())
             sage: H == G
             True
-<<<<<<< HEAD
             sage: G == H
             True
 
@@ -357,24 +347,6 @@
             sage: H = MatrixGroup(G.gens())
             sage: G == H
             True
-=======
-            sage: G == H
-            True
-
-            sage: MS = MatrixSpace(QQ, 2, 2)
-            sage: G = MatrixGroup([MS(1), MS([1,2,3,4])])
-            sage: G == G
-            True
-            sage: G == MatrixGroup(G.gens())
-            True
-
-        TESTS::
-
-            sage: G = groups.matrix.GL(4,2)
-            sage: H = MatrixGroup(G.gens())
-            sage: G == H
-            True
->>>>>>> 59d4b29e
             sage: G != H
             False
         """
