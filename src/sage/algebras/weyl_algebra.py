r"""
Weyl Algebras

AUTHORS:

- Travis Scrimshaw (2013-09-06): Initial version
"""

#*****************************************************************************
#  Copyright (C) 2013 Travis Scrimshaw <tscrim at ucdavis.edu>
#
#  Distributed under the terms of the GNU General Public License (GPL)
#                  http://www.gnu.org/licenses/
#*****************************************************************************

from sage.misc.cachefunc import cached_method
from sage.misc.latex import latex
from sage.structure.element import AlgebraElement, get_coercion_model
from sage.structure.unique_representation import UniqueRepresentation
from sage.structure.element import have_same_parent
from copy import copy
import operator
from sage.categories.rings import Rings
from sage.categories.algebras_with_basis import AlgebrasWithBasis
from sage.sets.family import Family
from sage.combinat.dict_addition import dict_addition, dict_linear_combination
from sage.combinat.free_module import _divide_if_possible
from sage.rings.ring import Algebra
from sage.rings.polynomial.polynomial_ring import PolynomialRing_general
from sage.rings.polynomial.multi_polynomial_ring_generic import MPolynomialRing_generic
from sage.rings.polynomial.polynomial_ring_constructor import PolynomialRing

def repr_from_monomials(monomials, term_repr, use_latex=False):
    r"""
    Return a string representation of an element of a free module
    from the dictionary ``monomials``.

    INPUT:

    - ``monomials`` -- a list of pairs ``[m, c]`` where ``m`` is the index
      and ``c`` is the coefficient
    - ``term_repr`` -- a function which returns a string given an index
      (can be ``repr`` or ``latex``, for example)
    - ``use_latex`` -- (default: ``False``) if ``True`` then the output is
      in latex format

    EXAMPLES::

        sage: from sage.algebras.weyl_algebra import repr_from_monomials
        sage: R.<x,y,z> = QQ[]
        sage: d = [(z, 4/7), (y, sqrt(2)), (x, -5)]
        sage: repr_from_monomials(d, lambda m: repr(m))
        '4/7*z + sqrt(2)*y - 5*x'
        sage: a = repr_from_monomials(d, lambda m: latex(m), True); a
        \frac{4}{7} z + \sqrt{2} y - 5 x
        sage: type(a)
        <class 'sage.misc.latex.LatexExpr'>

    The zero element::

        sage: repr_from_monomials([], lambda m: repr(m))
        '0'
        sage: a = repr_from_monomials([], lambda m: latex(m), True); a
        0
        sage: type(a)
        <class 'sage.misc.latex.LatexExpr'>

    A "unity" element::

        sage: repr_from_monomials([(1, 1)], lambda m: repr(m))
        '1'
        sage: a = repr_from_monomials([(1, 1)], lambda m: latex(m), True); a
        1
        sage: type(a)
        <class 'sage.misc.latex.LatexExpr'>

    ::

        sage: repr_from_monomials([(1, -1)], lambda m: repr(m))
        '-1'
        sage: a = repr_from_monomials([(1, -1)], lambda m: latex(m), True); a
        -1
        sage: type(a)
        <class 'sage.misc.latex.LatexExpr'>

    Leading minus signs are dealt with appropriately::

        sage: d = [(z, -4/7), (y, -sqrt(2)), (x, -5)]
        sage: repr_from_monomials(d, lambda m: repr(m))
        '-4/7*z - sqrt(2)*y - 5*x'
        sage: a = repr_from_monomials(d, lambda m: latex(m), True); a
        -\frac{4}{7} z - \sqrt{2} y - 5 x
        sage: type(a)
        <class 'sage.misc.latex.LatexExpr'>

    Indirect doctests using a class that uses this function::

        sage: R.<x,y> = QQ[]
        sage: A = CliffordAlgebra(QuadraticForm(R, 3, [x,0,-1,3,-4,5]))
        sage: a,b,c = A.gens()
        sage: a*b*c
        e0*e1*e2
        sage: b*c
        e1*e2
        sage: (a*a + 2)
        x + 2
        sage: c*(a*a + 2)*b
        (-x - 2)*e1*e2 - 4*x - 8
        sage: latex(c*(a*a + 2)*b)
        \left( - x - 2 \right)  e_{1} e_{2} - 4 x - 8
    """
    if not monomials:
        if use_latex:
            return latex(0)
        else:
            return '0'

    ret = ''
    for m,c in monomials:
        # Get the monomial portion
        term = term_repr(m)

        # Determine what to do with the coefficient
        if use_latex:
            coeff = latex(c)
        else:
            coeff = repr(c)

        if not term or term == '1':
            term = coeff
        elif coeff == '-1':
            term = '-' + term
        elif coeff != '1':
            atomic_repr = c.parent()._repr_option('element_is_atomic')
            if not atomic_repr and (coeff.find("+") != -1 or coeff.rfind("-") > 0):
                if use_latex:
                    term = '\\left(' + coeff + '\\right) ' + term
                elif coeff not in ['', '-']:
                    term = '(' + coeff + ')*' + term
            else:
                if use_latex:
                    term = coeff + ' ' + term
                else:
                    term = coeff + '*' + term

        # Append this term with the correct sign
        if ret:
            if term[0] == '-':
                ret += ' - ' + term[1:]
            else:
                ret += ' + ' + term
        else:
            ret = term
    return ret

class DifferentialWeylAlgebraElement(AlgebraElement):
    """
    An element in a differential Weyl algebra.
    """
    def __init__(self, parent, monomials):
        """
        Initialize ``self``.

        TESTS::

            sage: W.<x,y,z> = DifferentialWeylAlgebra(QQ)
            sage: dx,dy,dz = W.differentials()
            sage: elt = ((x^3-z)*dx + dy)^2
            sage: TestSuite(elt).run()
        """
        AlgebraElement.__init__(self, parent)
        self.__monomials = monomials

    def _repr_(self):
        r"""
        Return a string representation of ``self``.

        TESTS::

            sage: W.<x,y,z> = DifferentialWeylAlgebra(QQ)
            sage: dx,dy,dz = W.differentials()
            sage: ((x^3-z)*dx + dy)^2
            dy^2 + 2*x^3*dx*dy - 2*z*dx*dy + x^6*dx^2 - 2*x^3*z*dx^2
             + z^2*dx^2 + 3*x^5*dx - 3*x^2*z*dx
        """
        def term(m):
            ret = ''
            for i, power in enumerate(m[0] + m[1]):
                if power == 0:
                    continue
                name = self.parent().variable_names()[i]
                if ret:
                    ret += '*'
                if power == 1:
                    ret += '{}'.format(name)
                else:
                    ret += '{}^{}'.format(name, power)
            return ret
        return repr_from_monomials(self.list(), term)

    def _latex_(self):
        r"""
        Return a `\LaTeX` representation of ``self``.

        TESTS::

            sage: R = PolynomialRing(QQ, 'x', 3)
            sage: W = DifferentialWeylAlgebra(R)
            sage: x0,x1,x2,dx0,dx1,dx2 = W.gens()
            sage: latex( ((x0^3-x2)*dx0 + dx1)^2 )
            \frac{\partial^{2}}{\partial x_{1}^{2}}
             + 2 \frac{\partial^{2}}{\partial x_{0}\partial x_{1}}
             - 2 \frac{\partial^{2}}{\partial x_{0}\partial x_{1}}
             + \frac{\partial^{2}}{\partial x_{0}^{2}}
             - 2 \frac{\partial^{2}}{\partial x_{0}^{2}}
             + \frac{\partial^{2}}{\partial x_{0}^{2}}
             + 3 \frac{\partial}{\partial x_{0}}
             - 3 \frac{\partial}{\partial x_{0}}
        """
        def term(m):
            # Variable part
            R = self.parent()._poly_ring
            ret = repr( R.sum(R.gen(i)**e for i,e in enumerate(m[0])) )
            # Differential part
            m = m[1]
            total = sum(m)
            if total == 0:
                return ret
            ret += ' '
            if total == 1:
                ret = '\\frac{\\partial}{'
            else:
                ret = '\\frac{\\partial^{' + repr(total) + '}}{'
            for i, power in enumerate(m):
                if power == 0:
                    continue
                name = R.gen(i)
                if power == 1:
                    ret += '\\partial {0}'.format(latex(name))
                else:
                    ret += '\\partial {0}^{{{1}}}'.format(latex(name), power)
            return ret + '}'
        return repr_from_monomials(self.list(), term, True)

    # Copied from CombinatorialFreeModuleElement
    def __eq__(self, other):
        """
        Check equality.

        TESTS::

            sage: R.<x,y,z> =  QQ[]
            sage: W = DifferentialWeylAlgebra(R)
            sage: dx,dy,dz = W.differentials()
            sage: dy*(x^3-y*z)*dx == -z*dx + x^3*dx*dy - y*z*dx*dy
            True
            sage: W.zero() == 0
            True
            sage: W.one() == 1
            True
            sage: x == 1
            False
            sage: x + 1 == 1
            False
            sage: W(x^3 - y*z) == x^3 - y*z
            True
        """
        if have_same_parent(self, other):
            return self.__monomials == other.__monomials
        try:
            return get_coercion_model().bin_op(self, other, operator.eq)
        except TypeError:
            return False

    def __ne__(self, rhs):
        """
        Check inequality.

        TESTS::

            sage: W.<x,y,z> = DifferentialWeylAlgebra(QQ)
            sage: dx,dy,dz = W.differentials()
            sage: dx != dy
            True
            sage: W.one() != 1
            False
        """
        return not self.__eq__(rhs)

    def __neg__(self):
        """
        Return the negative of ``self``.

        EXAMPLES::

            sage: W.<x,y,z> = DifferentialWeylAlgebra(QQ)
            sage: dx,dy,dz = W.differentials()
            sage: dy - (3*x - z)*dx
            dy + z*dx - 3*x*dx
        """
        return self.__class__(self.parent(), {m:-c for m,c in self.__monomials.iteritems()})

    def _add_(self, other):
        """
        Return ``self`` added to ``other``.

        EXAMPLES::

            sage: W.<x,y,z> = DifferentialWeylAlgebra(QQ)
            sage: dx,dy,dz = W.differentials()
            sage: (dx*dy) + dz + x^3 - 2
            dx*dy + dz + x^3 - 2
        """
        F = self.parent()
        return self.__class__(F, dict_addition([self.__monomials, other.__monomials]))

        d = copy(self.__monomials)
        zero = self.parent().base_ring().zero()
        for m,c in other.__monomials.iteritems():
            d[m] = d.get(m, zero) + c
            if d[m] == zero:
                del d[m]
        return self.__class__(self.parent(), d)

    def _mul_(self, other):
        """
        Return ``self`` multiplied by ``other``.

        EXAMPLES::

            sage: W.<x,y,z> = DifferentialWeylAlgebra(QQ)
            sage: dx,dy,dz = W.differentials()
            sage: dx*(x*y + z)
            x*y*dx + z*dx + y
            sage: ((x^3-z)*dx + dy) * (dx*dz^2 - 10*x)
            dx*dy*dz^2 + x^3*dx^2*dz^2 - z*dx^2*dz^2 - 10*x*dy - 10*x^4*dx
             + 10*x*z*dx - 10*x^3 + 10*z
        """
        add_tuples = lambda x,y: tuple(a + y[i] for i,a in enumerate(x))
        d = {}
        n = self.parent()._n
        t = tuple([0]*n)
        zero = self.parent().base_ring().zero()
        for ml in self.__monomials:
            cl = self.__monomials[ml]
            for mr in other.__monomials:
                cr = other.__monomials[mr]
                cur = [ ((mr[0], t), cl * cr) ]
                for i,p in enumerate(ml[1]):
                    for j in range(p):
                        next = []
                        for m,c in cur: # Distribute and apply the derivative
                            diff = list(m[1])
                            diff[i] += 1
                            next.append( ((m[0], tuple(diff)), c) )
                            if m[0][i] != 0:
                                poly = list(m[0])
                                c *= poly[i]
                                poly[i] -= 1
                                next.append( ((tuple(poly), m[1]), c) )
                        cur = next

                for m,c in cur:
                    # multiply the resulting term by the other term
                    m = (add_tuples(ml[0], m[0]), add_tuples(mr[1], m[1]))
                    d[m] = d.get(m, zero) + c
                    if d[m] == zero:
                        del d[m]
        return self.__class__(self.parent(), d)

    def _rmul_(self, other):
        """
        Multiply ``self`` on the right side of ``other``.

        EXAMPLES::

            sage: W.<x,y,z> = DifferentialWeylAlgebra(QQ)
            sage: dx,dy,dz = W.differentials()
            sage: a = (x*y + z) * dx
            sage: 3/2 * a
            3/2*x*y*dx + 3/2*z*dx
        """
        if other == 0:
            return self.parent().zero()
        M = self.__monomials
        return self.__class__(self.parent(), {t: other*M[t] for t in M})

    def _lmul_(self, other):
        """
        Multiply ``self`` on the left side of ``other``.

        EXAMPLES::

            sage: W.<x,y,z> = DifferentialWeylAlgebra(QQ)
            sage: dx,dy,dz = W.differentials()
            sage: a = (x*y + z) * dx
            sage: a * 3/2
            3/2*x*y*dx + 3/2*z*dx
        """
        if other == 0:
            return self.parent().zero()
        M = self.__monomials
        return self.__class__(self.parent(), {t: M[t]*other for t in M})

    def __iter__(self):
        """
        Return an iterator of ``self``.

        EXAMPLES::

            sage: W.<x,y,z> = DifferentialWeylAlgebra(QQ)
            sage: dx,dy,dz = W.differentials()
            sage: list(dy - (3*x - z)*dx)
            [(((0, 0, 0), (0, 1, 0)), 1),
             (((0, 0, 1), (1, 0, 0)), 1),
             (((1, 0, 0), (1, 0, 0)), -3)]
        """
        return iter(self.list())

    def list(self):
        """
        Return ``self`` as a list.

        EXAMPLES::

            sage: W.<x,y,z> = DifferentialWeylAlgebra(QQ)
            sage: dx,dy,dz = W.differentials()
            sage: elt = dy - (3*x - z)*dx
            sage: elt.list()
            [(((0, 0, 0), (0, 1, 0)), 1),
             (((0, 0, 1), (1, 0, 0)), 1),
             (((1, 0, 0), (1, 0, 0)), -3)]
        """
        return sorted(self.__monomials.items(),
                      key=lambda x: (-sum(x[0][1]), x[0][1], -sum(x[0][0]), x[0][0]) )

    def support(self):
        """
        Return the support of ``self``.

        EXAMPLES::

            sage: W.<x,y,z> = DifferentialWeylAlgebra(QQ)
            sage: dx,dy,dz = W.differentials()
            sage: elt = dy - (3*x - z)*dx + 1
            sage: elt.support()
            [((0, 0, 0), (0, 1, 0)),
             ((1, 0, 0), (1, 0, 0)),
             ((0, 0, 0), (0, 0, 0)),
             ((0, 0, 1), (1, 0, 0))]
        """
        return self.__monomials.keys()

    # This is essentially copied from
    #   sage.combinat.free_module.CombinatorialFreeModuleElement
    def __div__(self, x, self_on_left=False):
        """
        Division by coefficients.

        EXAMPLES::

            sage: W.<x,y,z> = DifferentialWeylAlgebra(QQ)
            sage: x / 2
            1/2*x
            sage: W.<x,y,z> = DifferentialWeylAlgebra(ZZ)
            sage: a = 2*x + 4*y*z
            sage: a / 2
            2*y*z + x
        """
        F = self.parent()
        D = self.__monomials
        if F.base_ring().is_field():
            x = F.base_ring()( x )
            x_inv = x**-1
            if self_on_left:
                D = dict_linear_combination( [ ( D, x_inv ) ], factor_on_left=False )
            else:
                D = dict_linear_combination( [ ( D, x_inv ) ] )

            return self.__class__(F, D)

        return self.__class__(F, {t: _divide_if_possible(D[t], x) for t in D})

class DifferentialWeylAlgebra(Algebra, UniqueRepresentation):
    r"""
    The differential Weyl algebra of a polynomial ring.

    Let `R` be a commutative ring. The (differential) Weyl algebra `W` is
    the algebra generated by `x_1, x_2, \ldots x_n, \partial_{x_1},
    \partial_{x_2}, \ldots, \partial_{x_n}` subject to the relations:
    `[x_i, x_j] = 0`, `[\partial_{x_i}, \partial_{x_j}] = 0`, and
    `\partial_{x_i} x_j = x_j \partial_{x_i} + \delta_{ij}`. Therefore
    `\partial_{x_i}` is acting as the partial differential operator on `x_i`.

    The Weyl algebra can also be constructed as an iterated Ore extension
    of the polynomial ring `R[x_1, x_2, \ldots, x_n]` by adding `x_i` at
    each step. It can also be seen as a quantization of the symmetric algebra
    `Sym(V)`, where `V` is a finite dimensional vector space over a field
    of characteristic zero, by using a modified Groenewold-Moyal
    product in the symmetric algebra.

    The Weyl algebra (even for `n = 1`) over a field of characteristic 0
    has many interesting properties.

    - It's a non-commutative domain.
    - It's a simple ring (but not in positive characteristic) that is not
      a matrix ring over a division ring.
    - It has no finite-dimensional representations.
    - It's a quotient of the universal enveloping algebra of the
      Heisenberg algebra `\mathfrak{h}_n`.

    REFERENCES:

    - :wikipedia:`Weyl_algebra`

    INPUT:

    - ``R`` -- a (polynomial) ring
    - ``names`` -- (default: ``None``) if ``None`` and ``R`` is a
      polynomial ring, then the variable names correspond to
      those of ``R``; otherwise if ``names`` is specified, then ``R``
      is the base ring

    EXAMPLES:

    There are two ways to create a Weyl algebra, the first is from
    a polynomial ring::

        sage: R.<x,y,z> = QQ[]
        sage: W = DifferentialWeylAlgebra(R); W
        Differential Weyl algebra of polynomials in x, y, z over Rational Field

    We can call ``W.inject_variables()`` to give the polynomial ring
    variables, now as elements of ``W``, and the differentials::

        sage: W.inject_variables()
        Defining x, y, z, dx, dy, dz
        sage: (dx * dy * dz) * (x^2 * y * z + x * z * dy + 1)
        x*z*dx*dy^2*dz + z*dy^2*dz + x^2*y*z*dx*dy*dz + dx*dy*dz
         + x*dx*dy^2 + 2*x*y*z*dy*dz + dy^2 + x^2*z*dx*dz + x^2*y*dx*dy
         + 2*x*z*dz + 2*x*y*dy + x^2*dx + 2*x

    Or directly by specifying a base ring and variable names::

        sage: W.<a,b> = DifferentialWeylAlgebra(QQ); W
        Differential Weyl algebra of polynomials in a, b over Rational Field

    .. TODO::

        Implement the :meth:`graded_algebra` as a polynomial ring once
        they are considered to be graded rings (algebras).
    """
    @staticmethod
    def __classcall__(cls, R, names=None):
        """
        Normalize input to ensure a unique representation.

        EXAMPLES::

            sage: W1.<x,y,z> = DifferentialWeylAlgebra(QQ)
            sage: W2 = DifferentialWeylAlgebra(QQ['x,y,z'])
            sage: W1 is W2
            True
        """
        if isinstance(R, (PolynomialRing_general, MPolynomialRing_generic)):
            if names is None:
                names = R.variable_names()
                R = R.base_ring()
        elif names is None:
            raise ValueError("the names must be specified")
        elif R not in Rings().Commutative():
            raise TypeError("argument R must be a commutative ring")
        return super(DifferentialWeylAlgebra, cls).__classcall__(cls, R, names)

    def __init__(self, R, names=None):
        r"""
        Initialize ``self``.

        EXAMPLES::

            sage: R.<x,y,z> = QQ[]
            sage: W = DifferentialWeylAlgebra(R)
            sage: TestSuite(W).run()
        """
        self._n = len(names)
        self._poly_ring = PolynomialRing(R, names)
        names = names + tuple('d' + n for n in names)
        if len(names) != self._n * 2:
            raise ValueError("variable names cannot differ by a leading 'd'")
<<<<<<< HEAD
        cat = AlgebrasWithBasis(R.category()).NoZeroDivisors().Super()
=======
        # TODO: Make this into a filtered algebra under the natural grading of
        #   x_i and dx_i have degree 1
        if R.is_field():
            cat = AlgebrasWithBasis(R).NoZeroDivisors().Super()
        else:
            cat = AlgebrasWithBasis(R).Super()
>>>>>>> aec22cc5
        Algebra.__init__(self, R, names, category=cat)

    def _repr_(self):
        r"""
        Return a string representation of ``self``.

        EXAMPLES::

            sage: R.<x,y,z> = QQ[]
            sage: DifferentialWeylAlgebra(R)
            Differential Weyl algebra of polynomials in x, y, z over Rational Field
        """
        poly_gens = ', '.join(repr(x) for x in self.gens()[:self._n])
        return "Differential Weyl algebra of polynomials in {} over {}".format(
                    poly_gens, self.base_ring())

    def _element_constructor_(self, x):
        """
        Construct an element of ``self`` from ``x``.

        EXAMPLES::

            sage: R.<x,y,z> = QQ[]
            sage: W = DifferentialWeylAlgebra(R)
            sage: a = W(2); a
            2
            sage: a.parent() is W
            True
            sage: W(x^2 - y*z)
            -y*z + x^2
        """
        t = tuple([0]*(self._n))
        if x in self.base_ring():
            if x == self.base_ring().zero():
                return self.zero()
            return self.element_class(self, {(t, t): x})
        if isinstance(x, DifferentialWeylAlgebraElement):
            R = self.base_ring()
            if x.parent().base_ring() is R:
                return self.element_class(self, dict(x))
            zero = R.zero()
            return self.element_class(self, {i: R(c) for i,c in x if R(c) != zero})
        x = self._poly_ring(x)
        return self.element_class(self, {(tuple(m), t): c
                                         for m,c in x.dict().iteritems()})

    def _coerce_map_from_(self, R):
        """
        Return data which determines if there is a coercion map
        from ``R`` to ``self``.

        If such a map exists, the output could be a map, callable,
        or ``True``, which constructs a generic map. Otherwise the output
        must be ``False`` or ``None``.

        EXAMPLES::

            sage: R.<x,y,z> =  QQ[]
            sage: W = DifferentialWeylAlgebra(R)
            sage: W._coerce_map_from_(R)
            True
            sage: W._coerce_map_from_(QQ)
            True
            sage: W._coerce_map_from_(ZZ['x'])
            True

        Order of the names matter::

            sage: Wp = DifferentialWeylAlgebra(QQ['x,z,y'])
            sage: W.has_coerce_map_from(Wp)
            False
            sage: Wp.has_coerce_map_from(W)
            False

        Zero coordinates are handled appropriately::

            sage: R.<x,y,z> = ZZ[]
            sage: W3 = DifferentialWeylAlgebra(GF(3)['x,y,z'])
            sage: W3.has_coerce_map_from(R)
            True

            sage: W.<x,y,z> = DifferentialWeylAlgebra(ZZ)
            sage: W3.has_coerce_map_from(W)
            True
            sage: W3(3*x + y)
            y
        """
        if self._poly_ring.has_coerce_map_from(R):
            return True
        if isinstance(R, DifferentialWeylAlgebra):
            return ( R.variable_names() == self.variable_names()
                     and self.base_ring().has_coerce_map_from(R.base_ring()) )
        return super(DifferentialWeylAlgebra, self)._coerce_map_from_(R)

    def degree_on_basis(self, i):
        """
        Return the degree of the basis element indexed by ``i``.

        EXAMPLES::

            sage: W.<a,b> = DifferentialWeylAlgebra(QQ)
            sage: W.degree_on_basis( ((1, 3, 2), (0, 1, 3)) )
            10

            sage: W.<x,y,z> = DifferentialWeylAlgebra(QQ)
            sage: dx,dy,dz = W.differentials()
            sage: elt = y*dy - (3*x - z)*dx
            sage: elt.degree()
            2
        """
        return sum(i[0]) + sum(i[1])

    def polynomial_ring(self):
        """
        Return the associated polynomial ring of ``self``.

        EXAMPLES::

            sage: W.<a,b> = DifferentialWeylAlgebra(QQ)
            sage: W.polynomial_ring()
            Multivariate Polynomial Ring in a, b over Rational Field

        ::

            sage: R.<x,y,z> = QQ[]
            sage: W = DifferentialWeylAlgebra(R)
            sage: W.polynomial_ring() == R
            True
        """
        return self._poly_ring

    @cached_method
    def basis(self):
        """
        Return a basis of ``self``.

        EXAMPLES::

            sage: W.<x,y> = DifferentialWeylAlgebra(QQ)
            sage: B = W.basis()
            sage: it = iter(B)
            sage: [next(it) for i in range(20)]
            [1, x, y, dx, dy, x^2, x*y, x*dx, x*dy, y^2, y*dx, y*dy,
             dx^2, dx*dy, dy^2, x^3, x^2*y, x^2*dx, x^2*dy, x*y^2]
        """
        n = self._n
        # TODO in #17927: use IntegerVectors(length=2*n)
        from sage.combinat.integer_list import IntegerListsNN
        I = IntegerListsNN(length=n*2)
        one = self.base_ring().one()
        f = lambda x: self.element_class(self, {(tuple(x[:n]),tuple(x[n:])): one})
        return Family(I, f, name="basis map")

    @cached_method
    def algebra_generators(self):
        """
        Return the algebra generators of ``self``.

        .. SEEALSO::

            :meth:`variables`, :meth:`differentials`

        EXAMPLES::

            sage: R.<x,y,z> = QQ[]
            sage: W = DifferentialWeylAlgebra(R)
            sage: W.algebra_generators()
            Finite family {'dz': dz, 'dx': dx, 'dy': dy, 'y': y, 'x': x, 'z': z}
        """
        d = {x: self.gen(i) for i,x in enumerate(self.variable_names())}
        return Family(self.variable_names(), lambda x: d[x])

    @cached_method
    def variables(self):
        """
        Return the variables of ``self``.

        .. SEEALSO::

            :meth:`algebra_generators`, :meth:`differentials`

        EXAMPLES::

            sage: W.<x,y,z> = DifferentialWeylAlgebra(QQ)
            sage: W.variables()
            Finite family {'y': y, 'x': x, 'z': z}
        """
        N = self.variable_names()[:self._n]
        d = {x: self.gen(i) for i,x in enumerate(N) }
        return Family(N, lambda x: d[x])

    @cached_method
    def differentials(self):
        """
        Return the differentials of ``self``.

        .. SEEALSO::

            :meth:`algebra_generators`, :meth:`variables`

        EXAMPLES::

            sage: W.<x,y,z> = DifferentialWeylAlgebra(QQ)
            sage: W.differentials()
            Finite family {'dz': dz, 'dx': dx, 'dy': dy}
        """
        N = self.variable_names()[self._n:]
        d = {x: self.gen(self._n+i) for i,x in enumerate(N) }
        return Family(N, lambda x: d[x])

    def gen(self, i):
        """
        Return the ``i``-th generator of ``self``.

        .. SEEALSO::

            :meth:`algebra_generators`

        EXAMPLES::

            sage: R.<x,y,z> = QQ[]
            sage: W = DifferentialWeylAlgebra(R)
            sage: [W.gen(i) for i in range(6)]
            [x, y, z, dx, dy, dz]
        """
        P = [0] * self._n
        D = [0] * self._n
        if i < self._n:
            P[i] = 1
        else:
            D[i-self._n] = 1
        return self.element_class(self, {(tuple(P), tuple(D)): self.base_ring().one()} )

    def ngens(self):
        """
        Return the number of generators of ``self``.

        EXAMPLES::

            sage: R.<x,y,z> = QQ[]
            sage: W = DifferentialWeylAlgebra(R)
            sage: W.ngens()
            6
        """
        return self._n*2

    @cached_method
    def one(self):
        """
        Return the multiplicative identity element `1`.

        EXAMPLES::

            sage: R.<x,y,z> = QQ[]
            sage: W = DifferentialWeylAlgebra(R)
            sage: W.one()
            1
        """
        t = tuple([0]*self._n)
        return self.element_class( self, {(t, t): self.base_ring().one()} )

    @cached_method
    def zero(self):
        """
        Return the additive identity element `0`.

        EXAMPLES::

            sage: R.<x,y,z> = QQ[]
            sage: W = DifferentialWeylAlgebra(R)
            sage: W.zero()
            0
        """
        return self.element_class(self, {})

    Element = DifferentialWeylAlgebraElement
<|MERGE_RESOLUTION|>--- conflicted
+++ resolved
@@ -587,16 +587,12 @@
         names = names + tuple('d' + n for n in names)
         if len(names) != self._n * 2:
             raise ValueError("variable names cannot differ by a leading 'd'")
-<<<<<<< HEAD
-        cat = AlgebrasWithBasis(R.category()).NoZeroDivisors().Super()
-=======
         # TODO: Make this into a filtered algebra under the natural grading of
         #   x_i and dx_i have degree 1
         if R.is_field():
             cat = AlgebrasWithBasis(R).NoZeroDivisors().Super()
         else:
             cat = AlgebrasWithBasis(R).Super()
->>>>>>> aec22cc5
         Algebra.__init__(self, R, names, category=cat)
 
     def _repr_(self):
