--- conflicted
+++ resolved
@@ -3051,16 +3051,9 @@
 
         OUTPUT:
 
-<<<<<<< HEAD
-        ``True`` if the `j`-invariant of this curve is the
-        `j`-invariant of an immaginary quadratic order, otherwise
-        ``False``.  See also :meth:`cm_discriminant()` and
-        :meth:`has_rational_cm`.
-=======
         ``True`` if this curve has CM over the algebraic closure
         of the base field, otherwise ``False``.  See also
         :meth:`cm_discriminant()` and :meth:`has_rational_cm`.
->>>>>>> 6996fd88
 
         .. note::
 
@@ -3097,12 +3090,8 @@
 
     def has_rational_cm(self, field=None):
         """
-<<<<<<< HEAD
-        Returns whether or not this curve has CM defined over its base field or a given extension.
-=======
         Returns whether or not this curve has CM defined over its
         base field or a given extension.
->>>>>>> 6996fd88
 
         INPUT:
 
@@ -3112,19 +3101,9 @@
 
         OUTPUT:
 
-<<<<<<< HEAD
-        ``True`` if the `j`-invariant of this curve `E` is the
-        `j`-invariant of an imaginary quadratic order and the
-        discriminant of the order is a square in the given field (by
-        default the base field of `E`), so that the ring of
-        endomorphisms of `E` defined over the given field is larger
-        than `\ZZ`; otherwise ``False``.  See also
-        :meth:`cm_discriminant()` and :meth:`has_cm`.
-=======
         ``True`` if the ring of endomorphisms of this curve over
         the given field is larger than `\ZZ`; otherwise ``False``.
         See also :meth:`cm_discriminant()` and :meth:`has_cm`.
->>>>>>> 6996fd88
 
         .. note::
 
