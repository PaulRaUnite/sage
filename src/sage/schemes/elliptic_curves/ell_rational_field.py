# -*- coding: utf-8 -*-
"""
Elliptic curves over the rational numbers

AUTHORS:

- William Stein (2005): first version

- William Stein (2006-02-26): fixed Lseries_extended which didn't work
  because of changes elsewhere in Sage.

- David Harvey (2006-09): Added padic_E2, padic_sigma, padic_height,
  padic_regulator methods.

- David Harvey (2007-02): reworked padic-height related code

- Christian Wuthrich (2007): added padic sha computation

- David Roe (2007-09): moved sha, l-series and p-adic functionality to
  separate files.

- John Cremona (2008-01)

- Tobias Nagel and Michael Mardaus (2008-07): added integral_points

- John Cremona (2008-07): further work on integral_points

- Christian Wuthrich (2010-01): moved Galois reps and modular
  parametrization in a separate file

- Simon Spicer (2013-03): Added code for modular degrees and congruence
  numbers of higher level

- Simon Spicer (2014-08): Added new analytic rank computatation functionality

"""

##############################################################################
#       Copyright (C) 2005,2006,2007 William Stein <wstein@gmail.com>
#
#  Distributed under the terms of the GNU General Public License (GPL)
#
#    This code is distributed in the hope that it will be useful,
#    but WITHOUT ANY WARRANTY; without even the implied warranty of
#    MERCHANTABILITY or FITNESS FOR A PARTICULAR PURPOSE.  See the GNU
#    General Public License for more details.
#
#  The full text of the GPL is available at:
#
#                  http://www.gnu.org/licenses/
##############################################################################
from __future__ import print_function, division
from __future__ import absolute_import

from . import constructor
from . import BSD
from   .ell_generic import is_EllipticCurve
from . import ell_modular_symbols
from   .ell_number_field import EllipticCurve_number_field
from . import ell_point
from . import ell_tate_curve
from . import ell_torsion
from . import heegner
from   .gp_simon import simon_two_descent
from   .lseries_ell import Lseries_ell
from . import mod5family
from   .modular_parametrization import ModularParameterization
from . import padic_lseries
from . import padics

from sage.modular.modsym.modsym import ModularSymbols
from sage.modular.pollack_stevens.space import ps_modsym_from_elliptic_curve

from sage.lfunctions.zero_sums import LFunctionZeroSum_EllipticCurve

import sage.modular.modform.constructor
import sage.modular.modform.element
import sage.libs.eclib.all as mwrank
import sage.databases.cremona

import sage.arith.all as arith
import sage.rings.all as rings
from sage.rings.all import (
    PowerSeriesRing,
    infinity as oo,
    ZZ, QQ,
    Integer,
    IntegerRing, RealField,
    ComplexField, RationalField)

import sage.misc.all as misc
from sage.misc.all import verbose

from sage.misc.functional import log

import sage.matrix.all as matrix
from   sage.libs.pari.all import pari, PariError
from sage.functions.other import gamma_inc
from math import sqrt
from sage.interfaces.all import gp
from sage.misc.cachefunc import cached_method
from copy import copy

Q = RationalField()
C = ComplexField()
R = RealField()
Z = IntegerRing()
IR = rings.RealIntervalField(20)

_MAX_HEIGHT=21

# complex multiplication dictionary:
# CMJ is a dict of pairs (j,D) where j is a rational CM j-invariant
# and D is the corresponding quadratic discriminant

CMJ={ 0: -3, 54000: -12, -12288000: -27, 1728: -4, 287496: -16,
      -3375: -7, 16581375: -28, 8000: -8, -32768: -11, -884736: -19,
      -884736000: -43, -147197952000: -67, -262537412640768000: -163}


class EllipticCurve_rational_field(EllipticCurve_number_field):
    r"""
    Elliptic curve over the Rational Field.

    INPUT:

    - ``ainvs`` -- a list or tuple `[a_1, a_2, a_3, a_4, a_6]` of
      Weierstrass coefficients.

    .. note::

        This class should not be called directly; use
        :class:`sage.constructor.EllipticCurve` to construct
        elliptic curves.

    EXAMPLES:

    Construction from Weierstrass coefficients (`a`-invariants), long form::

        sage: E = EllipticCurve([1,2,3,4,5]); E
        Elliptic Curve defined by y^2 + x*y + 3*y = x^3 + 2*x^2 + 4*x + 5 over Rational Field

    Construction from Weierstrass coefficients (`a`-invariants),
    short form (sets `a_1 = a_2 = a_3 = 0`)::

        sage: EllipticCurve([4,5]).ainvs()
        (0, 0, 0, 4, 5)

    Constructor from a Cremona label::

        sage: EllipticCurve('389a1')
        Elliptic Curve defined by y^2 + y = x^3 + x^2 - 2*x over Rational Field

    Constructor from an LMFDB label::

        sage: EllipticCurve('462.f3')
        Elliptic Curve defined by y^2 + x*y = x^3 - 363*x + 1305 over Rational Field

    """
    def __init__(self, ainvs, **kwds):
        r"""
        Constructor for the EllipticCurve_rational_field class.

        TESTS:

        When constructing a curve from the large database using a
        label, we must be careful that the copied generators have the
        right curve (see :trac:`10999`: the following used not to work when
        the large database was installed)::

            sage: E = EllipticCurve('389a1')
            sage: [P.curve() is E for P in E.gens()]
            [True, True]

        """
        self.__np = {}
        self.__gens = {}
        self.__rank = {}
        self.__regulator = {}
        self.__generalized_modular_degree = {}
        self.__generalized_congruence_number = {}
        self._isoclass = {}
        EllipticCurve_number_field.__init__(self, Q, ainvs)

        if 'conductor' in kwds:
            self._set_conductor(kwds['conductor'])
        if 'cremona_label' in kwds:
            self._set_cremona_label(kwds['cremona_label'])
        if 'gens' in kwds:
            self._set_gens(kwds['gens'])
        if 'lmfdb_label' in kwds:
            self._lmfdb_label = kwds['lmfdb_label']
        if 'modular_degree' in kwds:
            self._set_modular_degree(kwds['modular_degree'])
        if 'rank' in kwds:
            self._set_rank(kwds['rank'])
        if 'regulator' in kwds:
            self.__regulator[True] = kwds['regulator']
        if 'torsion_order' in kwds:
            self._set_torsion_order(kwds['torsion_order'])

    def _set_rank(self, r):
        """
        Internal function to set the cached rank of this elliptic curve to
        r.

        .. warning::

           No checking is done! Not intended for use by users.

        EXAMPLES::

            sage: E = EllipticCurve('37a1')
            sage: E._set_rank(99)  # bogus value -- not checked
            sage: E.rank()         # returns bogus cached value
            99
            sage: E._EllipticCurve_rational_field__rank={} # undo the damage
            sage: E.rank()         # the correct rank
            1
        """
        self.__rank = {}
        self.__rank[True] = Integer(r)

    def _set_torsion_order(self, t):
        """
        Internal function to set the cached torsion order of this elliptic
        curve to t.

        .. warning::

           No checking is done! Not intended for use by users.

        EXAMPLES::

            sage: E=EllipticCurve('37a1')
            sage: E._set_torsion_order(99)  # bogus value -- not checked
            sage: E.torsion_order()         # returns bogus cached value
            99
            sage: T = E.torsion_subgroup()  # causes actual torsion to be computed
            sage: E.torsion_order()         # the correct value
            1
        """
        self.__torsion_order = Integer(t)

    def _set_cremona_label(self, L):
        """
        Internal function to set the cached label of this elliptic curve to
        L.

        .. warning::

           No checking is done! Not intended for use by users.

        EXAMPLES::

            sage: E=EllipticCurve('37a1')
            sage: E._set_cremona_label('bogus')
            sage: E.label()
            'bogus'
            sage: label = E.database_attributes()['cremona_label']; label
            '37a1'
            sage: E.label() # no change
            'bogus'
            sage: E._set_cremona_label(label)
            sage: E.label() # now it is correct
            '37a1'
        """
        self.__cremona_label = L

    def _set_conductor(self, N):
        """
        Internal function to set the cached conductor of this elliptic
        curve to N.

        .. warning::

           No checking is done! Not intended for use by users.
           Setting to the wrong value will cause strange problems (see
           examples).

        EXAMPLES::

            sage: E=EllipticCurve('37a1')
            sage: E._set_conductor(99)      # bogus value -- not checked
            sage: E.conductor()             # returns bogus cached value
            99
            sage: E._set_conductor(37)
        """
        self.__conductor_pari = Integer(N)

    def _set_modular_degree(self, deg):
        """
        Internal function to set the cached modular degree of this elliptic
        curve to deg.

        .. warning::

           No checking is done!

        EXAMPLES::

            sage: E=EllipticCurve('5077a1')
            sage: E.modular_degree()
            1984
            sage: E._set_modular_degree(123456789)
            sage: E.modular_degree()
            123456789
            sage: E._set_modular_degree(1984)
        """
        self.__modular_degree = Integer(deg)

    def _set_gens(self, gens):
        """
        Internal function to set the cached generators of this elliptic
        curve to gens.

        .. warning::

           No checking is done!

        EXAMPLES::

            sage: E=EllipticCurve('5077a1')
            sage: E.rank()
            3
            sage: E.gens() # random
            [(-2 : 3 : 1), (-7/4 : 25/8 : 1), (1 : -1 : 1)]
            sage: E._set_gens([]) # bogus list
            sage: E.rank()        # unchanged
            3
            sage: E._set_gens([E(-2,3), E(-1,3), E(0,2)])
            sage: E.gens()
            [(-2 : 3 : 1), (-1 : 3 : 1), (0 : 2 : 1)]
        """
        self.__gens = {}
        self.__gens[True] = [self.point(x, check=True) for x in gens]
        self.__gens[True].sort()


    def is_p_integral(self, p):
        r"""
        Returns True if this elliptic curve has `p`-integral
        coefficients.

        INPUT:


        -  ``p`` - a prime integer


        EXAMPLES::

            sage: E=EllipticCurve(QQ,[1,1]); E
            Elliptic Curve defined by y^2 = x^3 + x + 1 over Rational Field
            sage: E.is_p_integral(2)
            True
            sage: E2=E.change_weierstrass_model(2,0,0,0); E2
            Elliptic Curve defined by y^2 = x^3 + 1/16*x + 1/64 over Rational Field
            sage: E2.is_p_integral(2)
            False
            sage: E2.is_p_integral(3)
            True
        """
        if not arith.is_prime(p):
            raise ArithmeticError("p must be prime")
        if self.is_integral():
            return True
        return bool(misc.mul([x.valuation(p) >= 0 for x in self.ainvs()]))

    def is_integral(self):
        """
        Returns True if this elliptic curve has integral coefficients (in
        Z)

        EXAMPLES::

            sage: E=EllipticCurve(QQ,[1,1]); E
            Elliptic Curve defined by y^2 = x^3 + x + 1 over Rational Field
            sage: E.is_integral()
            True
            sage: E2=E.change_weierstrass_model(2,0,0,0); E2
            Elliptic Curve defined by y^2 = x^3 + 1/16*x + 1/64 over Rational Field
            sage: E2.is_integral()
            False
        """
        try:
            return self.__is_integral
        except AttributeError:
            one = Integer(1)
            self.__is_integral = bool(misc.mul([x.denominator() == 1 for x in self.ainvs()]))
            return self.__is_integral


    def mwrank(self, options=''):
        r"""
        Run Cremona's mwrank program on this elliptic curve and return the
        result as a string.

        INPUT:


        -  ``options`` (string) -- run-time options passed when starting mwrank.
           The format is as follows (see below for examples of usage):

           - ``-v n``    (verbosity level)       sets verbosity to n (default=1)
           - ``-o``      (PARI/GP style output flag)  turns ON extra PARI/GP short output (default is OFF)
           - ``-p n``    (precision)       sets precision to `n` decimals (default=15)
           - ``-b n``    (quartic bound)   bound on quartic point search (default=10)
           - ``-x n``    (n_aux)           number of aux primes used for sieving (default=6)
           - ``-l``      (generator list flag)            turns ON listing of points (default ON unless v=0)
           - ``-s``      (selmer_only flag)     if set, computes Selmer rank only (default: not set)
           - ``-d``      (skip_2nd_descent flag)        if set, skips the second descent for curves with 2-torsion (default: not set)
           - ``-S n``    (sat_bd)          upper bound on saturation primes (default=100, -1 for automatic)

        OUTPUT:

        -  ``string`` - output of mwrank on this curve


        .. note::

           The output is a raw string and completely illegible using
           automatic display, so it is recommended to use print for
           legible output.

        EXAMPLES::

            sage: E = EllipticCurve('37a1')
            sage: E.mwrank() #random
            ...
            sage: print(E.mwrank())
            Curve [0,0,1,-1,0] :        Basic pair: I=48, J=-432
            disc=255744
            ...
            Generator 1 is [0:-1:1]; height 0.05111...

            Regulator = 0.05111...

            The rank and full Mordell-Weil basis have been determined unconditionally.
            ...

        Options to mwrank can be passed::

            sage: E = EllipticCurve([0,0,0,877,0])

        Run mwrank with 'verbose' flag set to 0 but list generators if
        found

        ::

            sage: print(E.mwrank('-v0 -l'))
            Curve [0,0,0,877,0] :   0 <= rank <= 1
            Regulator = 1

        Run mwrank again, this time with a higher bound for point searching
        on homogeneous spaces::

            sage: print(E.mwrank('-v0 -l -b11'))
            Curve [0,0,0,877,0] :   Rank = 1
            Generator 1 is [29604565304828237474403861024284371796799791624792913256602210:-256256267988926809388776834045513089648669153204356603464786949:490078023219787588959802933995928925096061616470779979261000]; height 95.980371987964
            Regulator = 95.980371987964
        """
        if options == "":
            from sage.interfaces.all import mwrank
        else:
            from sage.interfaces.all import Mwrank
            mwrank = Mwrank(options=options)
        return mwrank(list(self.a_invariants()))

    def conductor(self, algorithm="pari"):
        """
        Returns the conductor of the elliptic curve.

        INPUT:


        -  ``algorithm`` - str, (default: "pari")

           -  ``"pari"`` - use the PARI C-library ellglobalred
              implementation of Tate's algorithm

           -  ``"mwrank"`` - use Cremona's mwrank implementation
              of Tate's algorithm; can be faster if the curve has integer
              coefficients (TODO: limited to small conductor until mwrank gets
              integer factorization)

           -  ``"gp"`` - use the GP interpreter.

           -  ``"generic"`` - use the general number field
              implementation

           -  ``"all"`` - use all four implementations, verify
              that the results are the same (or raise an error), and output the
              common value.


        EXAMPLE::

            sage: E = EllipticCurve([1, -1, 1, -29372, -1932937])
            sage: E.conductor(algorithm="pari")
            3006
            sage: E.conductor(algorithm="mwrank")
            3006
            sage: E.conductor(algorithm="gp")
            3006
            sage: E.conductor(algorithm="generic")
            3006
            sage: E.conductor(algorithm="all")
            3006

        .. note::

           The conductor computed using each algorithm is cached
           separately. Thus calling ``E.conductor('pari')``, then
           ``E.conductor('mwrank')`` and getting the same result
           checks that both systems compute the same answer.

        TESTS::

            sage: E.conductor(algorithm="bogus")
            Traceback (most recent call last):
            ...
            ValueError: algorithm 'bogus' is not known
        """
        if algorithm == "pari":
            try:
                return self.__conductor_pari
            except AttributeError:
                self.__conductor_pari = Integer(self.pari_mincurve().ellglobalred()[0])
            return self.__conductor_pari

        elif algorithm == "gp":
            try:
                return self.__conductor_gp
            except AttributeError:
                self.__conductor_gp = Integer(gp.eval('ellglobalred(ellinit(%s,0))[1]'%list(self.a_invariants())))
                return self.__conductor_gp

        elif algorithm == "mwrank":
            try:
                return self.__conductor_mwrank
            except AttributeError:
                if self.is_integral():
                    self.__conductor_mwrank = Integer(self.mwrank_curve().conductor())
                else:
                    self.__conductor_mwrank = Integer(self.minimal_model().mwrank_curve().conductor())
            return self.__conductor_mwrank

        elif algorithm == "generic":
            try:
                return self.__conductor_generic
            except AttributeError:
                self.__conductor_generic = sage.schemes.elliptic_curves.ell_number_field.EllipticCurve_number_field.conductor(self).gen()
                return self.__conductor_generic

        elif algorithm == "all":
            N1 = self.conductor("pari")
            N2 = self.conductor("mwrank")
            N3 = self.conductor("gp")
            N4 = self.conductor("generic")
            if N1 != N2 or N2 != N3 or N2 != N4:
                raise ArithmeticError("PARI, mwrank, gp and Sage compute different conductors (%s,%s,%s,%s) for %s"%(
                    N1, N2, N3, N4, self))
            return N1
        else:
            raise ValueError("algorithm %r is not known"%algorithm)

    ####################################################################
    #  Access to PARI curves related to this curve.
    ####################################################################

    def pari_curve(self):
        """
        Return the PARI curve corresponding to this elliptic curve.

        INPUT:

        -  ``prec`` -- Deprecated

        -  ``factor`` -- Deprecated

        EXAMPLES::

            sage: E = EllipticCurve([0, 0, 1, -1, 0])
            sage: e = E.pari_curve()
            sage: type(e)
            <type 'sage.libs.pari.gen.gen'>
            sage: e.type()
            't_VEC'
            sage: e.ellan(10)
            [1, -2, -3, 2, -2, 6, -1, 0, 6, 4]

        ::

            sage: E = EllipticCurve(RationalField(), ['1/3', '2/3'])
            sage: e = E.pari_curve()
            sage: e[:5]
            [0, 0, 0, 1/3, 2/3]

        When doing certain computations, PARI caches the results::

            sage: E = EllipticCurve('37a1')
            sage: _ = E.__dict__.pop('_pari_curve', None)  # clear cached data
            sage: Epari = E.pari_curve()
            sage: Epari
            [0, 0, 1, -1, 0, 0, -2, 1, -1, 48, -216, 37, 110592/37, Vecsmall([1]), [Vecsmall([64, 1])], [0, 0, 0, 0, 0, 0, 0, 0]]
            sage: Epari.omega()
            [2.99345864623196, -2.45138938198679*I]
            sage: Epari
            [0, 0, 1, -1, 0, 0, -2, 1, -1, 48, -216, 37, 110592/37, Vecsmall([1]), [Vecsmall([64, 1])], [[2.99345864623196, -2.45138938198679*I], 0, [0.837565435283323, 0.269594436405445, -1.10715987168877, 1.37675430809421, 1.94472530697209, 0.567970998877878]~, 0, 0, 0, 0, 0]]

        This shows that the bug uncovered by :trac:`4715` is fixed::

            sage: Ep = EllipticCurve('903b3').pari_curve()

        This still works, even when the curve coefficients are large
        (see :trac:`13163`)::

            sage: E = EllipticCurve([4382696457564794691603442338788106497, 28, 3992, 16777216, 298])
            sage: E.pari_curve()
            [4382696457564794691603442338788106497, 28, 3992, 16777216, 298, ...]
            sage: E.minimal_model()
            Elliptic Curve defined by y^2 + x*y + y = x^3 + x^2 - 7686423934083797390675981169229171907674183588326184511391146727143672423167091484392497987721106542488224058921302964259990799229848935835464702*x + 8202280443553761483773108648734271851215988504820214784899752662100459663011709992446860978259617135893103951840830254045837355547141096270521198994389833928471736723050112419004202643591202131091441454709193394358885 over Rational Field
        """
        try:
            return self._pari_curve
        except AttributeError:
            self._pari_curve = pari(self.a_invariants()).ellinit()
            return self._pari_curve

    def pari_mincurve(self):
        """
        Return the PARI curve corresponding to a minimal model for this
        elliptic curve.

        INPUT:

        -  ``prec`` -- Deprecated

        -  ``factor`` -- Deprecated

        EXAMPLES::

            sage: E = EllipticCurve(RationalField(), ['1/3', '2/3'])
            sage: e = E.pari_mincurve()
            sage: e[:5]
            [0, 0, 0, 27, 486]
            sage: E.conductor()
            47232
            sage: e.ellglobalred()
            [47232, [1, 0, 0, 0], 2, [2, 7; 3, 2; 41, 1], [[7, 2, 0, 1], [2, -3, 0, 2], [1, 5, 0, 1]]]
        """
        try:
            return self._pari_mincurve
        except AttributeError:
            mc, change = self.pari_curve().ellminimalmodel()
            self._pari_mincurve = mc
            return self._pari_mincurve

    @cached_method
    def database_attributes(self):
        """
        Return a dictionary containing information about ``self`` in
        the elliptic curve database.

        If there is no elliptic curve isomorphic to ``self`` in the
        database, a ``RuntimeError`` is raised.

        EXAMPLES::

            sage: E = EllipticCurve((0, 0, 1, -1, 0))
            sage: data = E.database_attributes()
            sage: data['conductor']
            37
            sage: data['cremona_label']
            '37a1'
            sage: data['rank']
            1
            sage: data['torsion_order']
            1

            sage: E = EllipticCurve((8, 13, 21, 34, 55))
            sage: E.database_attributes()
            Traceback (most recent call last):
            ...
            RuntimeError: no database entry for Elliptic Curve defined by y^2 + 8*x*y + 21*y = x^3 + 13*x^2 + 34*x + 55 over Rational Field

        """
        from sage.databases.cremona import CremonaDatabase
        ainvs = self.minimal_model().ainvs()
        try:
            return CremonaDatabase().data_from_coefficients(ainvs)
        except RuntimeError:
            raise RuntimeError("no database entry for %s" % self)

    def database_curve(self):
        """
        Return the curve in the elliptic curve database isomorphic to this
        curve, if possible. Otherwise raise a RuntimeError exception.

        Since :trac:`11474`, this returns exactly the same curve as
        :meth:`minimal_model`; the only difference is the additional
        work of checking whether the curve is in the database.

        EXAMPLES::

            sage: E = EllipticCurve([0,1,2,3,4])
            sage: E.database_curve()
            Elliptic Curve defined by y^2  = x^3 + x^2 + 3*x + 5 over Rational Field

        .. note::

           The model of the curve in the database can be different
           from the Weierstrass model for this curve, e.g., database
           models are always minimal.
        """
        try:
            return self.__database_curve
        except AttributeError:
            misc.verbose("Looking up %s in the database."%self)
            D = sage.databases.cremona.CremonaDatabase()
            ainvs = list(self.minimal_model().ainvs())
            try:
                self.__database_curve = D.elliptic_curve_from_ainvs(ainvs)
            except RuntimeError:
                raise RuntimeError("Elliptic curve %s not in the database."%self)
            return self.__database_curve

    def Np(self, p):
        r"""
        The number of points on `E` modulo `p`.

        INPUT:

        - ``p`` (int) -- a prime, not necessarily of good reduction.


        OUTPUT:

        (int) The number ofpoints on the reduction of `E` modulo `p`
        (including the singular point when `p` is a prime of bad
        reduction).

        EXAMPLES::

            sage: E = EllipticCurve([0, -1, 1, -10, -20])
            sage: E.Np(2)
            5
            sage: E.Np(3)
            5
            sage: E.conductor()
            11
            sage: E.Np(11)
            11

        This even works when the prime is large::

            sage: E = EllipticCurve('37a')
            sage: E.Np(next_prime(10^30))
            1000000000000001426441464441649
        """
        if self.conductor() % p == 0:
            return p + 1 - self.ap(p)
        return p+1 - self.ap(p)

    #def __pari_double_prec(self):
    #    EllipticCurve_number_field._EllipticCurve__pari_double_prec(self)
    #    try:
    #        del self._pari_mincurve
    #    except AttributeError:
    #        pass

    ####################################################################
    #  Access to mwrank
    ####################################################################
    def mwrank_curve(self, verbose=False):
        """
        Construct an mwrank_EllipticCurve from this elliptic curve

        The resulting mwrank_EllipticCurve has available methods from John
        Cremona's eclib library.

        EXAMPLES::

            sage: E=EllipticCurve('11a1')
            sage: EE=E.mwrank_curve()
            sage: EE
            y^2+ y = x^3 - x^2 - 10*x - 20
            sage: type(EE)
            <class 'sage.libs.eclib.interface.mwrank_EllipticCurve'>
            sage: EE.isogeny_class()
            ([[0, -1, 1, -10, -20], [0, -1, 1, -7820, -263580], [0, -1, 1, 0, 0]],
            [[0, 5, 5], [5, 0, 0], [5, 0, 0]])
        """
        try:
            return self.__mwrank_curve
        except AttributeError:
            pass
        self.__mwrank_curve = mwrank.mwrank_EllipticCurve(
            list(self.ainvs()), verbose=verbose)
        return self.__mwrank_curve

    def two_descent(self, verbose=True,
                    selmer_only = False,
                    first_limit = 20,
                    second_limit = 8,
                    n_aux = -1,
                    second_descent = 1):
        """
        Compute 2-descent data for this curve.

        INPUT:


        -  ``verbose`` - (default: True) print what mwrank is
           doing. If False, **no output** is printed.

        -  ``selmer_only`` - (default: False) selmer_only
           switch

        -  ``first_limit`` - (default: 20) firstlim is bound
           on x+z second_limit- (default: 8) secondlim is bound on log max
           x,z , i.e. logarithmic

        -  ``n_aux`` - (default: -1) n_aux only relevant for
           general 2-descent when 2-torsion trivial; n_aux=-1 causes default
           to be used (depends on method)

        -  ``second_descent`` - (default: True)
           second_descent only relevant for descent via 2-isogeny


        OUTPUT:

        Returns ``True`` if the descent succeeded, i.e. if the lower bound and
        the upper bound for the rank are the same. In this case, generators and
        the rank are cached. A return value of ``False`` indicates that either
        rational points were not found, or that Sha[2] is nontrivial and mwrank
        was unable to determine this for sure.

        EXAMPLES::

            sage: E=EllipticCurve('37a1')
            sage: E.two_descent(verbose=False)
            True

        """
        misc.verbose("Calling mwrank C++ library.")
        C = self.mwrank_curve()
        C.two_descent(verbose, selmer_only,
                        first_limit, second_limit,
                        n_aux, second_descent)
        if C.certain():
            self.__gens[True] = [self.point(x, check=True) for x in C.gens()]
            self.__gens[True].sort()
            self.__rank[True] = len(self.__gens[True])
        return C.certain()

    ####################################################################
    #  Etc.
    ####################################################################

    def aplist(self, n, python_ints=False):
        r"""
        The Fourier coefficients `a_p` of the modular form
        attached to this elliptic curve, for all primes `p\leq n`.

        INPUT:


        -  ``n`` - integer

        -  ``python_ints`` - bool (default: False); if True
           return a list of Python ints instead of Sage integers.


        OUTPUT: list of integers

        EXAMPLES::

            sage: e = EllipticCurve('37a')
            sage: e.aplist(1)
            []
            sage: e.aplist(2)
            [-2]
            sage: e.aplist(10)
            [-2, -3, -2, -1]
            sage: v = e.aplist(13); v
            [-2, -3, -2, -1, -5, -2]
            sage: type(v[0])
            <type 'sage.rings.integer.Integer'>
            sage: type(e.aplist(13, python_ints=True)[0])
            <type 'int'>
        """
        e = self.pari_mincurve()
        v = e.ellaplist(n, python_ints=True)
        if python_ints:
            return v
        else:
            return [Integer(a) for a in v]



    def anlist(self, n, python_ints=False):
        """
        The Fourier coefficients up to and including `a_n` of the
        modular form attached to this elliptic curve. The i-th element of
        the return list is a[i].

        INPUT:


        -  ``n`` - integer

        -  ``python_ints`` - bool (default: False); if True
           return a list of Python ints instead of Sage integers.


        OUTPUT: list of integers

        EXAMPLES::

            sage: E = EllipticCurve([0, -1, 1, -10, -20])
            sage: E.anlist(3)
            [0, 1, -2, -1]

        ::

            sage: E = EllipticCurve([0,1])
            sage: E.anlist(20)
            [0, 1, 0, 0, 0, 0, 0, -4, 0, 0, 0, 0, 0, 2, 0, 0, 0, 0, 0, 8, 0]
        """
        n = int(n)
        e = self.pari_mincurve()
        if n >= 2147483648:
            raise RuntimeError("anlist: n (=%s) must be < 2147483648."%n)

        v = [0] + e.ellan(n, python_ints=True)
        if not python_ints:
            v = [Integer(x) for x in v]
        return v


        # There is some overheard associated with coercing the PARI
        # list back to Python, but it's not bad.  It's better to do it
        # this way instead of trying to eval the whole list, since the
        # int conversion is done very sensibly.  NOTE: This would fail
        # if a_n won't fit in a C int, i.e., is bigger than
        # 2147483648; however, we wouldn't realistically compute
        # anlist for n that large anyway.
        #
        # Some relevant timings:
        #
        # E <--> [0, 1, 1, -2, 0]   389A
        #  E = EllipticCurve([0, 1, 1, -2, 0]);   // Sage or MAGMA
        #  e = E.pari_mincurve()
        #  f = ellinit([0,1,1,-2,0]);
        #
        #  Computation                                              Time (1.6Ghz Pentium-4m laptop)
        #  time v:=TracesOfFrobenius(E,10000);  // MAGMA            0.120
        #  gettime;v=ellan(f,10000);gettime/1000                    0.046
        #  time v=e.ellan (10000)                                   0.04
        #  time v=E.anlist(10000)                                   0.07

        #  time v:=TracesOfFrobenius(E,100000);  // MAGMA           1.620
        #  gettime;v=ellan(f,100000);gettime/1000                   0.676
        #  time v=e.ellan (100000)                                  0.7
        #  time v=E.anlist(100000)                                  0.83

        #  time v:=TracesOfFrobenius(E,1000000);  // MAGMA          20.850
        #  gettime;v=ellan(f,1000000);gettime/1000                  9.238
        #  time v=e.ellan (1000000)                                 9.61
        #  time v=E.anlist(1000000)                                 10.95  (13.171 in cygwin vmware)

        #  time v:=TracesOfFrobenius(E,10000000);  //MAGMA          257.850
        #  gettime;v=ellan(f,10000000);gettime/1000      FAILS no matter how many allocatemem()'s!!
        #  time v=e.ellan (10000000)                                139.37
        #  time v=E.anlist(10000000)                                136.32
        #
        #  The last Sage comp retries with stack size 40MB,
        #  80MB, 160MB, and succeeds last time.  It's very interesting that this
        #  last computation is *not* possible in GP, but works in py_pari!
        #

    def q_expansion(self, prec):
        r"""
        Return the `q`-expansion to precision prec of the newform
        attached to this elliptic curve.

        INPUT:


        -  ``prec`` - an integer


        OUTPUT:

        a power series (in the variable 'q')

        .. note::

           If you want the output to be a modular form and not just a
           `q`-expansion, use :meth:`.modular_form`.

        EXAMPLES::

            sage: E=EllipticCurve('37a1')
            sage: E.q_expansion(20)
            q - 2*q^2 - 3*q^3 + 2*q^4 - 2*q^5 + 6*q^6 - q^7 + 6*q^9 + 4*q^10 - 5*q^11 - 6*q^12 - 2*q^13 + 2*q^14 + 6*q^15 - 4*q^16 - 12*q^18 + O(q^20)
        """
        return PowerSeriesRing(Q, 'q')(self.anlist(prec), prec, check=True)

    def modular_form(self):
        r"""
        Return the cuspidal modular form associated to this elliptic
        curve.

        EXAMPLES::

            sage: E = EllipticCurve('37a')
            sage: f = E.modular_form()
            sage: f
            q - 2*q^2 - 3*q^3 + 2*q^4 - 2*q^5 + O(q^6)

        If you need to see more terms in the `q`-expansion::

            sage: f.q_expansion(20)
            q - 2*q^2 - 3*q^3 + 2*q^4 - 2*q^5 + 6*q^6 - q^7 + 6*q^9 + 4*q^10 - 5*q^11 - 6*q^12 - 2*q^13 + 2*q^14 + 6*q^15 - 4*q^16 - 12*q^18 + O(q^20)

        .. note::

           If you just want the `q`-expansion, use
           :meth:`.q_expansion`.
        """
        try:
            return self.__modular_form
        except AttributeError:
            M = sage.modular.modform.constructor.ModularForms(self.conductor(),weight=2)
            f = sage.modular.modform.element.ModularFormElement_elliptic_curve(M, self)
            self.__modular_form = f
            return f

    def modular_symbol_space(self, sign=1, base_ring=Q, bound=None):
        r"""
        Return the space of cuspidal modular symbols associated to this
        elliptic curve, with given sign and base ring.

        INPUT:


        -  ``sign`` - 0, -1, or 1

        -  ``base_ring`` - a ring


        EXAMPLES::

            sage: f = EllipticCurve('37b')
            sage: f.modular_symbol_space()
            Modular Symbols subspace of dimension 1 of Modular Symbols space of dimension 3 for Gamma_0(37) of weight 2 with sign 1 over Rational Field
            sage: f.modular_symbol_space(-1)
            Modular Symbols subspace of dimension 1 of Modular Symbols space of dimension 2 for Gamma_0(37) of weight 2 with sign -1 over Rational Field
            sage: f.modular_symbol_space(0, bound=3)
            Modular Symbols subspace of dimension 2 of Modular Symbols space of dimension 5 for Gamma_0(37) of weight 2 with sign 0 over Rational Field

        .. note::

           If you just want the `q`-expansion, use
           :meth:`.q_expansion`.
        """
        typ = (sign, base_ring)
        try:
            return self.__modular_symbol_space[typ]
        except AttributeError:
            self.__modular_symbol_space = {}
        except KeyError:
            pass
        M = ell_modular_symbols.modular_symbol_space(self, sign, base_ring, bound=bound)
        self.__modular_symbol_space[typ] = M
        return M

    def _modular_symbol_normalize(self, sign, use_eclib, normalize, implementation):
        r"""
        Normalize parameters for :meth:`modular_symbol`.

        TESTS::

            sage: E = EllipticCurve('37a1')
            sage: E.modular_symbol(implementation = 'eclib') is E.modular_symbol(implementation = 'eclib', normalize = 'L_ratio')
            True
        """
        if use_eclib is not None:
            from sage.misc.superseded import deprecation
            deprecation(20864, "Use the option 'implementation' instead of 'use_eclib'")
            if use_eclib:
                implementation = 'eclib'
            else:
                implementation = 'sage'
        if sign not in [1,-1]:
            raise ValueError("The sign of a modular symbol must be 1 or -1")
        sign = ZZ(sign)
        if normalize is None:
            normalize = "L_ratio"
        if normalize not in ["L_ratio", "period", "none"]:
            raise ValueError("normalize should be one of 'L_ratio', 'period' or 'none'")
        if implementation not in ["sage", "eclib"]:
            raise ValueError("Implementation should be one of 'sage' or 'eclib'")
        return (sign, normalize, implementation)

    @cached_method(key = _modular_symbol_normalize)
    def modular_symbol(self, sign = +1, use_eclib = None, normalize = None, implementation = 'eclib'):
        r"""
        Return the modular symbol associated to this elliptic curve,
        with given sign and base ring.  This is the map that sends `r/s`
        to a fixed multiple of the integral of `2 \pi i f(z) dz`
        from `\infty` to `r/s`, normalized so that all values of this map take
        values in `\QQ`.

        The normalization is such that for sign +1,
        the value at the cusp 0 is equal to the quotient of `L(E,1)`
        by the least positive period of `E` (unlike in ``L_ratio``
        of ``lseries()``, where the value is also divided by the
        number of connected components of `E(\RR)`). In particular the
        modular symbol depends on `E` and not only the isogeny class of `E`.
        For the negative part the corresponding period is purely imaginary of
        smallest positive imaginary part.

        INPUT:

        -  ``sign`` - +1 (default) or -1.

        -  ``use_eclib`` - Deprecated. Use the ``implementation`` parameter instead.

        -  ``normalize`` - (default: 'L_ratio'); either 'L_ratio',
           'period', or 'none';
           For 'L_ratio', the modular symbol tries to normalized correctly
           as explained above by comparing it to ``L_ratio`` for the
           curve and some small twists.
           The normalization 'period' is only available if the implementation
           ``sage`` is chosen. It uses the ``integral_period_map`` for modular
           symbols and is known to be equal to the above normalization
           up to the sign and a possible power of 2.
           For 'none', the modular symbol is almost certainly
           not correctly normalized, i.e. all values will be a
           fixed scalar multiple of what they should be.  But
           the initial computation of the modular symbol is
           much faster in implementation ``sage`` is chosen,
           though evaluation of it after computing it won't be any faster.

        -  ``implementation`` - either 'eclib' (default) or 'sage'. Here 'eclib' uses
           John Cremona's implementation in his library eclib; it only works
           for ``sign`` +1 currently. Instead 'sage' uses the implementation within
           sage which is often quite a bit slower.

        .. SEEALSO::

            :meth:`modular_symbol_numerical`

        EXAMPLES::

            sage: E = EllipticCurve('37a1')
            sage: M = E.modular_symbol(); M
            Modular symbol with sign 1 over Rational Field attached to Elliptic Curve defined by y^2 + y = x^3 - x over Rational Field
            sage: M(1/2)
            0
            sage: M(1/5)
            1

        ::

            sage: E = EllipticCurve('121b1')
            sage: M = E.modular_symbol(implementation="sage")
            Warning : Could not normalize the modular symbols, maybe all further results will be multiplied by -1, 2 or -2.
            sage: M(1/7)
            -1/2

        ::

            sage: E = EllipticCurve('11a1')
            sage: E.modular_symbol()(0)
            1/5
            sage: E = EllipticCurve('11a2')
            sage: E.modular_symbol()(0)
            1
            sage: E = EllipticCurve('11a3')
            sage: E.modular_symbol()(0)
            1/25

        ::

            sage: E = EllipticCurve('11a2')
            sage: E.modular_symbol(implementation = 'eclib', normalize='L_ratio')(0)
            1
            sage: E.modular_symbol(implementation = 'eclib', normalize='none')(0)
            2/5
            sage: E.modular_symbol(implementation = 'eclib', normalize='period')(0)
            Traceback (most recent call last):
            ...
            ValueError: no normalization 'period' known for modular symbols using John Cremona's eclib
            sage: E.modular_symbol(implementation = 'sage', normalize='L_ratio')(0)
            1
            sage: E.modular_symbol(implementation = 'sage', normalize='none')(0)
            1
            sage: E.modular_symbol(implementation = 'sage', normalize='period')(0)
            1

        ::

            sage: E = EllipticCurve('11a3')
            sage: E.modular_symbol(implementation = 'eclib', normalize='L_ratio')(0)
            1/25
            sage: E.modular_symbol(implementation = 'eclib', normalize='none')(0)
            2/5
            sage: E.modular_symbol(implementation = 'eclib', normalize='period')(0)
            Traceback (most recent call last):
            ...
            ValueError: no normalization 'period' known for modular symbols using John Cremona's eclib
            sage: E.modular_symbol(implementation = 'sage', normalize='L_ratio')(0)
            1/25
            sage: E.modular_symbol(implementation = 'sage', normalize='none')(0)
            1
            sage: E.modular_symbol(implementation = 'sage', normalize='period')(0)
            1/25
        """
        sign, normalize, implementation = self._modular_symbol_normalize(sign, use_eclib, normalize, implementation)
        if implementation == 'eclib':
            M = ell_modular_symbols.ModularSymbolECLIB(self, sign, normalize=normalize)
        else: # implementation == 'sage':
            M = ell_modular_symbols.ModularSymbolSage(self, sign, normalize=normalize)
        return M

    def _modsym(self, tau, prec=53):
        r"""
        Compute the modular symbol `\{\infty, \tau\}` analytically.

        EXAMPLES::

            sage: E = EllipticCurve('11a1')
            sage: E._modsym(0)  # abs tol 1e-14
            0.253841860855911 - 2.86184184507043e-17*I
            sage: E = EllipticCurve('17a1')
            sage: E._modsym(0)  # abs tol 1e-14
            0.386769938387780 - 4.26353246509333e-17*I
        """
        from sage.modular.cusps import Cusps
        from sage.sets.all import Primes
        N = self.conductor()
        # Find a prime p that is suitable, along with matrices M[i].
        for p in Primes():
            if N % p == 0:
                continue
            # Are the cusps tau, p*tau, and (tau+j)/p for j = 0, ..., p-1
            # all equivalent?
            t = Cusps(tau)
            M = []
            b, m = t.is_gamma0_equiv(p * tau, N, transformation='matrix')
            if not b:
                continue
            M.append(m)
            good = True
            for j in range(p):
                b, m = t.is_gamma0_equiv((tau + j) / p, N,
                                         transformation='matrix')
                if not b:
                    good = False
                    break
                M.append(m)
            if good:
                # Found it!
                break
        f = self.newform()
        return -sum(f.period(m, prec) for m in M) / (1 + p - self.ap(p))

    def modular_symbol_numerical(self, sign=1, prec=53):
        """
        Return the modular symbol as a numerical function.

        .. NOTE::

            This method does not compute spaces of modular symbols, so
            it is suitable for curves of larger conductor than can be
            handled by :meth:`modular_symbol`.

        EXAMPLES::

            sage: E = EllipticCurve('19a1')
            sage: f = E.modular_symbol_numerical(1)
            sage: g = E.modular_symbol()
            sage: f(0), g(0)  # abs tol 1e-14
            (0.333333333333330, 1/3)
            sage: f(oo), g(oo)
            (-0.000000000000000, 0)

            sage: E = EllipticCurve('79a1')
            sage: f = E.modular_symbol_numerical(-1)
            sage: g = E.modular_symbol(-1, implementation="sage")
            sage: f(1/3), g(1/3)  # abs tol 1e-13
            (1.00000000000001, 1)
            sage: f(oo), g(oo)
            (0.000000000000000, 0)
        """
        lam = self.period_lattice().basis(prec=prec)
        if sign == 1:
            P = lam[0].real()
            return lambda a: self._modsym(a, prec).real() / P
        else:
            P = lam[1].imag()
            return lambda a: self._modsym(a, prec).imag() / P


<<<<<<< HEAD
    def pollack_stevens_modular_symbol(self, sign=0, use_eclib=True):
=======
    def pollack_stevens_modular_symbol(self, sign=0, implementation='eclib'):
>>>>>>> 733ee014
        """
        Create the modular symbol attached to the elliptic curve,
        suitable for overconvergent calculations.

        INPUT:

        - ``sign`` -- +1 or -1 or 0 (default), in which case this it
          is the sum of the two

<<<<<<< HEAD
        - ``use_eclib`` -- Whether the underlying computation by
          eclib (default) or sage's classical modular symbols
=======
        - ``implementation`` -- either 'eclib' (default) or 'sage'.
          This determines classical modular symbols which implementation
          of the underlying classical  modular symbols is used
>>>>>>> 733ee014

        EXAMPLES::

            sage: E = EllipticCurve('113a1')
            sage: symb = E.pollack_stevens_modular_symbol()
            sage: symb
            Modular symbol of level 113 with values in Sym^0 Q^2
            sage: symb.values()
            [-1/2, 1, -1, 0, 0, 1, 1, -1, 0, -1, 0, 0, 0, 1, -1, 0, 0, 0, 1, 0, 0]

            sage: E = EllipticCurve([0,1])
            sage: symb = E.pollack_stevens_modular_symbol(+1)
            sage: symb.values()
            [-1/6, 1/12, 0, 1/6, 1/12, 1/3, -1/12, 0, -1/6, -1/12, -1/4, -1/6, 1/12]
        """
<<<<<<< HEAD
        typ = (sign, use_eclib)
=======
        typ = (sign, implementation)
>>>>>>> 733ee014
        try:
            return self.__modular_symbol[typ] # Doesn't collide with original implementation because tuple is length two here.
        except AttributeError:
            self.__modular_symbol = {}
        except KeyError:
            pass
<<<<<<< HEAD
        M = ps_modsym_from_elliptic_curve(self, sign, use_eclib=use_eclib)
=======
        M = ps_modsym_from_elliptic_curve(self, sign, implementation=implementation)
>>>>>>> 733ee014
        self.__modular_symbol[typ] = M
        return M

    _normalize_padic_lseries = padics._normalize_padic_lseries
    padic_lseries = padics.padic_lseries

    def newform(self):
        r"""
        Same as ``self.modular_form()``.

        EXAMPLES::

            sage: E=EllipticCurve('37a1')
            sage: E.newform()
            q - 2*q^2 - 3*q^3 + 2*q^4 - 2*q^5 + O(q^6)
            sage: E.newform() == E.modular_form()
            True
        """
        return self.modular_form()

    def q_eigenform(self, prec):
        r"""
        Synonym for ``self.q_expansion(prec)``.

        EXAMPLES::

            sage: E=EllipticCurve('37a1')
            sage: E.q_eigenform(10)
            q - 2*q^2 - 3*q^3 + 2*q^4 - 2*q^5 + 6*q^6 - q^7 + 6*q^9 + O(q^10)
            sage: E.q_eigenform(10) == E.q_expansion(10)
            True
        """
        return self.q_expansion(prec)

    def analytic_rank(self, algorithm="pari", leading_coefficient=False):
        r"""
        Return an integer that is *probably* the analytic rank of this
        elliptic curve.

        INPUT:

        - ``algorithm`` -- (default: 'pari'), String

          - ``'pari'`` -- use the PARI library function.
          - ``'sympow'`` -- use Watkins's program sympow
          - ``'rubinstein'`` -- use Rubinstein's L-function C++ program lcalc.
          - ``'magma'`` -- use MAGMA
          - ``'zero_sum'`` -- Use the rank bounding zero sum method implemented
            in self.analytic_rank_upper_bound()
          - ``'all'`` -- compute with PARI, sympow and lcalc, check that
            the answers agree, and return the common answer.

        - ``leading_coefficient`` -- (default: False) Boolean; if set to
          True, return a tuple `(rank, lead)` where `lead` is the value of
          the first non-zero derivative of the L-function of the elliptic
          curve. Only implemented for algorithm='pari'.

        .. note::

           If the curve is loaded from the large Cremona database,
           then the modular degree is taken from the database.

        Of the first three algorithms above, probably Rubinstein's is the
        most efficient (in some limited testing done). The zero sum method
        is often *much* faster, but can return a value which is strictly
        larger than the analytic rank. For curves with conductor <=10^9
        using default parameters, testing indicates that for 99.75% of
        curves the returned rank bound is the true rank.

        .. note::

            If you use set_verbose(1), extra information about the computation
            will be printed when algorithm='zero_sum'.

        .. note::

            It is an open problem to *prove* that *any* particular
            elliptic curve has analytic rank `\geq 4`.

        EXAMPLES::

            sage: E = EllipticCurve('389a')
            sage: E.analytic_rank(algorithm='pari')
            2
            sage: E.analytic_rank(algorithm='rubinstein')
            2
            sage: E.analytic_rank(algorithm='sympow')
            2
            sage: E.analytic_rank(algorithm='magma')    # optional - magma
            2
            sage: E.analytic_rank(algorithm='zero_sum')
            2
            sage: E.analytic_rank(algorithm='all')
            2

        With the optional parameter leading_coefficient set to ``True``, a
        tuple of both the analytic rank and the leading term of the
        L-series at `s = 1` is returned. This only works for algorithm=='pari'::

            sage: EllipticCurve([0,-1,1,-10,-20]).analytic_rank(leading_coefficient=True)
            (0, 0.25384186085591068...)
            sage: EllipticCurve([0,0,1,-1,0]).analytic_rank(leading_coefficient=True)
            (1, 0.30599977383405230...)
            sage: EllipticCurve([0,1,1,-2,0]).analytic_rank(leading_coefficient=True)
            (2, 1.518633000576853...)
            sage: EllipticCurve([0,0,1,-7,6]).analytic_rank(leading_coefficient=True)
            (3, 10.39109940071580...)
            sage: EllipticCurve([0,0,1,-7,36]).analytic_rank(leading_coefficient=True)
            (4, 196.170903794579...)

        TESTS:

        When the input is horrendous, some of the algorithms just bomb out with a RuntimeError::

            sage: EllipticCurve([1234567,89101112]).analytic_rank(algorithm='rubinstein')
            Traceback (most recent call last):
            ...
            RuntimeError: unable to compute analytic rank using rubinstein algorithm (unable to convert ' 6.19283e+19 and is too large' to an integer)
            sage: EllipticCurve([1234567,89101112]).analytic_rank(algorithm='sympow')
            Traceback (most recent call last):
            ...
            RuntimeError: failed to compute analytic rank
        """
        if algorithm == 'pari':
            rank_lead = self.pari_curve().ellanalyticrank()
            if leading_coefficient:
                return (rings.Integer(rank_lead[0]), rank_lead[1].python())
            else:
                return rings.Integer(self.pari_curve().ellanalyticrank()[0])
        elif algorithm == 'rubinstein':
            if leading_coefficient:
                raise NotImplementedError("Cannot compute leading coefficient using rubinstein algorithm")
            try:
                from sage.lfunctions.lcalc import lcalc
                return lcalc.analytic_rank(L=self)
            except TypeError as msg:
                raise RuntimeError("unable to compute analytic rank using rubinstein algorithm (%s)"%msg)
        elif algorithm == 'sympow':
            if leading_coefficient:
                raise NotImplementedError("Cannot compute leading coefficient using sympow")
            from sage.lfunctions.sympow import sympow
            return sympow.analytic_rank(self)[0]
        elif algorithm == 'magma':
            if leading_coefficient:
                raise NotImplementedError("Cannot compute leading coefficient using magma")
            from sage.interfaces.all import magma
            return rings.Integer(magma(self).AnalyticRank())
        elif algorithm == 'zero_sum':
            if leading_coefficient:
                s = "Cannot compute leading coefficient using the zero sum method"
                raise NotImplementedError(s)
            return self.analytic_rank_upper_bound()
        elif algorithm == 'all':
            if leading_coefficient:
                S = set([self.analytic_rank('pari', True)])
            else:
                S = set([self.analytic_rank('pari'),
                    self.analytic_rank('rubinstein'), self.analytic_rank('sympow')])
            if len(S) != 1:
                raise RuntimeError("Bug in analytic_rank; algorithms don't agree! (E=%s)"%self)
            return list(S)[0]
        else:
            raise ValueError("algorithm %s not defined"%algorithm)

    def analytic_rank_upper_bound(self,
                                  max_Delta=None,
                                  adaptive=True,
                                  N=None,
                                  root_number="compute",
                                  bad_primes=None,
                                  ncpus=None):
        r"""
        Return an upper bound for the analytic rank of self, conditional on
        the Generalized Riemann Hypothesis, via computing
        the zero sum `\sum_{\gamma} f(\Delta\gamma),` where `\gamma`
        ranges over the imaginary parts of the zeros of `L(E,s)`
        along the critical strip, `f(x) = (\sin(\pi x)/(\pi x))^2`,
        and `\Delta` is the tightness parameter whose maximum value is specified
        by ``max_Delta``. This computation can be run on curves with very large
        conductor (so long as the conductor is known or quickly computable)
        when `\Delta` is not too large (see below).
        Uses Bober's rank bounding method as described in [Bob13].

        INPUT:

        - ``max_Delta`` -- (default: None) If not None, a positive real value
          specifying the maximum Delta value used in the zero sum; larger
          values of Delta yield better bounds - but runtime is exponential in
          Delta. If left as None, Delta is set
          to `\min\{\frac{1}{\pi}(\log(N+1000)/2-\log(2\pi)-\eta), 2.5\}`,
          where `N` is the conductor of the curve attached to self, and `\eta`
          is the Euler-Mascheroni constant `= 0.5772...`; the crossover
          point is at conductor around `8.3 \cdot 10^8`. For the former value,
          empirical results show that for about 99.7% of all curves the returned
          value is the actual analytic rank.

        - ``adaptive`` -- (default: True) Boolean

          - ``True`` -- the computation is first run with small and then
            successively larger `\Delta` values up to max_Delta. If at any
            point the computed bound is 0 (or 1 when when root_number is -1
            or True), the computation halts and that value is returned;
            otherwise the minimum of the computed bounds is returned.
          - ``False`` -- the computation is run a single time with `\Delta`
            equal to ``max_Delta``, and the resulting bound returned.

        - ``N`` -- (default: None) If not None, a positive integer equal to
          the conductor of self. This is passable so that rank estimation
          can be done for curves whose (large) conductor has been precomputed.

        - ``root_number`` -- (default: "compute") String or integer

          - ``"compute"`` -- the root number of self is computed and used to
            (possibly) lower ther analytic rank estimate by 1.
          - ``"ignore"`` -- the above step is omitted
          - ``1`` -- this value is assumed to be the root number of
            self. This is passable so that rank estimation can be done for
            curves whose root number has been precomputed.
          - ``-1`` -- this value is assumed to be the root number of
            self. This is passable so that rank estimation can be done for
            curves whose root number has been precomputed.

        - ``bad_primes`` -- (default: None) If not None, a list of the primes
          of bad reduction for the curve attached to self. This is passable
          so that rank estimation can be done for curves of large conductor
          whose bad primes have been precomputed.

        - ``ncpus`` - (default: None) If not None, a positive integer
          defining the maximum number of CPUs to be used for the computation.
          If left as None, the maximum available number of CPUs will be used.
          Note: Due to parallelization overhead, multiple processors will
          only be used for Delta values `\ge 1.75`.

        .. NOTE::

            Output will be incorrect if the incorrect conductor or root number
            is specified.

        .. WARNING::

            Zero sum computation time is exponential in the tightness
            parameter `\Delta`, roughly doubling for every increase of 0.1
            thereof. Using `\Delta=1` (and adaptive=False) will yield a runtime
            of a few milliseconds; `\Delta=2` takes a few seconds, and `\Delta=3`
            may take upwards of an hour. Increase beyond this at your own risk!

        OUTPUT:

        A non-negative integer greater than or equal to the analytic rank of
        self.

        .. NOTE::

            If you use set_verbose(1), extra information about the computation
            will be printed.

        .. SEEALSO::

            :func:`LFunctionZeroSum`
            :meth:`.root_number`
            :func:`set_verbose`

        EXAMPLES:

        For most elliptic curves with small conductor the central zero(s)
        of `L_E(s)` are fairly isolated, so small values of `\Delta`
        will yield tight rank estimates.

        ::

            sage: E = EllipticCurve("11a")
            sage: E.rank()
            0
            sage: E.analytic_rank_upper_bound(max_Delta=1,adaptive=False)
            0
            sage: E = EllipticCurve([-39,123])
            sage: E.rank()
            1
            sage: E.analytic_rank_upper_bound(max_Delta=1,adaptive=True)
            1

        This is especially true for elliptic curves with large rank.

        ::

            sage: for r in range(9):
            ....:     E = elliptic_curves.rank(r)[0]
            ....:     print((r, E.analytic_rank_upper_bound(max_Delta=1,
            ....:     adaptive=False,root_number="ignore")))
            (0, 0)
            (1, 1)
            (2, 2)
            (3, 3)
            (4, 4)
            (5, 5)
            (6, 6)
            (7, 7)
            (8, 8)

        However, some curves have `L`-functions with low-lying zeroes, and for these
        larger values of `\Delta` must be used to get tight estimates.

        ::

            sage: E = EllipticCurve("974b1")
            sage: r = E.rank(); r
            0
            sage: E.analytic_rank_upper_bound(max_Delta=1,root_number="ignore")
            1
            sage: E.analytic_rank_upper_bound(max_Delta=1.3,root_number="ignore")
            0

        Knowing the root number of `E` allows us to use smaller Delta values
        to get tight bounds, thus speeding up runtime considerably.

        ::

            sage: E.analytic_rank_upper_bound(max_Delta=0.6,root_number="compute")
            0

        The are a small number of curves which have pathalogically low-lying
        zeroes. For these curves, this method will produce a bound that is
        strictly larger than the analytic rank, unless very large values of
        Delta are used. The following curve ("256944c1" in the Cremona tables)
        is a rank 0 curve with a zero at 0.0256...; the smallest Delta value
        for which the zero sum is strictly less than 2 is ~2.815.

        ::

            sage: E = EllipticCurve([0, -1, 0, -7460362000712, -7842981500851012704])
            sage: N,r = E.conductor(),E.analytic_rank(); N, r
            (256944, 0)
            sage: E.analytic_rank_upper_bound(max_Delta=1,adaptive=False)
            2
            sage: E.analytic_rank_upper_bound(max_Delta=2,adaptive=False)
            2

        This method is can be called on curves with large conductor.

        ::

            sage: E = EllipticCurve([-2934,19238])
            sage: E.analytic_rank_upper_bound()
            1

        And it can bound rank on curves with *very* large conductor, so long as
        you know beforehand/can easily compute the conductor and primes of bad
        reduction less than `e^{2\pi\Delta}`. The example below is of the rank
        28 curve discovered by Elkies that is the elliptic curve of (currently)
        largest known rank.

        ::

            sage: a4 = -20067762415575526585033208209338542750930230312178956502
            sage: a6 = 34481611795030556467032985690390720374855944359319180361266008296291939448732243429
            sage: E = EllipticCurve([1,-1,1,a4,a6])
            sage: bad_primes = [2,3,5,7,11,13,17,19,48463]
            sage: N = 3455601108357547341532253864901605231198511505793733138900595189472144724781456635380154149870961231592352897621963802238155192936274322687070
            sage: E.analytic_rank_upper_bound(max_Delta=2.37,adaptive=False, # long time
            ....: N=N,root_number=1,bad_primes=bad_primes,ncpus=2)           # long time
            32

        REFERENCES:

        .. [Bob13] \J.W. Bober. Conditionally bounding analytic ranks of elliptic curves.
           ANTS 10. http://msp.org/obs/2013/1-1/obs-v1-n1-p07-s.pdf

        """
        Z = LFunctionZeroSum_EllipticCurve(self, N)
        bound = Z.analytic_rank_upper_bound(max_Delta=max_Delta,
                                            adaptive=adaptive,
                                            root_number=root_number,
                                            bad_primes=bad_primes,
                                            ncpus=ncpus)
        return bound

    def simon_two_descent(self, verbose=0, lim1=5, lim3=50, limtriv=3,
                          maxprob=20, limbigprime=30, known_points=None):
        r"""
        Return lower and upper bounds on the rank of the Mordell-Weil
        group `E(\QQ)` and a list of points of infinite order.

        INPUT:

        - ``self`` -- an elliptic curve `E` over `\QQ`

        - ``verbose`` -- 0, 1, 2, or 3 (default: 0), the verbosity level

        - ``lim1`` -- (default: 5) limit on trivial points on quartics

        - ``lim3`` -- (default: 50) limit on points on ELS quartics

        - ``limtriv`` -- (default: 3) limit on trivial points on `E`

        - ``maxprob`` -- (default: 20)

        - ``limbigprime`` - (default: 30) to distinguish between small
           and large prime numbers. Use probabilistic tests for large
           primes. If 0, don't any probabilistic tests.

        - ``known_points`` -- (default: None) list of known points on
          the curve

        OUTPUT: a triple ``(lower, upper, list)`` consisting of

        - ``lower`` (integer) -- lower bound on the rank

        - ``upper`` (integer) -- upper bound on the rank

        - ``list`` -- list of points of infinite order in `E(\QQ)`

        The integer ``upper`` is in fact an upper bound on the
        dimension of the 2-Selmer group, hence on the dimension of
        `E(\QQ)/2E(\QQ)`.  It is equal to the dimension of the
        2-Selmer group except possibly if `E(\QQ)[2]` has dimension 1.
        In that case, ``upper`` may exceed the dimension of the
        2-Selmer group by an even number, due to the fact that the
        algorithm does not perform a second descent.

        To obtain a list of generators, use E.gens().

        IMPLEMENTATION: Uses Denis Simon's PARI/GP scripts from
        http://www.math.unicaen.fr/~simon/

        EXAMPLES:

        We compute the ranks of the curves of lowest known conductor up to
        rank `8`. Amazingly, each of these computations finishes
        almost instantly!

        ::

            sage: E = EllipticCurve('11a1')
            sage: E.simon_two_descent()
            (0, 0, [])
            sage: E = EllipticCurve('37a1')
            sage: E.simon_two_descent()
            (1, 1, [(0 : 0 : 1)])
            sage: E = EllipticCurve('389a1')
            sage: E._known_points = []  # clear cached points
            sage: E.simon_two_descent()
            (2, 2, [(5/4 : 5/8 : 1), (-3/4 : 7/8 : 1)])
            sage: E = EllipticCurve('5077a1')
            sage: E.simon_two_descent()
            (3, 3, [(1 : 0 : 1), (2 : 0 : 1), (0 : 2 : 1)])

        In this example Simon's program does not find any points, though it
        does correctly compute the rank of the 2-Selmer group.

        ::

            sage: E = EllipticCurve([1, -1, 0, -751055859, -7922219731979])
            sage: E.simon_two_descent()
            (1, 1, [])

        The rest of these entries were taken from Tom Womack's page
        http://tom.womack.net/maths/conductors.htm

        ::

            sage: E = EllipticCurve([1, -1, 0, -79, 289])
            sage: E.simon_two_descent()
            (4, 4, [(6 : -1 : 1), (4 : 3 : 1), (5 : -2 : 1), (8 : 7 : 1)])
            sage: E = EllipticCurve([0, 0, 1, -79, 342])
            sage: E.simon_two_descent()  # long time (9s on sage.math, 2011)
            (5, 5, [(7 : 11 : 1), (-1 : 20 : 1), (0 : 18 : 1), (3 : 11 : 1), (-3 : 23 : 1)])
            sage: E = EllipticCurve([1, 1, 0, -2582, 48720])
            sage: r, s, G = E.simon_two_descent(); r,s
            (6, 6)
            sage: E = EllipticCurve([0, 0, 0, -10012, 346900])
            sage: r, s, G = E.simon_two_descent(); r,s
            (7, 7)
            sage: E = EllipticCurve([0, 0, 1, -23737, 960366])
            sage: r, s, G = E.simon_two_descent(); r,s
            (8, 8)

        Example from :trac:`10832`::

            sage: E = EllipticCurve([1,0,0,-6664,86543])
            sage: E.simon_two_descent()
            (2, 3, [(-1/4 : 2377/8 : 1), (323/4 : 1891/8 : 1)])
            sage: E.rank()
            2
            sage: E.gens()
            [(-1/4 : 2377/8 : 1), (323/4 : 1891/8 : 1)]

        Example where the lower bound is known to be 1
        despite that the algorithm has not found any
        points of infinite order ::

            sage: E = EllipticCurve([1, 1, 0, -23611790086, 1396491910863060])
            sage: E.simon_two_descent()
            (1, 2, [])
            sage: E.rank()
            1
            sage: E.gens()     # uses mwrank
            [(4311692542083/48594841 : -13035144436525227/338754636611 : 1)]

        Example for :trac:`5153`::

            sage: E = EllipticCurve([3,0])
            sage: E.simon_two_descent()
            (1, 2, [(1 : 2 : 1)])

        The upper bound on the 2-Selmer rank returned by this method
        need not be sharp.  In following example, the upper bound
        equals the actual 2-Selmer rank plus 2 (see :trac:`10735`)::

            sage: E = EllipticCurve('438e1')
            sage: E.simon_two_descent()
            (0, 3, [])
            sage: E.selmer_rank()  # uses mwrank
            1

        """
        t = EllipticCurve_number_field.simon_two_descent(self, verbose=verbose,
                                                         lim1=lim1, lim3=lim3, limtriv=limtriv,
                                                         maxprob=maxprob, limbigprime=limbigprime,
                                                         known_points=known_points)
        rank_low_bd = t[0]
        two_selmer_rank = t[1]
        pts = t[2]
        if rank_low_bd == two_selmer_rank - self.two_torsion_rank():
            if verbose>0:
                print("Rank determined successfully, saturating...")
            gens = self.saturation(pts)[0]
            if len(gens) == rank_low_bd:
                self.__gens[True] = gens
                self.__gens[True].sort()
            self.__rank[True] = rank_low_bd

        return rank_low_bd, two_selmer_rank, pts

    two_descent_simon = simon_two_descent

    def three_selmer_rank(self, algorithm='UseSUnits'):
        r"""
        Return the 3-selmer rank of this elliptic curve, computed using
        Magma.

        INPUT:


        -  ``algorithm`` - 'Heuristic' (which is usually much
           faster in large examples), 'FindCubeRoots', or 'UseSUnits'
           (default)


        OUTPUT: nonnegative integer

        EXAMPLES: A rank 0 curve::

            sage: EllipticCurve('11a').three_selmer_rank()       # optional - magma
            0

        A rank 0 curve with rational 3-isogeny but no 3-torsion

        ::

            sage: EllipticCurve('14a3').three_selmer_rank()      # optional - magma
            0

        A rank 0 curve with rational 3-torsion::

            sage: EllipticCurve('14a1').three_selmer_rank()      # optional - magma
            1

        A rank 1 curve with rational 3-isogeny::

            sage: EllipticCurve('91b').three_selmer_rank()       # optional - magma
            2

        A rank 0 curve with nontrivial 3-Sha. The Heuristic option makes
        this about twice as fast as without it.

        ::

            sage: EllipticCurve('681b').three_selmer_rank(algorithm='Heuristic')   # long time (10 seconds); optional - magma
            2
        """
        from sage.interfaces.all import magma
        E = magma(self)
        return Integer(E.ThreeSelmerGroup(MethodForFinalStep = magma('"%s"'%algorithm)).Ngens())

    def rank(self, use_database=False, verbose=False,
                   only_use_mwrank=True,
                   algorithm='mwrank_lib',
                   proof=None):
        """
        Return the rank of this elliptic curve, assuming no conjectures.

        If we fail to provably compute the rank, raises a RuntimeError
        exception.

        INPUT:


        -  ``use_database (bool)`` - (default: False), if
           True, try to look up the regulator in the Cremona database.

        -  ``verbose`` - (default: False), if specified changes
           the verbosity of mwrank computations.

        -  ``algorithm`` - (default: 'mwrank_lib'), one of:

            -  ``'mwrank_shell'`` - call mwrank shell command

            -  ``'mwrank_lib'`` - call mwrank c library

        -  ``only_use_mwrank`` - (default: True) if False try
           using analytic rank methods first.

        -  ``proof`` - bool or None (default: None, see
           proof.elliptic_curve or sage.structure.proof). Note that results
           obtained from databases are considered proof = True


        OUTPUT:


        -  ``rank (int)`` - the rank of the elliptic curve.


        IMPLEMENTATION: Uses L-functions, mwrank, and databases.

        EXAMPLES::

            sage: EllipticCurve('11a').rank()
            0
            sage: EllipticCurve('37a').rank()
            1
            sage: EllipticCurve('389a').rank()
            2
            sage: EllipticCurve('5077a').rank()
            3
            sage: EllipticCurve([1, -1, 0, -79, 289]).rank()   # This will use the default proof behavior of True
            4
            sage: EllipticCurve([0, 0, 1, -79, 342]).rank(proof=False)
            5
            sage: EllipticCurve([0, 0, 1, -79, 342]).simon_two_descent()[0]  # long time (7s on sage.math, 2012)
            5

        Examples with denominators in defining equations::

            sage: E = EllipticCurve([0, 0, 0, 0, -675/4])
            sage: E.rank()
            0
            sage: E = EllipticCurve([0, 0, 1/2, 0, -1/5])
            sage: E.rank()
            1
            sage: E.minimal_model().rank()
            1

        A large example where mwrank doesn't determine the result with certainty::

            sage: EllipticCurve([1,0,0,0,37455]).rank(proof=False)
            0
            sage: EllipticCurve([1,0,0,0,37455]).rank(proof=True)
            Traceback (most recent call last):
            ...
            RuntimeError: Rank not provably correct.
        """
        if proof is None:
            from sage.structure.proof.proof import get_flag
            proof = get_flag(proof, "elliptic_curve")
        else:
            proof = bool(proof)
        try:
            return self.__rank[proof]
        except KeyError:
            if proof is False and True in self.__rank:
                return self.__rank[True]
        if use_database:
            try:
                self.__rank[True] = self.database_attributes()['rank']
                return self.__rank[True]
            except (KeyError, RuntimeError):
                # curve not in database, or rank not known
                pass
        if not only_use_mwrank:
            # Try zero sum rank bound first; if this is 0 or 1 it's the
            # true rank
            rank_bound = self.analytic_rank_upper_bound()
            if rank_bound <= 1:
                misc.verbose("rank %s due to zero sum bound and parity"%rank_bound)
                self.__rank[proof] = rank_bound
                return self.__rank[proof]
            # Next try evaluate the L-function or its derivative at the
            # central point
            N = self.conductor()
            prec = int(4*float(sqrt(N))) + 10
            if self.root_number() == 1:
                L, err = self.lseries().at1(prec)
                if abs(L) > err + R(0.0001):  # definitely doesn't vanish
                    misc.verbose("rank 0 because L(E,1)=%s"%L)
                    self.__rank[proof] = 0
                    return self.__rank[proof]
            else:
                Lprime, err = self.lseries().deriv_at1(prec)
                if abs(Lprime) > err + R(0.0001):  # definitely doesn't vanish
                    misc.verbose("rank 1 because L'(E,1)=%s"%Lprime)
                    self.__rank[proof] = 1
                    return self.__rank[proof]

        if algorithm == 'mwrank_lib':
            misc.verbose("using mwrank lib")
            if self.is_integral(): E = self
            else: E = self.integral_model()
            C = E.mwrank_curve()
            C.set_verbose(verbose)
            r = C.rank()
            if C.certain():
                proof = True
            else:
                if proof:
                    print("Unable to compute the rank with certainty (lower bound=%s)." % C.rank())
                    print("This could be because Sha(E/Q)[2] is nontrivial.")
                    print("Try calling something like two_descent(second_limit=13) on the")
                    print("curve then trying this command again.  You could also try rank")
                    print("with only_use_mwrank=False.")
                    del E.__mwrank_curve
                    raise RuntimeError('Rank not provably correct.')
                else:
                    misc.verbose("Warning -- rank not proven correct", level=1)
            self.__rank[proof] = r
        elif algorithm == 'mwrank_shell':
            misc.verbose("using mwrank shell")
            X = self.mwrank()
            if 'determined unconditionally' not in X or 'only a lower bound of' in X:
                if proof:
                    X= "".join(X.split("\n")[-4:-2])
                    print(X)
                    raise RuntimeError('Rank not provably correct.')
                else:
                    misc.verbose("Warning -- rank not proven correct", level=1)

                s = "lower bound of"
                X = X[X.rfind(s)+len(s)+1:]
                r = Integer(X.split()[0])
            else:
                if proof is False:
                    proof = True #since we actually provably found the rank
                match = 'Rank ='
                i = X.find(match)
                if i == -1:
                    match = 'found points of rank'
                    i = X.find(match)
                    if i == -1:
                        raise RuntimeError("%s\nbug -- tried to find 'Rank =' or 'found points of rank' in mwrank output but couldn't."%X)
                j = i + X[i:].find('\n')
                r = Integer(X[i+len(match)+1:j])
            self.__rank[proof] = r

        return self.__rank[proof]

    def gens(self, proof=None, **kwds):
        """
        Return generators for the Mordell-Weil group E(Q) *modulo*
        torsion.

        .. warning::

           If the program fails to give a provably correct result, it
           prints a warning message, but does not raise an
           exception. Use :meth:`~gens_certain` to find out if this
           warning message was printed.

        INPUT:

        - ``proof`` -- bool or None (default None), see
          ``proof.elliptic_curve`` or ``sage.structure.proof``

        - ``verbose`` - (default: None), if specified changes the
           verbosity of mwrank computations

        - ``rank1_search`` - (default: 10), if the curve has analytic
          rank 1, try to find a generator by a direct search up to
          this logarithmic height.  If this fails, the usual mwrank
          procedure is called.

        - algorithm -- one of the following:

          - ``'mwrank_shell'`` (default) -- call mwrank shell command

          - ``'mwrank_lib'`` -- call mwrank C library

        - ``only_use_mwrank`` -- bool (default True) if False, first
          attempts to use more naive, natively implemented methods

        - ``use_database`` -- bool (default True) if True, attempts to
          find curve and gens in the (optional) database

        - ``descent_second_limit`` -- (default: 12) used in 2-descent

        - ``sat_bound`` -- (default: 1000) bound on primes used in
          saturation.  If the computed bound on the index of the
          points found by two-descent in the Mordell-Weil group is
          greater than this, a warning message will be displayed.

        OUTPUT:

        - ``generators`` - list of generators for the Mordell-Weil
           group modulo torsion

        IMPLEMENTATION: Uses Cremona's mwrank C library.

        EXAMPLES::

            sage: E = EllipticCurve('389a')
            sage: E.gens()                 # random output
            [(-1 : 1 : 1), (0 : 0 : 1)]

        A non-integral example::

            sage: E = EllipticCurve([-3/8,-2/3])
            sage: E.gens() # random (up to sign)
            [(10/9 : 29/54 : 1)]

        A non-minimal example::

            sage: E = EllipticCurve('389a1')
            sage: E1 = E.change_weierstrass_model([1/20,0,0,0]); E1
            Elliptic Curve defined by y^2 + 8000*y = x^3 + 400*x^2 - 320000*x over Rational Field
            sage: E1.gens() # random (if database not used)
            [(-400 : 8000 : 1), (0 : -8000 : 1)]
        """
        if proof is None:
            from sage.structure.proof.proof import get_flag
            proof = get_flag(proof, "elliptic_curve")
        else:
            proof = bool(proof)

        # If the gens are already cached, return them:
        try:
            return list(self.__gens[proof])  # return copy so not changed
        except KeyError:
            if proof is False and True in self.__gens:
                return list(self.__gens[True])

        # At this point, self.__gens[True] does not exist, and in case
        # proof is False, self.__gens[False] does not exist either.

        result, proved = self._compute_gens(proof, **kwds)
        self.__gens[proved] = result
        self.__rank[proved] = len(result)
        self._known_points = result
        return list(result)

    def _compute_gens(self, proof,
                      verbose=False,
                      rank1_search=10,
                      algorithm='mwrank_lib',
                      only_use_mwrank=True,
                      use_database=True,
                      descent_second_limit=12,
                      sat_bound=1000):
        """
        Return generators for the Mordell-Weil group E(Q) *modulo*
        torsion.

        INPUT:

        Same as for :meth:`~gens`, except ``proof`` must be either
        ``True`` or ``False`` (not ``None``).

        OUTPUT:

        A tuple ``(generators, proved)``, where ``generators`` is a
        probable list of generators for the Mordell-Weil group modulo
        torsion, and ``proved`` is ``True`` or ``False`` depending on
        whether the result is provably correct.

        EXAMPLES::

            sage: E = EllipticCurve([-3/8, -2/3])
            sage: gens, proved = E._compute_gens(proof=False)
            sage: proved
            True

        """
        # If the optional extended database is installed and an
        # isomorphic curve is in the database then its gens will be
        # known; if only the default database is installed, the rank
        # will be known but not the gens.

        if use_database:
            try:
                E = self.minimal_model()
                data = self.database_attributes()
                iso = E.isomorphism_to(self)
                return [iso(E(P)) for P in data['gens']], True
            except (KeyError, RuntimeError):
                # curve not in database, or generators not known
                pass

        if self.conductor() > 10**7:
            only_use_mwrank = True

        if not only_use_mwrank:
            try:
                misc.verbose("Trying to compute rank.")
                r = self.rank(only_use_mwrank = False)
                misc.verbose("Got r = %s."%r)
                if r == 0:
                    misc.verbose("Rank = 0, so done.")
                    return [], True
                if r == 1 and rank1_search:
                    misc.verbose("Rank = 1, so using direct search.")
                    h = 6
                    while h <= rank1_search:
                        misc.verbose("Trying direct search up to height %s"%h)
                        G = self.point_search(h, verbose)
                        G = [P for P in G if P.order() == oo]
                        if len(G) > 0:
                            misc.verbose("Direct search succeeded.")
                            G, _, _ = self.saturation(G, verbose=verbose)
                            misc.verbose("Computed saturation.")
                            return G, True
                        h += 2
                    misc.verbose("Direct search FAILED.")
            except RuntimeError:
                pass
        # end if (not_use_mwrank)
        if algorithm == "mwrank_lib":
            misc.verbose("Calling mwrank C++ library.")
            if not self.is_integral():
                xterm = 1; yterm = 1
                ai = self.a_invariants()
                for a in ai:
                    if not a.is_integral():
                       for p, _ in a.denom().factor():
                          e  = min([(ai[i].valuation(p)/[1,2,3,4,6][i]) for i in range(5)]).floor()
                          ai = [ai[i]/p**(e*[1,2,3,4,6][i]) for i in range(5)]
                          xterm *= p**(2*e)
                          yterm *= p**(3*e)
                E = constructor.EllipticCurve(list(ai))
            else:
                E = self; xterm = 1; yterm = 1
            C = E.mwrank_curve(verbose)
            if not (verbose is None):
                C.set_verbose(verbose)
            C.two_descent(verbose=verbose, second_limit=descent_second_limit)
            C.saturate(bound=sat_bound)
            G = C.gens()
            if proof is True and C.certain() is False:
                del self.__mwrank_curve
                raise RuntimeError("Unable to compute the rank, hence generators, with certainty (lower bound=%s, generators found=%s).  This could be because Sha(E/Q)[2] is nontrivial."%(C.rank(),G) + \
                      "\nTry increasing descent_second_limit then trying this command again.")
            proved = C.certain()
            G = [[x*xterm,y*yterm,z] for x,y,z in G]
        else:
            # when gens() calls mwrank it passes the command-line
            # parameter "-p 100" which helps curves with large
            # coefficients and 2-torsion and is otherwise harmless.
            # This is pending a more intelligent handling of mwrank
            # options in gens() (which is nontrivial since gens() needs
            # to parse the output from mwrank and this is seriously
            # affected by what parameters the user passes!).
            # In fact it would be much better to avoid the mwrank console at
            # all for gens() and just use the library. This is in
            # progress (see trac #1949).
            X = self.mwrank('-p 100 -S '+str(sat_bound))
            misc.verbose("Calling mwrank shell.")
            if not 'The rank and full Mordell-Weil basis have been determined unconditionally' in X:
                msg = 'Generators not provably computed.'
                if proof:
                    raise RuntimeError('%s\n%s'%(X,msg))
                else:
                    misc.verbose("Warning -- %s"%msg, level=1)
                proved = False
            else:
                proved = True
            G = []
            i = X.find('Generator ')
            while i != -1:
                j = i + X[i:].find(';')
                k = i + X[i:].find('[')
                G.append(eval(X[k:j].replace(':',',')))
                X = X[j:]
                i = X.find('Generator ')
        G = sorted([self.point(x, check=True) for x in G])
        return G, proved

    def gens_certain(self):
        """
        Return True if the generators have been proven correct.

        EXAMPLES::

            sage: E=EllipticCurve('37a1')
            sage: E.gens()                   # random (up to sign)
            [(0 : -1 : 1)]
            sage: E.gens_certain()
            True
        """
        return True in self.__gens

    def ngens(self, proof = None):
        """
        Return the number of generators of this elliptic curve.

        .. note::

           See :meth:'.gens' for further documentation. The function
           :meth:`.ngens` calls :meth:`.gens` if not already done, but
           only with default parameters.  Better results may be
           obtained by calling ``mwrank()`` with carefully chosen
           parameters.

        EXAMPLES::

            sage: E=EllipticCurve('37a1')
            sage: E.ngens()
            1

        TO DO: This example should not cause a run-time error.

        ::

            sage: E=EllipticCurve([0,0,0,877,0])
            sage: # E.ngens()  ######## causes run-time error

        ::

            sage: print(E.mwrank('-v0 -b12 -l'))
            Curve [0,0,0,877,0] :   Rank = 1
            Generator 1 is [29604565304828237474403861024284371796799791624792913256602210:-256256267988926809388776834045513089648669153204356603464786949:490078023219787588959802933995928925096061616470779979261000]; height 95.980371987964
            Regulator = 95.980...
        """
        return len(self.gens(proof = proof))

    def regulator(self, use_database=True, proof=None, precision=None,
                        descent_second_limit=12, verbose=False):
        """
        Returns the regulator of this curve, which must be defined over Q.

        INPUT:


        -  ``use_database`` - bool (default: False), if True,
           try to look up the generators in the Cremona database.

        -  ``proof`` - bool or None (default: None, see
           proof.[tab] or sage.structure.proof). Note that results from
           databases are considered proof = True

        -  ``precision`` - int or None (default: None): the
           precision in bits of the result (default real precision if None)

        -  ``descent_second_limit`` - (default: 12)- used in 2-descent

        -  ``verbose`` - whether to print mwrank's verbose output

        EXAMPLES::

            sage: E = EllipticCurve([0, 0, 1, -1, 0])
            sage: E.regulator()
            0.0511114082399688
            sage: EllipticCurve('11a').regulator()
            1.00000000000000
            sage: EllipticCurve('37a').regulator()
            0.0511114082399688
            sage: EllipticCurve('389a').regulator()
            0.152460177943144
            sage: EllipticCurve('5077a').regulator()
            0.41714355875838...
            sage: EllipticCurve([1, -1, 0, -79, 289]).regulator()
            1.50434488827528
            sage: EllipticCurve([0, 0, 1, -79, 342]).regulator(proof=False)  # long time (6s on sage.math, 2011)
            14.790527570131...
        """
        if precision is None:
            RR = rings.RealField()
            precision = RR.precision()
        else:
            RR = rings.RealField(precision)

        if proof is None:
            from sage.structure.proof.proof import get_flag
            proof = get_flag(proof, "elliptic_curve")
        else:
            proof = bool(proof)

        # We return a cached value if it exists and has sufficient precision:
        try:
            reg = self.__regulator[proof]
            if reg.parent().precision() >= precision:
                return RR(reg)
            else: # Found regulator value but precision is too low
                pass
        except KeyError:
            if proof is False and True in self.__regulator:
                reg = self.__regulator[True]
                if reg.parent().precision() >= precision:
                    return RR(reg)
                else: # Found regulator value but precision is too low
                    pass

        # Next we find the gens, taking them from the database if they
        # are there and use_database is True, else computing them:

        G = self.gens(proof=proof, use_database=use_database, descent_second_limit=descent_second_limit, verbose=verbose)

        # Finally compute the regulator of the generators found:

        self.__regulator[proof] = self.regulator_of_points(G,precision=precision)
        return self.__regulator[proof]

    def saturation(self, points, verbose=False, max_prime=0, odd_primes_only=False):
        """
        Given a list of rational points on E, compute the saturation in
        E(Q) of the subgroup they generate.

        INPUT:


        -  ``points (list)`` - list of points on E

        -  ``verbose (bool)`` - (default: False), if True, give
           verbose output

        -  ``max_prime (int)`` - (default: 0), saturation is
           performed for all primes up to max_prime. If max_prime==0,
           perform saturation at *all* primes, i.e., compute the true
           saturation.

        -  ``odd_primes_only (bool)`` - only do saturation at
           odd primes


        OUTPUT:


        -  ``saturation (list)`` - points that form a basis for
           the saturation

        -  ``index (int)`` - the index of the group generated
           by points in their saturation

        -  ``regulator (real with default precision)`` -
           regulator of saturated points.


        ALGORITHM: Uses Cremona's ``mwrank`` package. With ``max_prime=0``,
        we call ``mwrank`` with successively larger prime bounds until the full
        saturation is provably found. The results of saturation at the
        previous primes is stored in each case, so this should be
        reasonably fast.

        EXAMPLES::

            sage: E=EllipticCurve('37a1')
            sage: P=E(0,0)
            sage: Q=5*P; Q
            (1/4 : -5/8 : 1)
            sage: E.saturation([Q])
            ([(0 : 0 : 1)], 5, 0.0511114082399688)

        TESTS:

        See :trac:`10590`.  This example would loop forever at default precision::

            sage: E = EllipticCurve([1, 0, 1, -977842, -372252745])
            sage: P = E([-192128125858676194585718821667542660822323528626273/336995568430319276695106602174283479617040716649, 70208213492933395764907328787228427430477177498927549075405076353624188436/195630373799784831667835900062564586429333568841391304129067339731164107, 1])
            sage: P.height()
            113.302910926080
            sage: E.saturation([P])
            ([(-192128125858676194585718821667542660822323528626273/336995568430319276695106602174283479617040716649 : 70208213492933395764907328787228427430477177498927549075405076353624188436/195630373799784831667835900062564586429333568841391304129067339731164107 : 1)], 1, 113.302910926080)
            sage: (Q,), ind, reg = E.saturation([2*P])  # needs higher precision, handled by eclib
            sage: 2*Q == 2*P
            True
            sage: ind
            2
            sage: reg
            113.302910926080

        See :trac:`10840`.  This used to cause eclib to crash since the
        curve is non-minimal at 2::

            sage: E = EllipticCurve([0,0,0,-13711473216,0])
            sage: P = E([-19992,16313472])
            sage: Q = E([-24108,-17791704])
            sage: R = E([-97104,-20391840])
            sage: S = E([-113288,-9969344])
            sage: E.saturation([P,Q,R,S])
            ([(-19992 : 16313472 : 1), (-24108 : -17791704 : 1), (-97104 : -20391840 : 1), (-113288 : -9969344 : 1)], 1, 172.792031341679)

        """
        if not isinstance(points, list):
            raise TypeError("points (=%s) must be a list."%points)
        if len(points) == 0:
            return [], None, R(1)

        v = []
        for P in points:
            if not isinstance(P, ell_point.EllipticCurvePoint_field):
                P = self(P)
            elif P.curve() != self:
                raise ArithmeticError("point (=%s) must be %s."%(P,self))

        minimal = True
        if not self.is_minimal():
            minimal = False
            Emin = self.minimal_model()
            phi = self.isomorphism_to(Emin)
            points = [phi(P) for P in points]
        else:
            Emin = self

        for P in points:
            x, y = P.xy()
            d = x.denominator().lcm(y.denominator())
            v.append((x*d, y*d, d))

        c = Emin.mwrank_curve()
        mw = mwrank.mwrank_MordellWeil(c, verbose)
        mw.process(v)
        repeat_until_saturated = False
        if max_prime == 0:
            repeat_until_saturated = True
            max_prime = 9973
        from sage.libs.all import mwrank_get_precision, mwrank_set_precision
        prec0 = mwrank_get_precision()
        prec = 100
        if prec0<prec:
            mwrank_set_precision(prec)
        else:
            prec = prec0
        while True:
            ok, index, unsat = mw.saturate(max_prime=max_prime, odd_primes_only = odd_primes_only)
            reg = mw.regulator()
            if ok or not repeat_until_saturated: break
            max_prime = arith.next_prime(max_prime + 1000)
            prec += 50
            mwrank_set_precision(prec)
        if prec!=prec0: mwrank_set_precision(prec0)
        sat = mw.points()
        sat = [Emin(P) for P in sat]
        if not minimal:
            phi_inv = ~phi
            sat = [phi_inv(P) for P in sat]
        reg = self.regulator_of_points(sat)
        return sat, index, R(reg)


    def CPS_height_bound(self):
        r"""
        Return the Cremona-Prickett-Siksek height bound. This is a
        floating point number B such that if P is a rational point on
        the curve, then `h(P) \le \hat{h}(P) + B`, where `h(P)` is
        the naive logarithmic height of `P` and `\hat{h}(P)` is the
        canonical height.

        .. SEEALSO::

            :meth:`silverman_height_bound` for a bound that also works for
            points over number fields.

        EXAMPLES::

            sage: E = EllipticCurve("11a")
            sage: E.CPS_height_bound()
            2.8774743273580445
            sage: E = EllipticCurve("5077a")
            sage: E.CPS_height_bound()
            0.0
            sage: E = EllipticCurve([1,2,3,4,1])
            sage: E.CPS_height_bound()
            Traceback (most recent call last):
            ...
            RuntimeError: curve must be minimal.
            sage: F = E.quadratic_twist(-19)
            sage: F
            Elliptic Curve defined by y^2 + x*y + y = x^3 - x^2 + 1376*x - 130 over Rational Field
            sage: F.CPS_height_bound()
            0.6555158376972852

        IMPLEMENTATION:
            Call the corresponding mwrank C++ library function.  Note that
            the formula in the [CPS] paper is given for number fields.  It's
            only the implementation in Sage that restricts to the rational
            field.
        """
        if not self.is_minimal():
            raise RuntimeError("curve must be minimal.")
        return self.mwrank_curve().CPS_height_bound()


    def silverman_height_bound(self, algorithm='default'):
        r"""
        Return the Silverman height bound.  This is a positive real
        (floating point) number B such that for all points `P` on the
        curve over any number field, `|h(P) - \hat{h}(P)| \leq B`,
        where `h(P)` is the naive logarithmic height of `P` and
        `\hat{h}(P)` is the canonical height.

        INPUT:

            - ``algorithm`` --

                 - 'default' (default) -- compute using a Python
                   implementation in Sage

                 - 'mwrank' -- use a C++ implementation in the mwrank
                   library

        NOTES:

           - The CPS_height_bound is often better (i.e. smaller) than
             the Silverman bound, but it only applies for points over
             the base field, whereas the Silverman bound works over
             all number fields.

           - The Silverman bound is also fairly straightforward to
             compute over number fields, but isn't implemented here.

           - Silverman's paper is 'The Difference Between the Weil
             Height and the Canonical Height on Elliptic Curves',
             Math. Comp., Volume 55, Number 192, pages 723-743.  We
             use a correction by Bremner with 0.973 replaced by 0.961,
             as explained in the source code to mwrank (htconst.cc).

        EXAMPLES::

            sage: E=EllipticCurve('37a1')
            sage: E.silverman_height_bound()
            4.825400758180918
            sage: E.silverman_height_bound(algorithm='mwrank')
            4.825400758180918
            sage: E.CPS_height_bound()
            0.16397076103046915
        """
        if algorithm == 'default':
            Delta   = self.discriminant()
            j       = self.j_invariant()
            b2      = self.b2()
            twostar = 2 if b2 else 1
            from math import log
            def h(x):
                return log(max(abs(x.numerator()), abs(x.denominator())))
            def h_oo(x):
                return log(max(abs(x),1))
            mu    = h(Delta)/12 + h_oo(j)/12 + h_oo(b2/12)/2 + log(twostar)/2
            lower = 2*(-h(j)/24 - mu - 0.961)
            upper = 2*(mu + 1.07)
            return max(abs(lower), abs(upper))
        elif algorithm == 'mwrank':
            return self.mwrank_curve().silverman_bound()
        else:
            raise ValueError("unknown algorithm '%s'"%algorithm)



    def point_search(self, height_limit, verbose=False, rank_bound=None):
        """
        Search for points on a curve up to an input bound on the naive
        logarithmic height.

        INPUT:


        -  ``height_limit (float)`` - bound on naive height

        -  ``verbose (bool)`` - (default: False)

           If True, report on each point as found together with linear
           relations between the points found and the saturation process.

           If False, just return the result.

        -  ``rank_bound (bool)`` - (default: None)

           If provided, stop searching for points once we find this many
           independent nontorsion points.

        OUTPUT: points (list) - list of independent points which generate
        the subgroup of the Mordell-Weil group generated by the points
        found and then saturated.

        .. warning::

           height_limit is logarithmic, so increasing by 1 will cause
           the running time to increase by a factor of approximately
           4.5 (=exp(1.5)).

        IMPLEMENTATION: Uses Michael Stoll's ratpoints library.

        EXAMPLES::

            sage: E=EllipticCurve('389a1')
            sage: E.point_search(5, verbose=False)
            [(-1 : 1 : 1), (-3/4 : 7/8 : 1)]

        Increasing the height_limit takes longer, but finds no more
        points::

            sage: E.point_search(10, verbose=False)
            [(-1 : 1 : 1), (-3/4 : 7/8 : 1)]

        In fact this curve has rank 2 so no more than 2 points will ever be
        output, but we are not using this fact.

        ::

            sage: E.saturation(_)
            ([(-1 : 1 : 1), (-3/4 : 7/8 : 1)], 1, 0.152460177943144)

        What this shows is that if the rank is 2 then the points listed do
        generate the Mordell-Weil group (mod torsion). Finally,

        ::

            sage: E.rank()
            2

        If we only need one independent generator::

            sage: E.point_search(5, verbose=False, rank_bound=1)
            [(-2 : 0 : 1)]

        """
        from sage.libs.ratpoints import ratpoints
        from sage.functions.all import exp
        from sage.arith.all import GCD
        H = exp(float(height_limit)) # max(|p|,|q|) <= H, if x = p/q coprime
        coeffs = [16*self.b6(), 8*self.b4(), self.b2(), 1]
        points = []
        a1 = self.a1()
        a3 = self.a3()
        new_H = H*2 # since we change the x-coord by 2 below
        for X,Y,Z in ratpoints(coeffs, new_H, verbose):
            if Z == 0: continue
            z = 2*Z
            x = X/2
            y = (Y/z - a1*x - a3*z)/2
            d = GCD((x,y,z))
            x = x/d
            if max(x.numerator().abs(), x.denominator().abs()) <= H:
                y = y/d
                z = z/d
                points.append(self((x,y,z)))
                if rank_bound is not None:
                    points = self.saturation(points, verbose=verbose)[0]
                    if len(points) == rank_bound:
                        break
        if rank_bound is None:
            points = self.saturation(points, verbose=verbose)[0]
        return points


    def selmer_rank(self):
        """
        The rank of the 2-Selmer group of the curve.

        EXAMPLE: The following is the curve 960D1, which has rank 0, but
        Sha of order 4.

        ::

            sage: E = EllipticCurve([0, -1, 0, -900, -10098])
            sage: E.selmer_rank()
            3

        Here the Selmer rank is equal to the 2-torsion rank (=1) plus
        the 2-rank of Sha (=2), and the rank itself is zero::

            sage: E.rank()
            0

        In contrast, for the curve 571A, also with rank 0 and Sha of
        order 4, we get a worse bound::

            sage: E = EllipticCurve([0, -1, 1, -929, -10595])
            sage: E.selmer_rank()
            2
            sage: E.rank_bound()
            2

        To establish that the rank is in fact 0 in this case, we would
        need to carry out a higher descent::

            sage: E.three_selmer_rank() # optional: magma
            0

        Or use the L-function to compute the analytic rank::

            sage: E.rank(only_use_mwrank=False)
            0

        """
        try:
            return self.__selmer_rank
        except AttributeError:
            C = self.mwrank_curve()
            self.__selmer_rank = C.selmer_rank()
            return self.__selmer_rank


    def rank_bound(self):
        """
        Upper bound on the rank of the curve, computed using
        2-descent.  In many cases, this is the actual rank of the
        curve.  If the curve has no 2-torsion it is the same as the
        2-selmer rank.

        EXAMPLE: The following is the curve 960D1, which has rank 0, but
        Sha of order 4.

        ::

            sage: E = EllipticCurve([0, -1, 0, -900, -10098])
            sage: E.rank_bound()
            0

        It gives 0 instead of 2, because it knows Sha is nontrivial. In
        contrast, for the curve 571A, also with rank 0 and Sha of order 4,
        we get a worse bound::

            sage: E = EllipticCurve([0, -1, 1, -929, -10595])
            sage: E.rank_bound()
            2
            sage: E.rank(only_use_mwrank=False)   # uses L-function
            0

        """
        try:
            return self.__rank_bound
        except AttributeError:
            C = self.mwrank_curve()
            self.__rank_bound = C.rank_bound()
            return self.__rank_bound


    def an(self, n):
        """
        The n-th Fourier coefficient of the modular form corresponding to
        this elliptic curve, where n is a positive integer.

        EXAMPLES::

            sage: E=EllipticCurve('37a1')
            sage: [E.an(n) for n in range(20) if n>0]
            [1, -2, -3, 2, -2, 6, -1, 0, 6, 4, -5, -6, -2, 2, 6, -4, 0, -12, 0]
        """
        return Integer(self.pari_mincurve().ellak(n))

    def ap(self, p):
        """
        The p-th Fourier coefficient of the modular form corresponding to
        this elliptic curve, where p is prime.

        EXAMPLES::

            sage: E=EllipticCurve('37a1')
            sage: [E.ap(p) for p in prime_range(50)]
            [-2, -3, -2, -1, -5, -2, 0, 0, 2, 6, -4, -1, -9, 2, -9]
        """
        if not arith.is_prime(p):
            raise ArithmeticError("p must be prime")
        return Integer(self.pari_mincurve().ellap(p))

    def quadratic_twist(self, D):
        """
       Return the quadratic twist of this elliptic curve by D.

       D must be a nonzero rational number.

       .. note::

          This function overrides the generic ``quadratic_twist()``
          function for elliptic curves, returning a minimal model.

       EXAMPLES::

           sage: E=EllipticCurve('37a1')
           sage: E2=E.quadratic_twist(2); E2
           Elliptic Curve defined by y^2  = x^3 - 4*x + 2 over Rational Field
           sage: E2.conductor()
           2368
           sage: E2.quadratic_twist(2) == E
           True
       """
        return EllipticCurve_number_field.quadratic_twist(self, D).minimal_model()

    def minimal_model(self):
        r"""
        Return the unique minimal Weierstrass equation for this elliptic
        curve. This is the model with minimal discriminant and
        `a_1,a_2,a_3 \in \{0,\pm 1\}`.

        EXAMPLES::

            sage: E=EllipticCurve([10,100,1000,10000,1000000])
            sage: E.minimal_model()
            Elliptic Curve defined by y^2 + x*y + y = x^3 + x^2 + x + 1 over Rational Field
        """
        try:
            return self.__minimal_model
        except AttributeError:
            F = self.pari_mincurve()
            self.__minimal_model = constructor.EllipticCurve([Q(F[i]) for i in range(5)])
            return self.__minimal_model

    def is_minimal(self):
        r"""
        Return True iff this elliptic curve is a reduced minimal model.

        The unique minimal Weierstrass equation for this elliptic curve.
        This is the model with minimal discriminant and
        `a_1,a_2,a_3 \in \{0,\pm 1\}`.

        TO DO: This is not very efficient since it just computes the
        minimal model and compares. A better implementation using the Kraus
        conditions would be preferable.

        EXAMPLES::

            sage: E=EllipticCurve([10,100,1000,10000,1000000])
            sage: E.is_minimal()
            False
            sage: E=E.minimal_model()
            sage: E.is_minimal()
            True
        """
        return self.ainvs() == self.minimal_model().ainvs()

    def is_p_minimal(self, p):
        """
        Tests if curve is p-minimal at a given prime p.

        INPUT: p - a prime

        OUTPUT: True - if curve is p-minimal


        -  ``False`` - if curve isn't p-minimal


        EXAMPLES::

            sage: E = EllipticCurve('441a2')
            sage: E.is_p_minimal(7)
            True

        ::

            sage: E = EllipticCurve([0,0,0,0,(2*5*11)**10])
            sage: [E.is_p_minimal(p) for p in prime_range(2,24)]
            [False, True, False, True, False, True, True, True, True]
        """
        if not p.is_prime():
            raise ValueError("p must be prime")
        if not self.is_p_integral(p):
            return False
        if p > 3:
            return ((self.discriminant().valuation(p) < 12) or (self.c4().valuation(p) < 4))
        # else p = 2,3
        Emin = self.minimal_model()
        return self.discriminant().valuation(p) == Emin.discriminant().valuation(p)

#    Duplicate!
#
#    def is_integral(self):
#        for n in self.ainvs():
#            if n.denominator() != 1:
#                return False
#        return True

    def kodaira_type(self, p):
        """
        Local Kodaira type of the elliptic curve at `p`.

        INPUT:

        -   p, an integral prime


        OUTPUT:


        - the Kodaira type of this elliptic curve at p,
          as a KodairaSymbol.


        EXAMPLES::

            sage: E = EllipticCurve('124a')
            sage: E.kodaira_type(2)
            IV
        """
        return self.local_data(p).kodaira_symbol()

    kodaira_symbol = kodaira_type

    def kodaira_type_old(self, p):
        """
        Local Kodaira type of the elliptic curve at `p`.

        INPUT:


        -   p, an integral prime


        OUTPUT:

        - the kodaira type of this elliptic curve at p,
          as a KodairaSymbol.

        EXAMPLES::

            sage: E = EllipticCurve('124a')
            sage: E.kodaira_type_old(2)
            IV
        """
        if not arith.is_prime(p):
            raise ArithmeticError("p must be prime")
        try:
            self.__kodaira_type
        except AttributeError:
            self.__kodaira_type = {}
            self.__tamagawa_number = {}
        if p not in self.__kodaira_type:
            v = self.pari_mincurve().elllocalred(p)
            from .kodaira_symbol import KodairaSymbol
            self.__kodaira_type[p] = KodairaSymbol(v[1])
            self.__tamagawa_number[p] = Integer(v[3])
        return self.__kodaira_type[p]

    def tamagawa_number(self, p):
        r"""
        The Tamagawa number of the elliptic curve at `p`.

        This is the order of the component group
        `E(\QQ_p)/E^0(\QQ_p)`.

        EXAMPLES::

            sage: E = EllipticCurve('11a')
            sage: E.tamagawa_number(11)
            5
            sage: E = EllipticCurve('37b')
            sage: E.tamagawa_number(37)
            3
        """
        return self.local_data(p).tamagawa_number()

    def tamagawa_number_old(self, p):
        r"""
        The Tamagawa number of the elliptic curve at `p`.

        This is the order of the component group
        `E(\QQ_p)/E^0(\QQ_p)`.

        EXAMPLES::

            sage: E = EllipticCurve('11a')
            sage: E.tamagawa_number_old(11)
            5
            sage: E = EllipticCurve('37b')
            sage: E.tamagawa_number_old(37)
            3
        """
        if not arith.is_prime(p):
            raise ArithmeticError("p must be prime")
        try:
            return self.__tamagawa_number[p]
        except (AttributeError, KeyError):
            self.kodaira_type_old(p)
            return self.__tamagawa_number[p]

    def tamagawa_exponent(self, p):
        """
        The Tamagawa index of the elliptic curve at `p`.

        This is the index of the component group
        `E(\QQ_p)/E^0(\QQ_p)`. It equals the
        Tamagawa number (as the component group is cyclic) except for types
        `I_m^*` (`m` even) when the group can be
        `C_2 \times C_2`.

        EXAMPLES::

            sage: E = EllipticCurve('816a1')
            sage: E.tamagawa_number(2)
            4
            sage: E.tamagawa_exponent(2)
            2
            sage: E.kodaira_symbol(2)
            I2*

        ::

            sage: E = EllipticCurve('200c4')
            sage: E.kodaira_symbol(5)
            I4*
            sage: E.tamagawa_number(5)
            4
            sage: E.tamagawa_exponent(5)
            2

        See :trac:`4715`::

            sage: E=EllipticCurve('117a3')
            sage: E.tamagawa_exponent(13)
            4
        """
        if not arith.is_prime(p):
            raise ArithmeticError("p must be prime")
        cp = self.tamagawa_number(p)
        if not cp==4:
            return cp
        ks = self.kodaira_type(p)
        if ks._roman==1 and ks._n%2==0 and ks._starred:
            return 2
        return 4

    def tamagawa_product(self):
        """
        Returns the product of the Tamagawa numbers.

        EXAMPLES::

            sage: E = EllipticCurve('54a')
            sage: E.tamagawa_product ()
            3
        """
        try:
            return self.__tamagawa_product
        except AttributeError:
            self.__tamagawa_product = Integer(self.pari_mincurve().ellglobalred()[2].python())
            return self.__tamagawa_product

    def real_components(self):
        """
        Returns 1 if there is 1 real component and 2 if there are 2.

        EXAMPLES::

            sage: E = EllipticCurve('37a')
            sage: E.real_components ()
            2
            sage: E = EllipticCurve('37b')
            sage: E.real_components ()
            2
            sage: E = EllipticCurve('11a')
            sage: E.real_components ()
            1
        """
        invs = self.short_weierstrass_model().ainvs()
        x = rings.polygen(self.base_ring())
        f = x**3 + invs[3]*x + invs[4]
        if f.discriminant() > 0:
            return 2
        else:
            return 1

    def has_good_reduction_outside_S(self,S=[]):
        r"""
        Tests if this elliptic curve has good reduction outside `S`.

        INPUT:

            -  S - list of primes (default: empty list).

        .. note::

            Primality of elements of S is not checked, and the output
            is undefined if S is not a list or contains non-primes.

            This only tests the given model, so should only be applied to
            minimal models.

        EXAMPLES::

            sage: EllipticCurve('11a1').has_good_reduction_outside_S([11])
            True
            sage: EllipticCurve('11a1').has_good_reduction_outside_S([2])
            False
            sage: EllipticCurve('2310a1').has_good_reduction_outside_S([2,3,5,7])
            False
            sage: EllipticCurve('2310a1').has_good_reduction_outside_S([2,3,5,7,11])
            True
        """
        return self.discriminant().is_S_unit(S)

    def period_lattice(self, embedding=None):
        r"""
        Returns the period lattice of the elliptic curve with respect to
        the differential `dx/(2y + a_1x + a_3)`.

        INPUT:

        -  ``embedding`` - ignored (for compatibility with the
           period_lattice function for elliptic_curve_number_field)

        OUTPUT:

        (period lattice) The PeriodLattice_ell object associated to
        this elliptic curve (with respect to the natural embedding of
        `\QQ` into `\RR`).

        EXAMPLES::

            sage: E = EllipticCurve('37a')
            sage: E.period_lattice()
            Period lattice associated to Elliptic Curve defined by y^2 + y = x^3 - x over Rational Field
        """
        try:
            return self._period_lattice
        except AttributeError:
            from sage.schemes.elliptic_curves.period_lattice import PeriodLattice_ell
            self._period_lattice = PeriodLattice_ell(self)
            return self._period_lattice

    def elliptic_exponential(self, z, embedding=None):
        r"""
        Computes the elliptic exponential of a complex number with respect to the elliptic curve.

        INPUT:

        - ``z`` (complex) -- a complex number

        -  ``embedding`` - ignored (for compatibility with the
           period_lattice function for elliptic_curve_number_field)

        OUTPUT:

        The image of `z` modulo `L` under the Weierstrass parametrization
        `\CC/L \to E(\CC)`.

        .. note::

           The precision is that of the input ``z``, or the default
           precision of 53 bits if ``z`` is exact.

        EXAMPLES::

            sage: E = EllipticCurve([1,1,1,-8,6])
            sage: P = E([1,-2])
            sage: z = P.elliptic_logarithm() # default precision is 100 here
            sage: E.elliptic_exponential(z)
            (1.0000000000000000000000000000 : -2.0000000000000000000000000000 : 1.0000000000000000000000000000)
            sage: z = E([1,-2]).elliptic_logarithm(precision=201)
            sage: E.elliptic_exponential(z)
            (1.00000000000000000000000000000000000000000000000000000000000 : -2.00000000000000000000000000000000000000000000000000000000000 : 1.00000000000000000000000000000000000000000000000000000000000)

        ::

            sage: E = EllipticCurve('389a')
            sage: Q = E([3,5])
            sage: E.elliptic_exponential(Q.elliptic_logarithm())
            (3.0000000000000000000000000000 : 5.0000000000000000000000000000 : 1.0000000000000000000000000000)
            sage: P = E([-1,1])
            sage: P.elliptic_logarithm()
            0.47934825019021931612953301006 + 0.98586885077582410221120384908*I
            sage: E.elliptic_exponential(P.elliptic_logarithm())
            (-1.0000000000000000000000000000 : 1.0000000000000000000000000000 : 1.0000000000000000000000000000)


        Some torsion examples::

            sage: w1,w2 = E.period_lattice().basis()
            sage: E.two_division_polynomial().roots(CC,multiplicities=False)
            [-2.0403022002854..., 0.13540924022175..., 0.90489296006371...]
            sage: [E.elliptic_exponential((a*w1+b*w2)/2)[0] for a,b in [(0,1),(1,1),(1,0)]]
            [-2.0403022002854..., 0.13540924022175..., 0.90489296006371...]

            sage: E.division_polynomial(3).roots(CC,multiplicities=False)
            [-2.88288879135...,
            1.39292799513...,
            0.078313731444316... - 0.492840991709...*I,
            0.078313731444316... + 0.492840991709...*I]
            sage: [E.elliptic_exponential((a*w1+b*w2)/3)[0] for a,b in [(0,1),(1,0),(1,1),(2,1)]]
            [-2.8828887913533..., 1.39292799513138,
            0.0783137314443... - 0.492840991709...*I,
            0.0783137314443... + 0.492840991709...*I]

        Observe that this is a group homomorphism (modulo rounding error)::

            sage: z = CC.random_element()
            sage: 2 * E.elliptic_exponential(z)
            (-1.52184235874404 - 0.0581413944316544*I : 0.948655866506124 - 0.0381469928565030*I : 1.00000000000000)
            sage: E.elliptic_exponential(2 * z)
            (-1.52184235874404 - 0.0581413944316562*I : 0.948655866506128 - 0.0381469928565034*I : 1.00000000000000)
        """
        return self.period_lattice().elliptic_exponential(z)

    def lseries(self):
        """
        Returns the L-series of this elliptic curve.

        Further documentation is available for the functions which apply to
        the L-series.

        EXAMPLES::

            sage: E=EllipticCurve('37a1')
            sage: E.lseries()
            Complex L-series of the Elliptic Curve defined by y^2 + y = x^3 - x over Rational Field
        """
        try:
            return self.__lseries
        except AttributeError:
            from .lseries_ell import Lseries_ell
            self.__lseries = Lseries_ell(self)
            return self.__lseries

    def lseries_gross_zagier(self, A):
        """
        Return the Gross-Zagier L-series attached to ``self``
        and an ideal class `A`.

        INPUT:

        - ``A`` -- an ideal class in an imaginary quadratic number field `K`

        This L-series `L(E,A,s)` is defined as the product of a shifted L-function of the
        quadratic character associated to `K` and the Dirichlet series whose `n`-th
        coefficient is the product of the `n`-th factor of the L-series of `E` and
        the number of integral ideal in `A` of norm `n`. For any character `\chi`
        on the class group of `K`, one gets `L_K(E,\chi,s) = \sum_{A} \chi(A) L(E,A,s)`
        where `A` runs through the class group of `K`.

        For the exact definition see section IV of [GrossZagier]_.

        EXAMPLES::

            sage: E = EllipticCurve('37a')
            sage: K.<a> = QuadraticField(-40)
            sage: A = K.class_group().gen(0); A
            Fractional ideal class (2, 1/2*a)
            sage: L = E.lseries_gross_zagier(A)  ; L
            Gross Zagier L-series attached to Elliptic Curve defined by y^2 + y = x^3 - x over Rational Field with ideal class Fractional ideal class (2, 1/2*a)
            sage: L(1)
            0.000000000000000
            sage: L.taylor_series(1, 5)
            0.000000000000000 - 5.51899839494458*z + 13.6297841350649*z^2 - 16.2292417817675*z^3 + 7.94788823722712*z^4 + O(z^5)

        These should be equal::

            sage: L(2) + E.lseries_gross_zagier(A^2)(2)
            0.502803417587467
            sage: E.lseries()(2) * E.quadratic_twist(-40).lseries()(2)
            0.502803417587467

        REFERENCES:

        .. [GrossZagier] \B. Gross and D. Zagier, *Heegner points and
           derivatives of L-series.* Invent. Math. 84 (1986), no. 2, 225-320.
        """
        try:
            return self.__lseries_gross_zagier[A]
        except AttributeError:
            self.__lseries_gross_zagier = {}
        except KeyError:
            pass

        from sage.modular.modform.l_series_gross_zagier import GrossZagierLseries
        self.__lseries_gross_zagier[A] = GrossZagierLseries(self, A)
        return self.__lseries_gross_zagier[A]

    def Lambda(self, s, prec):
        r"""
        Returns the value of the Lambda-series of the elliptic curve E at
        s, where s can be any complex number.

        IMPLEMENTATION: Fairly *slow* computation using the definitions
        and implemented in Python.

        Uses prec terms of the power series.

        EXAMPLES::

            sage: E = EllipticCurve('389a')
            sage: E.Lambda(1.4+0.5*I, 50)
            -0.354172680517... + 0.874518681720...*I
        """
        from sage.all import pi

        s = C(s)
        N = self.conductor()
        pi = R(pi)
        a = self.anlist(prec)
        eps = self.root_number()
        sqrtN = float(N.sqrt())
        def _F(n, t):
            return gamma_inc(t+1, 2*pi*n/sqrtN) * C(sqrtN/(2*pi*n))**(t+1)
        return sum([a[n]*(_F(n,s-1) + eps*_F(n,1-s)) for n in xrange(1,prec+1)])

    def is_local_integral_model(self,*p):
        r"""
        Tests if self is integral at the prime `p`, or at all the
        primes if `p` is a list or tuple of primes

        EXAMPLES::

            sage: E=EllipticCurve([1/2,1/5,1/5,1/5,1/5])
            sage: [E.is_local_integral_model(p) for p in (2,3,5)]
            [False, True, False]
            sage: E.is_local_integral_model(2,3,5)
            False
            sage: Eint2=E.local_integral_model(2)
            sage: Eint2.is_local_integral_model(2)
            True
        """
        if len(p)==1: p=p[0]
        if isinstance(p,(tuple,list)):
            return misc.forall(p, lambda x : self.is_local_integral_model(x))[0]
        assert p.is_prime(), "p must be prime in is_local_integral_model()"
        return misc.forall(self.ainvs(), lambda x : x.valuation(p) >= 0)[0]

    def local_integral_model(self,p):
        r"""
        Return a model of self which is integral at the prime `p`.

        EXAMPLES::

            sage: E=EllipticCurve([0, 0, 1/216, -7/1296, 1/7776])
            sage: E.local_integral_model(2)
            Elliptic Curve defined by y^2 + 1/27*y = x^3 - 7/81*x + 2/243 over Rational Field
            sage: E.local_integral_model(3)
            Elliptic Curve defined by y^2 + 1/8*y = x^3 - 7/16*x + 3/32 over Rational Field
            sage: E.local_integral_model(2).local_integral_model(3) == EllipticCurve('5077a1')
            True
        """
        assert p.is_prime(), "p must be prime in local_integral_model()"
        ai = self.a_invariants()
        e  = min([(ai[i].valuation(p)/[1,2,3,4,6][i]) for i in range(5)]).floor()
        return constructor.EllipticCurve([ai[i]/p**(e*[1,2,3,4,6][i]) for i in range(5)])

    def is_global_integral_model(self):
        r"""
        Return true iff self is integral at all primes.

        EXAMPLES::

            sage: E=EllipticCurve([1/2,1/5,1/5,1/5,1/5])
            sage: E.is_global_integral_model()
            False
            sage: Emin=E.global_integral_model()
            sage: Emin.is_global_integral_model()
            True
        """
        return self.is_integral()

    def global_integral_model(self):
        r"""
        Return a model of self which is integral at all primes.

        EXAMPLES::

            sage: E = EllipticCurve([0, 0, 1/216, -7/1296, 1/7776])
            sage: F = E.global_integral_model(); F
            Elliptic Curve defined by y^2 + y = x^3 - 7*x + 6 over Rational Field
            sage: F == EllipticCurve('5077a1')
            True
        """
        ai = self.a_invariants()
        for a in ai:
            if not a.is_integral():
               for p, _ in a.denom().factor():
                  e  = min([(ai[i].valuation(p)/[1,2,3,4,6][i]) for i in range(5)]).floor()
                  ai = [ai[i]/p**(e*[1,2,3,4,6][i]) for i in range(5)]
        for z in ai:
            assert z.denominator() == 1, "bug in global_integral_model: %s" % ai
        return constructor.EllipticCurve(list(ai))

    integral_model = global_integral_model

    def integral_short_weierstrass_model(self):
        r"""
        Return a model of the form `y^2 = x^3 + ax + b` for this
        curve with `a,b\in\ZZ`.

        EXAMPLES::

            sage: E = EllipticCurve('17a1')
            sage: E.integral_short_weierstrass_model()
            Elliptic Curve defined by y^2  = x^3 - 11*x - 890 over Rational Field
        """
        F = self.minimal_model().short_weierstrass_model()
        _,_,_,A,B = F.ainvs()
        for p in [2,3]:
            e=min(A.valuation(p)/4,B.valuation(p)/6).floor()
            A /= Integer(p**(4*e))
            B /= Integer(p**(6*e))
        return constructor.EllipticCurve([A,B])

    # deprecated function replaced by integral_short_weierstrass_model, see trac 3974.
    def integral_weierstrass_model(self):
        r"""
        Return a model of the form `y^2 = x^3 + ax + b` for this
        curve with `a,b\in\ZZ`.

        Note that this function is deprecated, and that you should use
        integral_short_weierstrass_model instead as this will be
        disappearing in the near future.

        EXAMPLES::

            sage: E = EllipticCurve('17a1')
            sage: E.integral_weierstrass_model() #random
            doctest:...: DeprecationWarning: integral_weierstrass_model is deprecated, use integral_short_weierstrass_model instead!
            Elliptic Curve defined by y^2  = x^3 - 11*x - 890 over Rational Field
        """
        from sage.misc.superseded import deprecation
        deprecation(3974, "integral_weierstrass_model is deprecated, use integral_short_weierstrass_model instead!")
        return self.integral_short_weierstrass_model()


    def _generalized_congmod_numbers(self, M, invariant="both"):
        """
        Internal method to compute the generalized modular degree and congruence number
        at level `MN`, where `N` is the conductor of `E`.
        Values obtained are cached.

        This function is called by self.modular_degree() and self.congruence_number() when
        `M>1`. Since so much of the computation of the two values is shared, this method
        by default computes and caches both.

        INPUT:

        - ``M`` - Non-negative integer; this function is only ever called on M>1, although
          the algorithm works fine for the case `M==1`

        - ``invariant`` - String; default "both". Options are:

          - "both" - Both modular degree and congruence number at level `MN` are computed

          - "moddeg" - Only modular degree is computed

          - "congnum" - Only congruence number is computed

        OUTPUT:

        - A dictionary containing either the modular degree (a positive integer) at index "moddeg",
          or the congruence number (a positive integer) at index "congnum", or both.

        As far as we know there is no other implementation for this algorithm, so as yet
        there is nothing to check the below examples against.

        EXAMPLES::

            sage: E = EllipticCurve('37a')
            sage: for M in range(2,8):  # long time (22s on 2009 MBP)
            ....:     print((M, E.modular_degree(M=M),E.congruence_number(M=M)))
            (2, 5, 20)
            (3, 7, 28)
            (4, 50, 400)
            (5, 32, 128)
            (6, 1225, 19600)
            (7, 63, 252)
        """
        # Check invariant specification before we get going
        if invariant not in ["moddeg", "congnum", "both"]:
            raise ValueError("Invalid invariant specification")

        # Cuspidal space at level MN
        N = self.conductor()
        S = ModularSymbols(N*M,sign=1).cuspidal_subspace()

        # Cut out the subspace by hitting it with T_p for enough p
        A = S
        d = self.dimension()*arith.sigma(M,0)
        p = 2
        while A.dimension() > d:
            while N*M % p == 0:
                p = arith.next_prime(p)
            Tp = A.hecke_operator(p)
            A = (Tp - self.ap(p)).kernel()
            p = arith.next_prime(p)
        B = A.complement().cuspidal_submodule()

        L = {}
        if invariant in ["moddeg", "both"]:
            V = A.integral_structure()
            W = B.integral_structure()
            moddeg  = (V + W).index_in(S.integral_structure())
            L["moddeg"] = moddeg
            self.__generalized_modular_degree[M] = moddeg

        if invariant in ["congnum", "both"]:
            congnum = A.congruence_number(B)
            L["congnum"] = congnum
            self.__generalized_congruence_number[M] = congnum

        return L


    def modular_degree(self, algorithm='sympow', M=1):
        r"""
        Return the modular degree at level `MN` of this elliptic curve. The case
        `M==1` corresponds to the classical definition of modular degree.

        When `M>1`, the function returns the degree of the map from `X_0(MN) \to A`, where
        A is the abelian variety generated by embeddings of `E` into `J_0(MN)`.

        The result is cached. Subsequent calls, even with a different
        algorithm, just returned the cached result. The algorithm argument is ignored
        when `M>1`.

        INPUT:

        -  ``algorithm`` - string:

        -  ``'sympow'`` - (default) use Mark Watkin's (newer) C
           program sympow

        -  ``'magma'`` - requires that MAGMA be installed (also
           implemented by Mark Watkins)

        -  ``M`` - Non-negative integer; the modular degree at level `MN` is returned
                   (see above)

        .. note::

            On 64-bit computers ec does not work, so Sage uses sympow
            even if ec is selected on a 64-bit computer.

        The correctness of this function when called with algorithm "sympow"
        is subject to the following three hypothesis:


        -  Manin's conjecture: the Manin constant is 1

        -  Steven's conjecture: the `X_1(N)`-optimal quotient is
           the curve with minimal Faltings height. (This is proved in most
           cases.)

        -  The modular degree fits in a machine double, so it better be
           less than about 50-some bits. (If you use sympow this constraint
           does not apply.)


        Moreover for all algorithms, computing a certain value of an
        `L`-function 'uses a heuristic method that discerns when
        the real-number approximation to the modular degree is within
        epsilon [=0.01 for algorithm='sympow'] of the same integer for 3
        consecutive trials (which occur maybe every 25000 coefficients or
        so). Probably it could just round at some point. For rigour, you
        would need to bound the tail by assuming (essentially) that all the
        `a_n` are as large as possible, but in practice they
        exhibit significant (square root) cancellation. One difficulty is
        that it doesn't do the sum in 1-2-3-4 order; it uses
        1-2-4-8--3-6-12-24-9-18- (Euler product style) instead, and so you
        have to guess ahead of time at what point to curtail this
        expansion.' (Quote from an email of Mark Watkins.)

        .. note::

            If the curve is loaded from the large Cremona database,
            then the modular degree is taken from the database.

        EXAMPLES::

            sage: E = EllipticCurve([0, -1, 1, -10, -20])
            sage: E
            Elliptic Curve defined by y^2 + y = x^3 - x^2 - 10*x - 20 over Rational Field
            sage: E.modular_degree()
            1
            sage: E = EllipticCurve('5077a')
            sage: E.modular_degree()
            1984
            sage: factor(1984)
            2^6 * 31

        ::

            sage: EllipticCurve([0, 0, 1, -7, 6]).modular_degree()
            1984
            sage: EllipticCurve([0, 0, 1, -7, 6]).modular_degree(algorithm='sympow')
            1984
            sage: EllipticCurve([0, 0, 1, -7, 6]).modular_degree(algorithm='magma')  # optional - magma
            1984

        We compute the modular degree of the curve with rank 4 having
        smallest (known) conductor::

            sage: E = EllipticCurve([1, -1, 0, -79, 289])
            sage: factor(E.conductor())  # conductor is 234446
            2 * 117223
            sage: factor(E.modular_degree())
            2^7 * 2617

        Higher level cases::

            sage: E = EllipticCurve('11a')
            sage: for M in range(1,11): print(E.modular_degree(M=M)) # long time (20s on 2009 MBP)
            1
            1
            3
            2
            7
            45
            12
            16
            54
            245
        """
        # Case 1: standard modular degree
        if M==1:
            try:
                return self.__modular_degree

            except AttributeError:
                if algorithm == 'sympow':
                    from sage.lfunctions.all import sympow
                    m = sympow.modular_degree(self)
                elif algorithm == 'magma':
                    from sage.interfaces.all import magma
                    m = rings.Integer(magma(self).ModularDegree())
                else:
                    raise ValueError("unknown algorithm %s"%algorithm)
                self.__modular_degree = m
                return m

        # Case 2: M > 1
        else:
            try:
                return self.__generalized_modular_degree[M]
            except KeyError:
                # self._generalized_congmod_numbers() also populates cache
                return self._generalized_congmod_numbers(M)["moddeg"]


    def modular_parametrization(self):
        r"""
        Returns the modular parametrization of this elliptic curve, which is
        a map from `X_0(N)` to self, where `N` is the conductor of self.

        EXAMPLES::

            sage: E = EllipticCurve('15a')
            sage: phi = E.modular_parametrization(); phi
            Modular parameterization from the upper half plane to Elliptic Curve defined by y^2 + x*y + y = x^3 + x^2 - 10*x - 10 over Rational Field
            sage: z = 0.1 + 0.2j
            sage: phi(z)
            (8.20822465478531 - 13.1562816054682*I : -8.79855099049364 + 69.4006129342200*I : 1.00000000000000)

        This map is actually a map on `X_0(N)`, so equivalent representatives
        in the upper half plane map to the same point::

            sage: phi((-7*z-1)/(15*z+2))
            (8.20822465478524 - 13.1562816054681*I : -8.79855099049... + 69.4006129342...*I : 1.00000000000000)

        We can also get a series expansion of this modular parameterization::

            sage: E=EllipticCurve('389a1')
            sage: X,Y=E.modular_parametrization().power_series()
            sage: X
            q^-2 + 2*q^-1 + 4 + 7*q + 13*q^2 + 18*q^3 + 31*q^4 + 49*q^5 + 74*q^6 + 111*q^7 + 173*q^8 + 251*q^9 + 379*q^10 + 560*q^11 + 824*q^12 + 1199*q^13 + 1773*q^14 + 2548*q^15 + 3722*q^16 + 5374*q^17 + O(q^18)
            sage: Y
            -q^-3 - 3*q^-2 - 8*q^-1 - 17 - 33*q - 61*q^2 - 110*q^3 - 186*q^4 - 320*q^5 - 528*q^6 - 861*q^7 - 1383*q^8 - 2218*q^9 - 3472*q^10 - 5451*q^11 - 8447*q^12 - 13020*q^13 - 19923*q^14 - 30403*q^15 - 46003*q^16 + O(q^17)

        The following should give 0, but only approximately::

            sage: q = X.parent().gen()
            sage: E.defining_polynomial()(X,Y,1) + O(q^11) == 0
            True
        """
        return ModularParameterization(self)

    def congruence_number(self, M=1):
        r"""
        The case `M==1` corresponds to the classical definition of congruence number:
        Let `X` be the subspace of `S_2(\Gamma_0(N))` spanned by the newform
        associated with this elliptic curve, and `Y` be orthogonal compliment
        of `X` under the Petersson inner product. Let `S_X` and `S_Y` be the
        intersections of `X` and `Y` with `S_2(\Gamma_0(N), \ZZ)`. The congruence
        number is defined to be `[S_X \oplus S_Y : S_2(\Gamma_0(N),\ZZ)]`.
        It measures congruences between `f` and elements of `S_2(\Gamma_0(N),\ZZ)`
        orthogonal to `f`.

        The congruence number for higher levels, when M>1, is defined as above, but
        instead considers `X` to be the subspace of `S_2(\Gamma_0(MN))` spanned by
        embeddings into `S_2(\Gamma_0(MN))` of the newform associated with this
        elliptic curve; this subspace has dimension `\sigma_0(M)`, i.e. the number
        of divisors of `M`. Let `Y` be the orthogonal complement in `S_2(\Gamma_0(MN))`
        of `X` under the Petersson inner product, and `S_X` and `S_Y` the intersections
        of `X` and `Y` with `S_2(\Gamma_0(MN), \ZZ)` respectively. Then the congruence
        number at level `MN` is `[S_X \oplus S_Y : S_2(\Gamma_0(MN),\ZZ)]`.

        INPUT:

        -  ``M`` - Non-negative integer; congruence number is computed at level `MN`,
                   where `N` is the conductor of self.

        EXAMPLES::

            sage: E = EllipticCurve('37a')
            sage: E.congruence_number()
            2
            sage: E.congruence_number()
            2
            sage: E = EllipticCurve('54b')
            sage: E.congruence_number()
            6
            sage: E.modular_degree()
            2
            sage: E = EllipticCurve('242a1')
            sage: E.modular_degree()
            16
            sage: E.congruence_number()  # long time (4s on sage.math, 2011)
            176

        Higher level cases::

            sage: E = EllipticCurve('11a')
            sage: for M in range(1,11): print(E.congruence_number(M)) # long time (20s on 2009 MBP)
            1
            1
            3
            2
            7
            45
            12
            4
            18
            245

        It is a theorem of Ribet that the congruence number (at level `N`) is equal
        to the modular degree in the case of square free conductor. It is a conjecture
        of Agashe, Ribet, and Stein that `ord_p(c_f/m_f) \le ord_p(N)/2`.

        TESTS::

            sage: E = EllipticCurve('11a')
            sage: E.congruence_number()
            1
        """
        # Case 1: M==1
        if M==1:
            try:
                return self.__congruence_number
            except AttributeError:
                pass
            # Currently this is *much* faster to compute
            m = self.modular_degree()
            if self.conductor().is_squarefree():
                self.__congruence_number = m
            else:
                W = self.modular_symbol_space(sign=1)
                V = W.complement().cuspidal_subspace()
                self.__congruence_number = W.congruence_number(V)
                if not m.divides(self.__congruence_number):
                    # We should never get here
                    raise ValueError("BUG in modular degree or congruence number computation of: %s" % self)
            return self.__congruence_number

        # Case 2: M > 1
        else:
            try:
                return self.__generalized_congruence_number[M]
            except KeyError:
                # self._generalized_congmod_numbers() also populates cache
                return self._generalized_congmod_numbers(M)["congnum"]


    def cremona_label(self, space=False):
        """
        Return the Cremona label associated to (the minimal model) of this
        curve, if it is known. If not, raise a RuntimeError exception.

        EXAMPLES::

            sage: E=EllipticCurve('389a1')
            sage: E.cremona_label()
            '389a1'

        The default database only contains conductors up to 10000, so any
        curve with conductor greater than that will cause an error to be
        raised. The optional package ``database_cremona_ellcurve``
        contains many more curves.

        ::

            sage: E = EllipticCurve([1, -1, 0, -79, 289])
            sage: E.conductor()
            234446
            sage: E.cremona_label()  # optional - database_cremona_ellcurve
            '234446a1'
            sage: E = EllipticCurve((0, 0, 1, -79, 342))
            sage: E.conductor()
            19047851
            sage: E.cremona_label()
            Traceback (most recent call last):
            ...
            RuntimeError: Cremona label not known for Elliptic Curve defined by y^2 + y = x^3 - 79*x + 342 over Rational Field.
        """
        try:
            label = self.__cremona_label
        except AttributeError:
            try:
                label = self.database_attributes()['cremona_label']
            except RuntimeError:
                raise RuntimeError("Cremona label not known for %s."%self)
            self.__cremona_label = label
        if not space:
            return label.replace(' ', '')
        return label

    label = cremona_label

    def reduction(self,p):
       """
       Return the reduction of the elliptic curve at a prime of good
       reduction.

       .. note::

          The actual reduction is done in ``self.change_ring(GF(p))``;
          the reduction is performed after changing to a model which
          is minimal at p.

       INPUT:

       -  ``p`` - a (positive) prime number


       OUTPUT: an elliptic curve over the finite field GF(p)

       EXAMPLES::

           sage: E = EllipticCurve('389a1')
           sage: E.reduction(2)
           Elliptic Curve defined by y^2 + y = x^3 + x^2 over Finite Field of size 2
           sage: E.reduction(3)
           Elliptic Curve defined by y^2 + y = x^3 + x^2 + x over Finite Field of size 3
           sage: E.reduction(5)
           Elliptic Curve defined by y^2 + y = x^3 + x^2 + 3*x over Finite Field of size 5
           sage: E.reduction(38)
           Traceback (most recent call last):
           ...
           AttributeError: p must be prime.
           sage: E.reduction(389)
           Traceback (most recent call last):
           ...
           AttributeError: The curve must have good reduction at p.
           sage: E=EllipticCurve([5^4,5^6])
           sage: E.reduction(5)
           Elliptic Curve defined by y^2 = x^3 + x + 1 over Finite Field of size 5
       """
       p = rings.Integer(p)
       if not p.is_prime():
           raise AttributeError("p must be prime.")
       disc = self.discriminant()
       if not disc.valuation(p) == 0:
           local_data=self.local_data(p)
           if local_data.has_good_reduction():
               return local_data.minimal_model().change_ring(rings.GF(p))
           raise AttributeError("The curve must have good reduction at p.")
       return self.change_ring(rings.GF(p))

    def torsion_order(self):
        """
        Return the order of the torsion subgroup.

        EXAMPLES::

            sage: e = EllipticCurve('11a')
            sage: e.torsion_order()
            5
            sage: type(e.torsion_order())
            <type 'sage.rings.integer.Integer'>
            sage: e = EllipticCurve([1,2,3,4,5])
            sage: e.torsion_order()
            1
            sage: type(e.torsion_order())
            <type 'sage.rings.integer.Integer'>
        """
        try:
            return self.__torsion_order
        except AttributeError:
            self.__torsion_order = self.torsion_subgroup().order()
            return self.__torsion_order

    def _torsion_bound(self,number_of_places = 20):
        r"""
        Computes an upper bound on the order of the torsion group of the
        elliptic curve by counting points modulo several primes of good
        reduction. Note that the upper bound returned by this function is a
        multiple of the order of the torsion group.

        INPUT:


        -  ``number_of_places (default = 20)`` - the number
           of places that will be used to find the bound


        OUTPUT:


        -  ``integer`` - the upper bound


        EXAMPLES:
        """
        E = self
        bound = Integer(0)
        k = 0
        p = Integer(2)   # will run through odd primes
        while k < number_of_places :
            p = p.next_prime()
            # check if the formal group at the place is torsion-free
            # if so the torsion injects into the reduction
            while not E.is_local_integral_model(p) or not E.is_good(p): p = p.next_prime()
            bound = arith.gcd(bound,E.reduction(p).cardinality())
            if bound == 1:
                return bound
            k += 1
        return bound

    def torsion_subgroup(self, algorithm=None):
        """
        Returns the torsion subgroup of this elliptic curve.

        OUTPUT: The EllipticCurveTorsionSubgroup instance associated to
        this elliptic curve.

        .. note::

           To see the torsion points as a list, use :meth:`.torsion_points`.

        EXAMPLES::

            sage: EllipticCurve('11a').torsion_subgroup()
            Torsion Subgroup isomorphic to Z/5 associated to the Elliptic Curve defined by y^2 + y = x^3 - x^2 - 10*x - 20 over Rational Field
            sage: EllipticCurve('37b').torsion_subgroup()
            Torsion Subgroup isomorphic to Z/3 associated to the Elliptic Curve defined by y^2 + y = x^3 + x^2 - 23*x - 50 over Rational Field

        ::

            sage: e = EllipticCurve([-1386747,368636886]);e
            Elliptic Curve defined by y^2  = x^3 - 1386747*x + 368636886 over Rational Field
            sage: G = e.torsion_subgroup(); G
            Torsion Subgroup isomorphic to Z/8 + Z/2 associated to the
             Elliptic Curve defined by y^2 = x^3 - 1386747*x + 368636886 over
             Rational Field
            sage: G.0*3 + G.1
            (1227 : 22680 : 1)
            sage: G.1
            (282 : 0 : 1)
            sage: list(G)
            [(0 : 1 : 0), (147 : 12960 : 1), (2307 : 97200 : 1), (-933 : 29160 : 1), (1011 : 0 : 1), (-933 : -29160 : 1), (2307 : -97200 : 1), (147 : -12960 : 1), (282 : 0 : 1), (8787 : 816480 : 1), (-285 : 27216 : 1), (1227 : 22680 : 1), (-1293 : 0 : 1), (1227 : -22680 : 1), (-285 : -27216 : 1), (8787 : -816480 : 1)]
        """
        try:
            return self.__torsion_subgroup
        except AttributeError:
            # algorithm is deprecated: if not None, this will give a warning.
            # deprecation(20219)
            self.__torsion_subgroup = ell_torsion.EllipticCurveTorsionSubgroup(self, algorithm)
            self.__torsion_order = self.__torsion_subgroup.order()
            return self.__torsion_subgroup

    def torsion_points(self, algorithm=None):
        """
        Returns the torsion points of this elliptic curve as a sorted
        list.

        OUTPUT: A list of all the torsion points on this elliptic curve.

        EXAMPLES::

            sage: EllipticCurve('11a').torsion_points()
            [(0 : 1 : 0), (5 : -6 : 1), (5 : 5 : 1), (16 : -61 : 1), (16 : 60 : 1)]
            sage: EllipticCurve('37b').torsion_points()
            [(0 : 1 : 0), (8 : -19 : 1), (8 : 18 : 1)]

        Some curves with large torsion groups::

            sage: E = EllipticCurve([-1386747, 368636886])
            sage: T = E.torsion_subgroup(); T
            Torsion Subgroup isomorphic to Z/8 + Z/2 associated to the
             Elliptic Curve defined by y^2 = x^3 - 1386747*x + 368636886 over
             Rational Field
            sage: T == E.torsion_subgroup(algorithm="doud")
            True
            sage: T == E.torsion_subgroup(algorithm="lutz_nagell")
            True
            sage: E.torsion_points()
            [(-1293 : 0 : 1),
             (-933 : -29160 : 1),
             (-933 : 29160 : 1),
             (-285 : -27216 : 1),
             (-285 : 27216 : 1),
             (0 : 1 : 0),
             (147 : -12960 : 1),
             (147 : 12960 : 1),
             (282 : 0 : 1),
             (1011 : 0 : 1),
             (1227 : -22680 : 1),
             (1227 : 22680 : 1),
             (2307 : -97200 : 1),
             (2307 : 97200 : 1),
             (8787 : -816480 : 1),
             (8787 : 816480 : 1)]
            sage: EllipticCurve('210b5').torsion_points()
            [(-41/4 : 37/8 : 1),
             (-5 : -103 : 1),
             (-5 : 107 : 1),
             (0 : 1 : 0),
             (10 : -208 : 1),
             (10 : 197 : 1),
             (37 : -397 : 1),
             (37 : 359 : 1),
             (100 : -1153 : 1),
             (100 : 1052 : 1),
             (415 : -8713 : 1),
             (415 : 8297 : 1)]
            sage: EllipticCurve('210e2').torsion_points()
            [(-36 : 18 : 1),
             (-26 : -122 : 1),
             (-26 : 148 : 1),
             (-8 : -122 : 1),
             (-8 : 130 : 1),
             (0 : 1 : 0),
             (4 : -62 : 1),
             (4 : 58 : 1),
             (31/4 : -31/8 : 1),
             (28 : -14 : 1),
             (34 : -122 : 1),
             (34 : 88 : 1),
             (64 : -482 : 1),
             (64 : 418 : 1),
             (244 : -3902 : 1),
             (244 : 3658 : 1)]
        """
        # algorithm is deprecated: if not None, this will give a warning.
        # deprecation(20219)
        return sorted(self.torsion_subgroup(algorithm).points())

    @cached_method
    def root_number(self, p=None):
        """
        Returns the root number of this elliptic curve.

        This is 1 if the order of vanishing of the L-function L(E,s) at 1
        is even, and -1 if it is odd.

        INPUT:

        - `p` -- optional, default (None); if given, return the local
          root number at `p`

        EXAMPLES::

            sage: EllipticCurve('11a1').root_number()
            1
            sage: EllipticCurve('37a1').root_number()
            -1
            sage: EllipticCurve('389a1').root_number()
            1
            sage: type(EllipticCurve('389a1').root_number())
            <type 'sage.rings.integer.Integer'>

            sage: E = EllipticCurve('100a1')
            sage: E.root_number(2)
            -1
            sage: E.root_number(5)
            1
            sage: E.root_number(7)
            1

        The root number is cached::

            sage: E.root_number(2) is E.root_number(2)
            True
            sage: E.root_number()
            1
        """
        e = self.pari_mincurve()
        if p is None:
            return Integer(e.ellrootno())
        else:
            return Integer(e.ellrootno(p))

    def has_cm(self):
        """
        Returns whether or not this curve has a CM `j`-invariant.

        OUTPUT:

        ``True`` if the `j`-invariant of this curve is the
        `j`-invariant of an imaginary quadratic order, otherwise
        ``False``.  See also :meth:`cm_discriminant()` and
        :meth:`has_rational_cm`.

        .. note::

           Even if `E` has CM in this sense (that its `j`-invariant is
           a CM `j`-invariant), since the associated negative
           discriminant `D` is not a square in `\QQ`, the extra
           endomorphisms will not be defined over `\QQ`.  See also the
           method :meth:`has_rational_cm` which tests whether `E` has
           extra endomorphisms defined over `\QQ` or a given extension
           of `\QQ`.

        EXAMPLES::

            sage: E=EllipticCurve('37a1')
            sage: E.has_cm()
            False
            sage: E=EllipticCurve('32a1')
            sage: E.has_cm()
            True
            sage: E.j_invariant()
            1728
        """
        return self.j_invariant() in CMJ

    def cm_discriminant(self):
        """
        Returns the associated quadratic discriminant if this elliptic
        curve has Complex Multiplication over the algebraic closure.

        A ValueError is raised if the curve does not have CM (see the
        function :meth:`has_cm()`).

        EXAMPLES::

            sage: E=EllipticCurve('32a1')
            sage: E.cm_discriminant()
            -4
            sage: E=EllipticCurve('121b1')
            sage: E.cm_discriminant()
            -11
            sage: E=EllipticCurve('37a1')
            sage: E.cm_discriminant()
            Traceback (most recent call last):
            ...
            ValueError: Elliptic Curve defined by y^2 + y = x^3 - x over Rational Field does not have CM
        """

        try:
            return ZZ(CMJ[self.j_invariant()])
        except KeyError:
            raise ValueError("%s does not have CM"%self)

    def has_rational_cm(self, field=None):
        """
        Returns whether or not this curve has CM defined over `\QQ`
        or the given field.

        INPUT:

        - ``field`` -- a field, which should be an extension of `\QQ`.
          If ``field`` is ``None`` (the default), it is taken to be
          `\QQ`.

        OUTPUT:

        ``True`` if the ring of endomorphisms of this curve over
        the given field is larger than `\ZZ`; otherwise ``False``.
        If ``field`` is ``None`` the output will always be ``False``.
        See also :meth:`cm_discriminant()` and :meth:`has_cm`.

        .. note::

           If `E` has CM but the discriminant `D` is not a square in
           the given field `K`, which will certainly be the case for
           `K=\QQ` since `D<0`, then the extra endomorphisms will not
           be defined over `K`, and this function will return
           ``False``.  See also :meth:`has_cm`.  To obtain the CM
           discriminant, use :meth:`cm_discriminant()`.

        EXAMPLES::

            sage: E = EllipticCurve(j=0)
            sage: E.has_cm()
            True
            sage: E.has_rational_cm()
            False
            sage: D = E.cm_discriminant(); D
            -3

        If we extend scalars to a field in which the discriminant is a
        square, the CM becomes rational::

            sage: E.has_rational_cm(QuadraticField(-3))
            True

            sage: E = EllipticCurve(j=8000)
            sage: E.has_cm()
            True
            sage: E.has_rational_cm()
            False
            sage: D = E.cm_discriminant(); D
            -8

        Again, we may extend scalars to a field in which the
        discriminant is a square, where the CM becomes rational::

            sage: E.has_rational_cm(QuadraticField(-2))
            True

        The field need not be a number field provided that it is an
        extension of `\QQ`::

            sage: E.has_rational_cm(RR)
            False
            sage: E.has_rational_cm(CC)
            True

        An error is raised if a field is given which is not an
        extension of `\QQ`, i.e., not of characteristic `0`::

            sage: E.has_rational_cm(GF(2))
            Traceback (most recent call last):
            ...
            ValueError: Error in has_rational_cm: Finite Field of size 2 is not an extension field of QQ
        """
        if field is None:
            return False
        try:
            D = self.cm_discriminant()
        except ValueError:
            return False
        try:
            if field.characteristic()==0:
                D = field(D)
                return D.is_square()
            raise ValueError("Error in has_rational_cm: %s is not an extension field of QQ" % field)
        except AttributeError:
            raise ValueError("Error in has_rational_cm: %s is not an extension field of QQ" % field)

    def quadratic_twist(self, D):
        """
        Return the global minimal model of the quadratic twist of this
        curve by D.

        EXAMPLES::

            sage: E=EllipticCurve('37a1')
            sage: E7=E.quadratic_twist(7); E7
            Elliptic Curve defined by y^2  = x^3 - 784*x + 5488 over Rational Field
            sage: E7.conductor()
            29008
            sage: E7.quadratic_twist(7) == E
            True
        """
        return EllipticCurve_number_field.quadratic_twist(self, D).minimal_model()

    def minimal_quadratic_twist(self):
        r"""
        Determines a quadratic twist with minimal conductor. Returns a
        global minimal model of the twist and the fundamental
        discriminant of the quadratic field over which they are
        isomorphic.

        .. note::

           If there is more than one curve with minimal conductor, the
           one returned is the one with smallest label (if in the
           database), or the one with minimal `a`-invariant list
           (otherwise).

        .. note::

           For curves with `j`-invariant 0 or 1728 the curve returned
           is the minimal quadratic twist, not necessarily the minimal
           twist (which would have conductor 27 or 32 respectively).

        EXAMPLES::

            sage: E = EllipticCurve('121d1')
            sage: E.minimal_quadratic_twist()
            (Elliptic Curve defined by y^2 + y = x^3 - x^2 over Rational Field, -11)
            sage: Et, D = EllipticCurve('32a1').minimal_quadratic_twist()
            sage: D
            1

            sage: E = EllipticCurve('11a1')
            sage: Et, D = E.quadratic_twist(-24).minimal_quadratic_twist()
            sage: E == Et
            True
            sage: D
            -24

            sage: E = EllipticCurve([0,0,0,0,1000])
            sage: E.minimal_quadratic_twist()
            (Elliptic Curve defined by y^2 = x^3 + 1 over Rational Field, 40)
            sage: E = EllipticCurve([0,0,0,1600,0])
            sage: E.minimal_quadratic_twist()
            (Elliptic Curve defined by y^2 = x^3 + 4*x over Rational Field, 5)

        If the curve has square-free conductor then it is already minimal (see :trac:`14060`)::

            sage: E = next(cremona_optimal_curves([2*3*5*7*11]))
            sage: (E, 1) == E.minimal_quadratic_twist()
            True

        An example where the minimal quadratic twist is not the
        minimal twist (which has conductor 27)::

            sage: E = EllipticCurve([0,0,0,0,7])
            sage: E.j_invariant()
            0
            sage: E.minimal_quadratic_twist()[0].conductor()
            5292
        """
        if self.conductor().is_squarefree():
            return self, Integer(1)
        j = self.j_invariant()
        if j!=0 and j!=1728:
            # the constructor from j will give the minimal twist
            Et = constructor.EllipticCurve_from_j(j)
        else:
            if j==0:  # divide c6 by largest cube
                c = -2*self.c6()
                for p in c.support():
                    e = c.valuation(p)//3
                    c /= p**(3*e)
                E1 = constructor.EllipticCurve([0,0,0,0,c])
            elif j==1728: # divide c4 by largest square
                c = -3*self.c4()
                for p in c.support():
                    e = c.valuation(p)//2
                    c /= p**(2*e)
                E1 = constructor.EllipticCurve([0,0,0,c,0])
            tw = [-1,2,-2,3,-3,6,-6]
            Elist = [E1] + [E1.quadratic_twist(t) for t in tw]
            Elist.sort(key=lambda E: E.conductor())
            Et = Elist[0]

        Et = Et.minimal_model()

        D = self.is_quadratic_twist(Et) # 1 or square-free
        if D % 4 != 1:
            D *= 4

        return Et, D


    ##########################################################
    # Isogeny class
    ##########################################################
    def isogeny_class(self, algorithm="sage", order=None):
        r"""
        Returns the `\QQ`-isogeny class of this elliptic curve.

        INPUT:

        -  ``algorithm`` - string: one of the following:

           - "database" - use the Cremona database (only works if
             curve is isomorphic to a curve in the database)

           - "sage" (default) - use the native Sage implementation.

        - ``order`` -- None, string, or list of curves (default:
          None): If not None then the curves in the class are
          reordered after being computed.  Note that if the order is
          None then the resulting order will depend on the algorithm.

          - if ``order`` is "database" or "sage", then the reordering
            is so that the order of curves matches the order produced
            by that algorithm.

          - if ``order`` is "lmfdb" then the curves are sorted
            lexicographically by a-invariants, in the LMFDB database.

          - if ``order`` is a list of curves, then the curves in the
            class are reordered to be isomorphic with the specified
            list of curves.

        OUTPUT:

        An instance of the class
        :class:`sage.schemes.elliptic_curves.isogeny_class.IsogenyClass_EC_Rational`.
        This object models a list of minimal models (with containment,
        index, etc based on isomorphism classes).  It also has methods
        for computing the isogeny matrix and the list of isogenies
        between curves in this class.

        .. note::

            The curves in the isogeny class will all be standard
            minimal models.

        EXAMPLES::

            sage: isocls = EllipticCurve('37b').isogeny_class(order="lmfdb")
            sage: isocls
            Elliptic curve isogeny class 37b
            sage: isocls.curves
            (Elliptic Curve defined by y^2 + y = x^3 + x^2 - 1873*x - 31833 over Rational Field,
             Elliptic Curve defined by y^2 + y = x^3 + x^2 - 23*x - 50 over Rational Field,
             Elliptic Curve defined by y^2 + y = x^3 + x^2 - 3*x + 1 over Rational Field)
            sage: isocls.matrix()
            [1 3 9]
            [3 1 3]
            [9 3 1]

        ::

            sage: isocls = EllipticCurve('37b').isogeny_class('database', order="lmfdb"); isocls.curves
            (Elliptic Curve defined by y^2 + y = x^3 + x^2 - 1873*x - 31833 over Rational Field,
             Elliptic Curve defined by y^2 + y = x^3 + x^2 - 23*x - 50 over Rational Field,
             Elliptic Curve defined by y^2 + y = x^3 + x^2 - 3*x + 1 over Rational Field)

        This is an example of a curve with a `37`-isogeny::

            sage: E = EllipticCurve([1,1,1,-8,6])
            sage: isocls = E.isogeny_class(); isocls
            Isogeny class of Elliptic Curve defined by y^2 + x*y + y = x^3 + x^2 - 8*x + 6 over Rational Field
            sage: isocls.matrix()
            [ 1 37]
            [37  1]
            sage: print("\n".join([repr(E) for E in isocls.curves]))
            Elliptic Curve defined by y^2 + x*y + y = x^3 + x^2 - 8*x + 6 over Rational Field
            Elliptic Curve defined by y^2 + x*y + y = x^3 + x^2 - 208083*x - 36621194 over Rational Field

        This curve had numerous `2`-isogenies::

            sage: e=EllipticCurve([1,0,0,-39,90])
            sage: isocls = e.isogeny_class(); isocls.matrix()
            [1 2 4 4 8 8]
            [2 1 2 2 4 4]
            [4 2 1 4 8 8]
            [4 2 4 1 2 2]
            [8 4 8 2 1 4]
            [8 4 8 2 4 1]

        See http://math.harvard.edu/~elkies/nature.html for more
        interesting examples of isogeny structures.

        ::

            sage: E = EllipticCurve(j = -262537412640768000)
            sage: isocls = E.isogeny_class(); isocls.matrix()
            [  1 163]
            [163   1]
            sage: print("\n".join([repr(C) for C in isocls.curves]))
            Elliptic Curve defined by y^2 + y = x^3 - 2174420*x + 1234136692 over Rational Field
            Elliptic Curve defined by y^2 + y = x^3 - 57772164980*x - 5344733777551611 over Rational Field


        The degrees of isogenies are invariant under twists::

            sage: E = EllipticCurve(j = -262537412640768000)
            sage: E1 = E.quadratic_twist(6584935282)
            sage: isocls = E1.isogeny_class(); isocls.matrix()
            [  1 163]
            [163   1]
            sage: E1.conductor()
            18433092966712063653330496

        ::

            sage: E = EllipticCurve('14a1')
            sage: isocls = E.isogeny_class(); isocls.matrix()
            [ 1  2  3  3  6  6]
            [ 2  1  6  6  3  3]
            [ 3  6  1  9  2 18]
            [ 3  6  9  1 18  2]
            [ 6  3  2 18  1  9]
            [ 6  3 18  2  9  1]
            sage: print("\n".join([repr(C) for C in isocls.curves]))
            Elliptic Curve defined by y^2 + x*y + y = x^3 + 4*x - 6 over Rational Field
            Elliptic Curve defined by y^2 + x*y + y = x^3 - 36*x - 70 over Rational Field
            Elliptic Curve defined by y^2 + x*y + y = x^3 - x over Rational Field
            Elliptic Curve defined by y^2 + x*y + y = x^3 - 171*x - 874 over Rational Field
            Elliptic Curve defined by y^2 + x*y + y = x^3 - 11*x + 12 over Rational Field
            Elliptic Curve defined by y^2 + x*y + y = x^3 - 2731*x - 55146 over Rational Field
            sage: isocls2 = isocls.reorder('lmfdb'); isocls2.matrix()
            [ 1  2  3  9 18  6]
            [ 2  1  6 18  9  3]
            [ 3  6  1  3  6  2]
            [ 9 18  3  1  2  6]
            [18  9  6  2  1  3]
            [ 6  3  2  6  3  1]
            sage: print("\n".join([repr(C) for C in isocls2.curves]))
            Elliptic Curve defined by y^2 + x*y + y = x^3 - 2731*x - 55146 over Rational Field
            Elliptic Curve defined by y^2 + x*y + y = x^3 - 171*x - 874 over Rational Field
            Elliptic Curve defined by y^2 + x*y + y = x^3 - 36*x - 70 over Rational Field
            Elliptic Curve defined by y^2 + x*y + y = x^3 - 11*x + 12 over Rational Field
            Elliptic Curve defined by y^2 + x*y + y = x^3 - x over Rational Field
            Elliptic Curve defined by y^2 + x*y + y = x^3 + 4*x - 6 over Rational Field

        ::

            sage: E = EllipticCurve('11a1')
            sage: isocls = E.isogeny_class(); isocls.matrix()
            [ 1  5  5]
            [ 5  1 25]
            [ 5 25  1]
            sage: f = isocls.isogenies()[0][1]; f.kernel_polynomial()
            x^2 + x - 29/5
        """
        try:
            isoclass = self._isoclass[algorithm]
        except KeyError:
            from sage.schemes.elliptic_curves.isogeny_class import IsogenyClass_EC_Rational
            if hasattr(self, "_lmfdb_label") and self._lmfdb_label:
                label = self._lmfdb_label[:-1]
            elif hasattr(self, "_EllipticCurve_rational_field__cremona_label") and self.__cremona_label:
                label = self.__cremona_label[:-1]
            else:
                label = None

            isoclass = IsogenyClass_EC_Rational(self, algorithm, label)
            self._isoclass[algorithm] = isoclass

        if order:
            isoclass = isoclass.reorder(order)

        return isoclass

    def isogenies_prime_degree(self, l=None):
        r"""
        Returns a list of `\ell`-isogenies from self, where `\ell` is a
        prime.

        INPUT:

        - ``l`` -- either None or a prime or a list of primes.

        OUTPUT:

        (list) `\ell`-isogenies for the given `\ell` or if `\ell` is None, all
        `\ell`-isogenies.

        .. note::

           The codomains of the isogenies returned are standard
           minimal models.  This is because the functions
           :meth:`isogenies_prime_degree_genus_0()` and
           :meth:`isogenies_sporadic_Q()` are implemented that way for
           curves defined over `\QQ`.

        EXAMPLES::

            sage: E = EllipticCurve([45,32])
            sage: E.isogenies_prime_degree()
            []
            sage: E = EllipticCurve(j = -262537412640768000)
            sage: E.isogenies_prime_degree()
            [Isogeny of degree 163 from Elliptic Curve defined by y^2 + y = x^3 - 2174420*x + 1234136692 over Rational Field to Elliptic Curve defined by y^2 + y = x^3 - 57772164980*x - 5344733777551611 over Rational Field]
            sage: E1 = E.quadratic_twist(6584935282)
            sage: E1.isogenies_prime_degree()
            [Isogeny of degree 163 from Elliptic Curve defined by y^2 = x^3 - 94285835957031797981376080*x + 352385311612420041387338054224547830898 over Rational Field to Elliptic Curve defined by y^2 = x^3 - 2505080375542377840567181069520*x - 1526091631109553256978090116318797845018020806 over Rational Field]

            sage: E = EllipticCurve('14a1')
            sage: E.isogenies_prime_degree(2)
            [Isogeny of degree 2 from Elliptic Curve defined by y^2 + x*y + y = x^3 + 4*x - 6 over Rational Field to Elliptic Curve defined by y^2 + x*y + y = x^3 - 36*x - 70 over Rational Field]
            sage: E.isogenies_prime_degree(3)
            [Isogeny of degree 3 from Elliptic Curve defined by y^2 + x*y + y = x^3 + 4*x - 6 over Rational Field to Elliptic Curve defined by y^2 + x*y + y = x^3 - x over Rational Field, Isogeny of degree 3 from Elliptic Curve defined by y^2 + x*y + y = x^3 + 4*x - 6 over Rational Field to Elliptic Curve defined by y^2 + x*y + y = x^3 - 171*x - 874 over Rational Field]
            sage: E.isogenies_prime_degree(5)
            []
            sage: E.isogenies_prime_degree(11)
            []
            sage: E.isogenies_prime_degree(29)
            []
            sage: E.isogenies_prime_degree(4)
            Traceback (most recent call last):
            ...
            ValueError: 4 is not prime.

        """
        from .isogeny_small_degree import isogenies_prime_degree_genus_0, isogenies_sporadic_Q

        if l in [2, 3, 5, 7, 13]:
            return isogenies_prime_degree_genus_0(self, l)
        elif l is not None and not isinstance(l, list):
            try:
                if l.is_prime(proof=False):
                    return isogenies_sporadic_Q(self, l)
                else:
                    raise ValueError("%s is not prime."%l)
            except AttributeError:
                raise ValueError("%s is not prime."%l)
        if l is None:
            isogs = isogenies_prime_degree_genus_0(self)
            if isogs != []:
                return isogs
            else:
                return isogenies_sporadic_Q(self)
        if isinstance(l, list):
            isogs = []
            i = 0
            while i<len(l):
                isogenies = [f for f in self.isogenies_prime_degree(l[i]) if not f in isogs]
                isogs.extend(isogenies)
                i = i+1
            return isogs

    def is_isogenous(self, other, proof=True, maxp=200):
        """
        Returns whether or not self is isogenous to other.

        INPUT:

        - ``other`` -- another elliptic curve.

        - ``proof`` (default True) -- If ``False``, the function will
          return ``True`` whenever the two curves have the same
          conductor and are isogenous modulo `p` for `p` up to ``maxp``.
          If ``True``, this test is followed by a rigorous test (which
          may be more time-consuming).

        - ``maxp`` (int, default 200) -- The maximum prime `p` for
          which isogeny modulo `p` will be checked.

        OUTPUT:

        (bool) True if there is an isogeny from curve ``self`` to
        curve ``other``.

        METHOD:

        First the conductors are compared as well as the Traces of
        Frobenius for good primes up to ``maxp``.  If any of these
        tests fail, ``False`` is returned.  If they all pass and
        ``proof`` is ``False`` then ``True`` is returned, otherwise a
        complete set of curves isogenous to ``self`` is computed and
        ``other`` is checked for isomorphism with any of these,

        EXAMPLES::

            sage: E1 = EllipticCurve('14a1')
            sage: E6 = EllipticCurve('14a6')
            sage: E1.is_isogenous(E6)
            True
            sage: E1.is_isogenous(EllipticCurve('11a1'))
            False

        ::

            sage: EllipticCurve('37a1').is_isogenous(EllipticCurve('37b1'))
            False

        ::

            sage: E = EllipticCurve([2, 16])
            sage: EE = EllipticCurve([87, 45])
            sage: E.is_isogenous(EE)
            False
        """
        if not is_EllipticCurve(other):
            raise ValueError("Second argument is not an Elliptic Curve.")
        if not other.base_field() is QQ:
            raise ValueError("If first argument is an elliptic curve over QQ then the second argument must be also.")

        if self.is_isomorphic(other):
            return True

        E1 = self.minimal_model()
        E2 = other.minimal_model()
        D1 = E1.discriminant()
        D2 = E2.discriminant()

        if any([E1.change_ring(rings.GF(p)).cardinality() != E2.change_ring(rings.GF(p)).cardinality() for p in [p for p in rings.prime_range(2,maxp) if D1.valuation(p) == 0 and D2.valuation(p) == 0]]):
            return False

        if E1.conductor() != E2.conductor():
            return False

        if not proof:
            return True
        else:
            return  E2 in E1.isogeny_class().curves

    def isogeny_degree(self, other):
        """
        Returns the minimal degree of an isogeny between self and
        other.

        INPUT:

        - ``other`` -- another elliptic curve.

        OUTPUT:

        (int) The minimal degree of an isogeny from ``self`` to
        ``other``, or 0 if the curves are not isogenous.

        EXAMPLES::

            sage: E = EllipticCurve([-1056, 13552])
            sage: E2 = EllipticCurve([-127776, -18037712])
            sage: E.isogeny_degree(E2)
            11

        ::

            sage: E1 = EllipticCurve('14a1')
            sage: E2 = EllipticCurve('14a2')
            sage: E3 = EllipticCurve('14a3')
            sage: E4 = EllipticCurve('14a4')
            sage: E5 = EllipticCurve('14a5')
            sage: E6 = EllipticCurve('14a6')
            sage: E3.isogeny_degree(E1)
            3
            sage: E3.isogeny_degree(E2)
            6
            sage: E3.isogeny_degree(E3)
            1
            sage: E3.isogeny_degree(E4)
            9
            sage: E3.isogeny_degree(E5)
            2
            sage: E3.isogeny_degree(E6)
            18

        ::

            sage: E1 = EllipticCurve('30a1')
            sage: E2 = EllipticCurve('30a2')
            sage: E3 = EllipticCurve('30a3')
            sage: E4 = EllipticCurve('30a4')
            sage: E5 = EllipticCurve('30a5')
            sage: E6 = EllipticCurve('30a6')
            sage: E7 = EllipticCurve('30a7')
            sage: E8 = EllipticCurve('30a8')
            sage: E1.isogeny_degree(E1)
            1
            sage: E1.isogeny_degree(E2)
            2
            sage: E1.isogeny_degree(E3)
            3
            sage: E1.isogeny_degree(E4)
            4
            sage: E1.isogeny_degree(E5)
            4
            sage: E1.isogeny_degree(E6)
            6
            sage: E1.isogeny_degree(E7)
            12
            sage: E1.isogeny_degree(E8)
            12

        ::

            sage: E1 = EllipticCurve('15a1')
            sage: E2 = EllipticCurve('15a2')
            sage: E3 = EllipticCurve('15a3')
            sage: E4 = EllipticCurve('15a4')
            sage: E5 = EllipticCurve('15a5')
            sage: E6 = EllipticCurve('15a6')
            sage: E7 = EllipticCurve('15a7')
            sage: E8 = EllipticCurve('15a8')
            sage: E1.isogeny_degree(E1)
            1
            sage: E7.isogeny_degree(E2)
            8
            sage: E7.isogeny_degree(E3)
            2
            sage: E7.isogeny_degree(E4)
            8
            sage: E7.isogeny_degree(E5)
            16
            sage: E7.isogeny_degree(E6)
            16
            sage: E7.isogeny_degree(E8)
            4

        0 is returned when the curves are not isogenous::

            sage: A = EllipticCurve('37a1')
            sage: B = EllipticCurve('37b1')
            sage: A.isogeny_degree(B)
            0
            sage: A.is_isogenous(B)
            False
        """
        E1 = self.minimal_model()
        E2 = other.minimal_model()

        if not E1.is_isogenous(E2, proof=False):
            return Integer(0)

        isocls = E1.isogeny_class()
        try:
            return isocls.matrix(fill=True)[0,isocls.index(E2)]
        except ValueError:
            return Integer(0)

#
#     The following function can be implemented once composition of
#     isogenies has been implemented.
#
#     def contruct_isogeny(self, other):
#         """
#         Returns an isogeny from self to other if the two curves are in
#         the same isogeny class.
#         """


    def optimal_curve(self):
        """
        Given an elliptic curve that is in the installed Cremona
        database, return the optimal curve isogenous to it.

        EXAMPLES:

        The following curve is not optimal::

            sage: E = EllipticCurve('11a2'); E
            Elliptic Curve defined by y^2 + y = x^3 - x^2 - 7820*x - 263580 over Rational Field
            sage: E.optimal_curve()
            Elliptic Curve defined by y^2 + y = x^3 - x^2 - 10*x - 20 over Rational Field
            sage: E.optimal_curve().cremona_label()
            '11a1'

        Note that 990h is the special case where the optimal curve
        isn't the first in the Cremona labeling::

            sage: E = EllipticCurve('990h4'); E
            Elliptic Curve defined by y^2 + x*y + y = x^3 - x^2 + 6112*x - 41533 over Rational Field
            sage: F = E.optimal_curve(); F
            Elliptic Curve defined by y^2 + x*y + y = x^3 - x^2 - 1568*x - 4669 over Rational Field
            sage: F.cremona_label()
            '990h3'
            sage: EllipticCurve('990a1').optimal_curve().cremona_label()   # a isn't h.
            '990a1'

        If the input curve is optimal, this function returns that
        curve (not just a copy of it or a curve isomorphic to it!)::

            sage: E = EllipticCurve('37a1')
            sage: E.optimal_curve() is E
            True

        Also, if this curve is optimal but not given by a minimal
        model, this curve will still be returned, so this function
        need not return a minimal model in general.

        ::

            sage: F = E.short_weierstrass_model(); F
            Elliptic Curve defined by y^2  = x^3 - 16*x + 16 over Rational Field
            sage: F.optimal_curve()
            Elliptic Curve defined by y^2  = x^3 - 16*x + 16 over Rational Field
        """
        label = self.cremona_label()
        N, isogeny, number = sage.databases.cremona.parse_cremona_label(label)
        if N == 990 and isogeny == 'h':
            optimal_label = '990h3'
        else:
            optimal_label = '%s%s1'%(N,isogeny)
        if optimal_label == label: return self
        return constructor.EllipticCurve(optimal_label)

    def isogeny_graph(self, order=None):
        r"""
        Return a graph representing the isogeny class of this elliptic
        curve, where the vertices are isogenous curves over
        `\QQ` and the edges are prime degree isogenies.

        .. note:

            The vertices are labeled 1 to n rather than 0 to n-1 to
            correspond to LMFDB and Cremona labels.

        EXAMPLES::

            sage: LL = []
            sage: for e in cremona_optimal_curves(range(1, 38)):  # long time
            ....:  G = e.isogeny_graph()
            ....:  already = False
            ....:  for H in LL:
            ....:      if G.is_isomorphic(H):
            ....:          already = True
            ....:          break
            ....:  if not already:
            ....:      LL.append(G)
            sage: graphs_list.show_graphs(LL)  # long time

        ::

            sage: E = EllipticCurve('195a')
            sage: G = E.isogeny_graph()
            sage: for v in G: print("{} {}".format(v, G.get_vertex(v)))
            ...
            1 Elliptic Curve defined by y^2 + x*y  = x^3 - 110*x + 435 over Rational Field
            2 Elliptic Curve defined by y^2 + x*y  = x^3 - 115*x + 392 over Rational Field
            3 Elliptic Curve defined by y^2 + x*y  = x^3 + 210*x + 2277 over Rational Field
            4 Elliptic Curve defined by y^2 + x*y  = x^3 - 520*x - 4225 over Rational Field
            5 Elliptic Curve defined by y^2 + x*y  = x^3 + 605*x - 19750 over Rational Field
            6 Elliptic Curve defined by y^2 + x*y  = x^3 - 8125*x - 282568 over Rational Field
            7 Elliptic Curve defined by y^2 + x*y  = x^3 - 7930*x - 296725 over Rational Field
            8 Elliptic Curve defined by y^2 + x*y  = x^3 - 130000*x - 18051943 over Rational Field
            sage: G.plot(edge_labels=True)
            Graphics object consisting of 23 graphics primitives
        """
        return self.isogeny_class(order=order).graph()

    def manin_constant(self):
        r"""
        Return the Manin constant of this elliptic curve. If `\phi: X_0(N) \to E` is the modular
        parametrization of minimal degree, then the Manin constant `c` is defined to be the rational
        number `c` such that `\phi^*(\omega_E) = c\cdot \omega_f` where `\omega_E` is a Neron differential and `\omega_f = f(q) dq/q` is the differential on `X_0(N)` corresponding to the
        newform `f` attached to the isogeny class of `E`.

        It is known that the Manin constant is an integer. It is conjectured that in each class there is at least one, more precisely the so-called strong Weil curve or `X_0(N)`-optimal curve, that has Manin constant `1`.

        OUTPUT:

        an integer

        This function only works if the curve is in the installed
        Cremona database.  Sage includes by default a small databases;
        for the full database you have to install an optional package.

        EXAMPLES::

            sage: EllipticCurve('11a1').manin_constant()
            1
            sage: EllipticCurve('11a2').manin_constant()
            1
            sage: EllipticCurve('11a3').manin_constant()
            5

        Check that it works even if the curve is non-minimal::

            sage: EllipticCurve('11a3').change_weierstrass_model([1/35,0,0,0]).manin_constant()
            5

        Rather complicated examples (see :trac:`12080`) ::

            sage: [ EllipticCurve('27a%s'%i).manin_constant() for i in [1,2,3,4]]
            [1, 1, 3, 3]
            sage: [ EllipticCurve('80b%s'%i).manin_constant() for i in [1,2,3,4]]
            [1, 2, 1, 2]

        """
        from sage.databases.cremona import CremonaDatabase

        if self.conductor() > CremonaDatabase().largest_conductor():
            raise NotImplementedError("The Manin constant can only be evaluated for curves in Cremona's tables. If you have not done so, you may wish to install the optional large database.")

        E = self.minimal_model()
        C = self.optimal_curve()
        m = C.isogeny_class().matrix()
        ma = max(max(x) for x in m)
        OmC = C.period_lattice().basis()
        OmE = E.period_lattice().basis()
        q_plus = QQ(gp.bestappr(OmE[0]/OmC[0],ma+1) )
        n_plus = q_plus.numerator()

        cinf_E = E.real_components()
        cinf_C = C.real_components()
        OmC_minus = OmC[1].imag()
        if cinf_C == 1:
            OmC_minus *= 2
        OmE_minus = OmE[1].imag()
        if cinf_E == 1:
            OmE_minus *= 2
        q_minus = QQ(gp.bestappr(OmE_minus/OmC_minus, ma+1))
        n_minus = q_minus.numerator()
        n = ZZ(n_minus * n_plus)

        if cinf_C == cinf_E:
            return n
        # otherwise they have different number of connected component and we have to adjust for this
        elif cinf_C > cinf_E:
            if ZZ(n_plus) % 2 == 0 and ZZ(n_minus) % 2 == 0:
                return n // 2
            else:
                return n
        else: #if cinf_C < cinf_E:
            if q_plus.denominator() % 2 == 0 and q_minus.denominator() % 2 == 0:
                return n
            else:
                return n*2

    def _shortest_paths(self):
        r"""
        Technical internal function that returns the list of isogenies
        curves and corresponding dictionary of shortest isogeny paths
        from self to each other curve in the isogeny class.

        OUTPUT:

        list, dict

        EXAMPLES::

            sage: EllipticCurve('11a1')._shortest_paths()
            ((Elliptic Curve defined by y^2 + y = x^3 - x^2 - 10*x - 20 over Rational Field,
              Elliptic Curve defined by y^2 + y = x^3 - x^2 over Rational Field,
              Elliptic Curve defined by y^2 + y = x^3 - x^2 - 7820*x - 263580 over Rational Field),
             {0: 0, 1: 5, 2: 5})
            sage: EllipticCurve('11a2')._shortest_paths()
            ((Elliptic Curve defined by y^2 + y = x^3 - x^2 - 7820*x - 263580 over Rational Field,
              Elliptic Curve defined by y^2 + y = x^3 - x^2 - 10*x - 20 over Rational Field,
              Elliptic Curve defined by y^2 + y = x^3 - x^2 over Rational Field),
             {0: 0, 1: 5, 2: 25})
        """
        from sage.graphs.graph import Graph
        from sage.rings.real_mpfr import RR
        isocls = self.isogeny_class()
        M = isocls.matrix(fill=True).change_ring(rings.RR)
        # see trac #4889 for nebulous M.list() --> M.entries() change...
        # Take logs here since shortest path minimizes the *sum* of the weights -- not the product.
        M = M.parent()([a.log() if a else 0 for a in M.list()])
        G = Graph(M, format='weighted_adjacency_matrix')
        G.set_vertices(dict([(v,isocls[v]) for v in G.vertices()]))
        v = G.shortest_path_lengths(0, by_weight=True)
        # Now exponentiate and round to get degrees of isogenies
        v = dict([(i, j.exp().round() if j else 0) for i,j in v.iteritems()])
        return isocls.curves, v

    def _multiple_of_degree_of_isogeny_to_optimal_curve(self):
        r"""
        Internal function returning an integer m such that the degree of
        the isogeny between this curve and the optimal curve in its
        isogeny class is a divisor of m.

        .. warning::

           The result is *not* provably correct, in the
           sense that when the numbers are huge isogenies could be
           missed because of precision issues.

        EXAMPLES::

            sage: E = EllipticCurve('11a1')
            sage: E._multiple_of_degree_of_isogeny_to_optimal_curve()
            5
            sage: E = EllipticCurve('11a2')
            sage: E._multiple_of_degree_of_isogeny_to_optimal_curve()
            25
            sage: E = EllipticCurve('11a3')
            sage: E._multiple_of_degree_of_isogeny_to_optimal_curve()
            25
        """
        _, v = self._shortest_paths()
        # Compute the degree of an isogeny from self to anything else
        # in the isogeny class of self.  Assuming the isogeny
        # enumeration is complete (which need not be the case a priori!), the LCM
        # of these numbers is a multiple of the degree of the isogeny
        # to the optimal curve.
        v = [deg for num, deg in v.iteritems() if deg]  # get just the degrees
        return arith.LCM(v)

    ##########################################################
    # Galois Representations
    ##########################################################

    def galois_representation(self):
        r"""
        The compatible family of the Galois representation
        attached to this elliptic curve.

        Given an elliptic curve `E` over `\QQ`
        and a rational prime number `p`, the `p^n`-torsion
        `E[p^n]` points of `E` is a representation of the
        absolute Galois group of `\QQ`. As `n` varies
        we obtain the Tate module `T_p E` which is a
        a representation of `G_K` on a free `\ZZ_p`-module
        of rank `2`. As `p` varies the representations
        are compatible.

        EXAMPLES::

            sage: rho = EllipticCurve('11a1').galois_representation()
            sage: rho
            Compatible family of Galois representations associated to the Elliptic Curve defined by y^2 + y = x^3 - x^2 - 10*x - 20 over Rational Field
            sage: rho.is_irreducible(7)
            True
            sage: rho.is_irreducible(5)
            False
            sage: rho.is_surjective(11)
            True
            sage: rho.non_surjective()
            [5]
            sage: rho = EllipticCurve('37a1').galois_representation()
            sage: rho.non_surjective()
            []
            sage: rho = EllipticCurve('27a1').galois_representation()
            sage: rho.is_irreducible(7)
            True
            sage: rho.non_surjective()   # cm-curve
            [0]

       """
        try:
            return self.__rho
        except AttributeError:
            from .gal_reps import GaloisRepresentation
            self.__rho = GaloisRepresentation(self)
        return self.__rho

    # deprecated as it should be the is_reducible for a scheme (and hence return False always).
    def is_reducible(self, p):
        """
        Return True if the mod-p representation attached to E is
        reducible.

        Note that this function is deprecated, and that you should use
        galois_representation().is_reducible(p) instead as this will be
        disappearing in the near future.

        EXAMPLES::

            sage: EllipticCurve('20a1').is_reducible(3) #random
            doctest:...: DeprecationWarning: is_reducible is deprecated, use galois_representation().is_reducible(p) instead!
            True

        """
        from sage.misc.superseded import deprecation
        deprecation(8118, "is_reducible is deprecated, use galois_representation().is_reducible(p) instead!")
        return self.galois_representation().is_reducible(p)

    # deprecated as it should be the is_irreducible for a scheme (and hence return True always).
    def is_irreducible(self, p):
        """
        Return True if the mod p representation is irreducible.

        Note that this function is deprecated, and that you should use
        galois_representation().is_irreducible(p) instead as this will be
        disappearing in the near future.

        EXAMPLES::

            sage: EllipticCurve('20a1').is_irreducible(7) #random
            doctest:...: DeprecationWarning: is_irreducible is deprecated, use galois_representation().is_irreducible(p) instead!
            True

        """
        from sage.misc.superseded import deprecation
        deprecation(8118, "is_irreducible is deprecated, use galois_representation().is_irreducible(p) instead!")
        return self.galois_representation().is_irreducible(p)

    # deprecated
    def is_surjective(self, p, A=1000):
        r"""
        Returns true if the mod p representation is surjective

        Note that this function is deprecated, and that you should use
        galois_representation().is_surjective(p) instead as this will be
        disappearing in the near future.

        EXAMPLES::

            sage: EllipticCurve('20a1').is_surjective(7) #random
            doctest:...: DeprecationWarning: is_surjective is deprecated, use galois_representation().is_surjective(p) instead!
            True

        """
        from sage.misc.superseded import deprecation
        deprecation(8118, "is_surjective is deprecated, use galois_representation().is_surjective(p) instead!")
        return self.galois_representation().is_surjective(p,A)

    # deprecated
    def reducible_primes(self):
        r"""
        Returns a list of reducible primes.

        Note that this function is deprecated, and that you should use
        galois_representation().reducible_primes() instead as this will be
        disappearing in the near future.

        EXAMPLES::

            sage: EllipticCurve('20a1').reducible_primes() #random
            doctest:...: DeprecationWarning: reducible_primes is deprecated, use galois_representation().reducible_primes() instead!
            [2,3]

       """
        from sage.misc.superseded import deprecation
        deprecation(8118, "reducible_primes is deprecated, use galois_representation().reducible_primes() instead!")
        return self.galois_representation().reducible_primes()

    # deprecated
    def non_surjective(self, A=1000):
        r"""
        Returns a list of primes p for which the Galois representation mod p is not surjective.

        Note that this function is deprecated, and that you should use
        galois_representation().non_surjective() instead as this will be
        disappearing in the near future.

        EXAMPLES::

            sage: EllipticCurve('20a1').non_surjective() #random
            doctest:...: DeprecationWarning: non_surjective is deprecated, use galois_representation().non_surjective() instead!
            [2,3]

        """
        from sage.misc.superseded import deprecation
        deprecation(8118, "non_surjective is deprecated, use galois_representation().non_surjective() instead!")
        return self.galois_representation().non_surjective()

    def is_semistable(self):
        """
        Return True iff this elliptic curve is semi-stable at all primes.

        EXAMPLES::

            sage: E=EllipticCurve('37a1')
            sage: E.is_semistable()
            True
            sage: E=EllipticCurve('90a1')
            sage: E.is_semistable()
            False
        """
        return self.conductor().is_squarefree()

    def is_ordinary(self, p, ell=None):
        """
        Return True precisely when the mod-p representation attached to
        this elliptic curve is ordinary at ell.

        INPUT:

        -  ``p`` - a prime ell - a prime (default: p)

        OUTPUT: bool

        EXAMPLES::

            sage: E=EllipticCurve('37a1')
            sage: E.is_ordinary(37)
            True
            sage: E=EllipticCurve('32a1')
            sage: E.is_ordinary(2)
            False
            sage: [p for p in prime_range(50) if E.is_ordinary(p)]
            [5, 13, 17, 29, 37, 41]

        """
        if ell is None:
            ell = p
        return self.ap(ell) % p != 0

    def is_good(self, p, check=True):
        """
        Return True if `p` is a prime of good reduction for
        `E`.

        INPUT:

        -  ``p`` - a prime

        OUTPUT: bool

        EXAMPLES::

            sage: e = EllipticCurve('11a')
            sage: e.is_good(-8)
            Traceback (most recent call last):
            ...
            ValueError: p must be prime
            sage: e.is_good(-8, check=False)
            True

        """
        if check:
            if not arith.is_prime(p):
                raise ValueError("p must be prime")
        return self.conductor() % p != 0


    def is_supersingular(self, p, ell=None):
        """
        Return True precisely when p is a prime of good reduction and the
        mod-p representation attached to this elliptic curve is
        supersingular at ell.

        INPUT:

        -  ``p`` - a prime ell - a prime (default: p)

        OUTPUT: bool

        EXAMPLES::

            sage: E=EllipticCurve('37a1')
            sage: E.is_supersingular(37)
            False
            sage: E=EllipticCurve('32a1')
            sage: E.is_supersingular(2)
            False
            sage: E.is_supersingular(7)
            True
            sage: [p for p in prime_range(50) if E.is_supersingular(p)]
            [3, 7, 11, 19, 23, 31, 43, 47]

        """
        if ell is None:
            ell = p
        return self.is_good(p) and not self.is_ordinary(p, ell)

    def supersingular_primes(self, B):
        """
        Return a list of all supersingular primes for this elliptic curve
        up to and possibly including B.

        EXAMPLES::

            sage: e = EllipticCurve('11a')
            sage: e.aplist(20)
            [-2, -1, 1, -2, 1, 4, -2, 0]
            sage: e.supersingular_primes(1000)
            [2, 19, 29, 199, 569, 809]

        ::

            sage: e = EllipticCurve('27a')
            sage: e.aplist(20)
            [0, 0, 0, -1, 0, 5, 0, -7]
            sage: e.supersingular_primes(97)
            [2, 5, 11, 17, 23, 29, 41, 47, 53, 59, 71, 83, 89]
            sage: e.ordinary_primes(97)
            [7, 13, 19, 31, 37, 43, 61, 67, 73, 79, 97]
            sage: e.supersingular_primes(3)
            [2]
            sage: e.supersingular_primes(2)
            [2]
            sage: e.supersingular_primes(1)
            []
        """
        v = self.aplist(max(B, 3))
        P = rings.prime_range(max(B,3)+1)
        N = self.conductor()
        return [P[i] for i in [0,1] if P[i] <= B and v[i]%P[i]==0 and N%P[i] != 0] + \
                      [P[i] for i in range(2,len(v)) if v[i] == 0 and N%P[i] != 0]

    def ordinary_primes(self, B):
        """
        Return a list of all ordinary primes for this elliptic curve up to
        and possibly including B.

        EXAMPLES::

            sage: e = EllipticCurve('11a')
            sage: e.aplist(20)
            [-2, -1, 1, -2, 1, 4, -2, 0]
            sage: e.ordinary_primes(97)
            [3, 5, 7, 11, 13, 17, 23, 31, 37, 41, 43, 47, 53, 59, 61, 67, 71, 73, 79, 83, 89, 97]
            sage: e = EllipticCurve('49a')
            sage: e.aplist(20)
            [1, 0, 0, 0, 4, 0, 0, 0]
            sage: e.supersingular_primes(97)
            [3, 5, 13, 17, 19, 31, 41, 47, 59, 61, 73, 83, 89, 97]
            sage: e.ordinary_primes(97)
            [2, 11, 23, 29, 37, 43, 53, 67, 71, 79]
            sage: e.ordinary_primes(3)
            [2]
            sage: e.ordinary_primes(2)
            [2]
            sage: e.ordinary_primes(1)
            []
        """
        v = self.aplist(max(B, 3) )
        P = rings.prime_range(max(B,3) +1)
        return [P[i] for i in [0,1] if P[i] <= B and v[i]%P[i]!=0] +\
               [P[i] for i in range(2,len(v)) if v[i] != 0]

    def eval_modular_form(self, points, prec):
        """
        Evaluate the modular form of this elliptic curve at points in CC

        INPUT:


        -  ``points`` - a list of points in the half-plane of
           convergence

        -  ``prec`` - precision


        OUTPUT: A list of values L(E,s) for s in points

        .. note::

           Better examples are welcome.

        EXAMPLES::

            sage: E=EllipticCurve('37a1')
            sage: E.eval_modular_form([1.5+I,2.0+I,2.5+I],0.000001)
            [0, 0, 0]
        """
        if not isinstance(points, (list,xrange)):
            try:
                points = list(points)
            except TypeError:
                return self.eval_modular_form([points],prec)
        an = self.pari_mincurve().ellan(prec)
        s = 0
        c = pari('2 * Pi * I')
        ans = []
        for z in points:
            s = pari(0)
            r0 = (c*z).exp()
            r = r0
            for n in xrange(1,prec):
                s += an[n-1]*r
                r *= r0
            ans.append(s.python())
        return ans


    ########################################################################
    # The Tate-Shafarevich group
    ########################################################################

    def sha(self):
        """
        Return an object of class
        'sage.schemes.elliptic_curves.sha_tate.Sha' attached to this
        elliptic curve.

        This can be used in functions related to bounding the order of Sha
        (The Tate-Shafarevich group of the curve).

        EXAMPLES::

            sage: E=EllipticCurve('37a1')
            sage: S=E.sha()
            sage: S
            Tate-Shafarevich group for the Elliptic Curve defined by y^2 + y = x^3 - x over Rational Field
            sage: S.bound_kolyvagin()
            ([2], 1)
        """
        try:
            return self.__sha
        except AttributeError:
            from .sha_tate import Sha
            self.__sha = Sha(self)
            return self.__sha

    #################################################################################
    # Functions related to Heegner points#################################################################################
    heegner_point = heegner.ell_heegner_point
    kolyvagin_point = heegner.kolyvagin_point

    heegner_discriminants = heegner.ell_heegner_discriminants
    heegner_discriminants_list = heegner.ell_heegner_discriminants_list
    satisfies_heegner_hypothesis = heegner.satisfies_heegner_hypothesis

    heegner_point_height = heegner.heegner_point_height

    heegner_index = heegner.heegner_index
    _adjust_heegner_index = heegner._adjust_heegner_index
    heegner_index_bound = heegner.heegner_index_bound
    _heegner_index_in_EK = heegner._heegner_index_in_EK

    heegner_sha_an = heegner.heegner_sha_an

    _heegner_forms_list = heegner._heegner_forms_list
    _heegner_best_tau = heegner._heegner_best_tau

    #################################################################################
    # p-adic functions
    #################################################################################

    padic_regulator = padics.padic_regulator

    padic_height_pairing_matrix = padics.padic_height_pairing_matrix

    padic_height = padics.padic_height
    padic_height_via_multiply = padics.padic_height_via_multiply

    padic_sigma = padics.padic_sigma
    padic_sigma_truncated = padics.padic_sigma_truncated

    padic_E2 = padics.padic_E2

    matrix_of_frobenius = padics.matrix_of_frobenius

    def mod5family(self):
        """
        Return the family of all elliptic curves with the same mod-5
        representation as self.

        EXAMPLES::

            sage: E=EllipticCurve('32a1')
            sage: E.mod5family()
            Elliptic Curve defined by y^2  = x^3 + 4*x over Fraction Field of Univariate Polynomial Ring in t over Rational Field
        """
        E = self.short_weierstrass_model()
        a = E.a4()
        b = E.a6()
        return mod5family.mod5family(a,b)

    def tate_curve(self, p):
        r"""
        Create the Tate curve over the `p`-adics associated to
        this elliptic curve.

        This Tate curve is a `p`-adic curve with split multiplicative
        reduction of the form `y^2+xy=x^3+s_4 x+s_6` which is
        isomorphic to the given curve over the algebraic closure of
        `\QQ_p`. Its points over `\QQ_p`
        are isomorphic to `\QQ_p^{\times}/q^{\ZZ}`
        for a certain parameter `q \in \ZZ_p`.

        INPUT:

        - `p` -- a prime where the curve has split multiplicative
          reduction

        EXAMPLES::

            sage: e = EllipticCurve('130a1')
            sage: e.tate_curve(2)
            2-adic Tate curve associated to the Elliptic Curve defined by y^2 + x*y + y = x^3 - 33*x + 68 over Rational Field

        The input curve must have multiplicative reduction at the prime.

        ::

            sage: e.tate_curve(3)
            Traceback (most recent call last):
            ...
            ValueError: The elliptic curve must have multiplicative reduction at 3

        We compute with `p=5`::

            sage: T = e.tate_curve(5); T
            5-adic Tate curve associated to the Elliptic Curve defined by y^2 + x*y + y = x^3 - 33*x + 68 over Rational Field

        We find the Tate parameter `q`::

            sage: T.parameter(prec=5)
            3*5^3 + 3*5^4 + 2*5^5 + 2*5^6 + 3*5^7 + O(5^8)

        We compute the `\mathcal{L}`-invariant of the curve::

            sage: T.L_invariant(prec=10)
            5^3 + 4*5^4 + 2*5^5 + 2*5^6 + 2*5^7 + 3*5^8 + 5^9 + O(5^10)
        """
        try:
            return self._tate_curve[p]
        except AttributeError:
            self._tate_curve = {}
        except KeyError:
            pass

        Eq = ell_tate_curve.TateCurve(self, p)
        self._tate_curve[p] = Eq
        return Eq

    def height(self, precision=None):
        """
        Returns the real height of this elliptic curve. This is used in
        integral_points()

        INPUT:


        -  ``precision`` - desired real precision of the result
           (default real precision if None)


        EXAMPLES::

            sage: E=EllipticCurve('5077a1')
            sage: E.height()
            17.4513334798896
            sage: E.height(100)
            17.451333479889612702508579399
            sage: E=EllipticCurve([0,0,0,0,1])
            sage: E.height()
            1.38629436111989
            sage: E=EllipticCurve([0,0,0,1,0])
            sage: E.height()
            7.45471994936400
        """
        if precision is None:
            precision = RealField().precision()
        R = RealField(precision)
        c4 = self.c4()
        c6 = self.c6()
        j = self.j_invariant()
        log_g2 = R((c4/12)).abs().log()
        log_g3 = R((c6/216)).abs().log()

        if j == 0:
            h_j = R(1)
        else:
            h_j = max(log(R(abs(j.numerator()))), log(R(abs(j.denominator()))))
        if (self.c4() != 0) and (self.c6() != 0):
            h_gs = max(1, log_g2, log_g3)
        elif c4 == 0:
            if c6 == 0:
                return max(1,h_j)
            h_gs = max(1, log_g3)
        else:
            h_gs = max(1, log_g2)
        return max(R(1),h_j, h_gs)

    def antilogarithm(self, z, max_denominator=None):
        r"""
        Returns the rational point (if any) associated to this complex
        number; the inverse of the elliptic logarithm function.

        INPUT:

        -  ``z`` -- a complex number representing an element of
           `\CC/L` where `L` is the period lattice of the elliptic curve

        - ``max_denominator`` (int or None) -- parameter controlling
          the attempted conversion of real numbers to rationals.  If
          None, ``simplest_rational()`` will be used; otherwise,
          ``nearby_rational()`` will be used with this value of
          ``max_denominator``.

        OUTPUT:

        - point on the curve: the rational point which is the
          image of `z` under the Weierstrass parametrization, if it
          exists and can be determined from `z` and the given value
          of max_denominator (if any); otherwise a ValueError exception
          is raised.

        EXAMPLES::

            sage: E = EllipticCurve('389a')
            sage: P = E(-1,1)
            sage: z = P.elliptic_logarithm()
            sage: E.antilogarithm(z)
            (-1 : 1 : 1)
            sage: Q = E(0,-1)
            sage: z = Q.elliptic_logarithm()
            sage: E.antilogarithm(z)
            Traceback (most recent call last):
            ...
            ValueError: approximated point not on the curve
            sage: E.antilogarithm(z, max_denominator=10)
            (0 : -1 : 1)

            sage: E = EllipticCurve('11a1')
            sage: w1,w2 = E.period_lattice().basis()
            sage: [E.antilogarithm(a*w1/5,1) for a in range(5)]
            [(0 : 1 : 0), (16 : -61 : 1), (5 : -6 : 1), (5 : 5 : 1), (16 : 60 : 1)]
        """
        if z.is_zero():
            return self(0)
        expZ = self.elliptic_exponential(z)
        xy = [t.real() for t in expZ[:2]]
        if max_denominator is None:
            xy = [t.simplest_rational() for t in xy]
        else:
            xy = [t.nearby_rational(max_denominator=max_denominator) for t in xy]
        try:
            return self(xy)
        except TypeError:
            raise ValueError("approximated point not on the curve")

    def integral_x_coords_in_interval(self,xmin,xmax):
        r"""
        Returns the set of integers `x` with `xmin\le x\le xmax` which are
        `x`-coordinates of rational points on this curve.

        INPUT:

        - ``xmin``, ``xmax`` (integers) -- two integers.

        OUTPUT:

        (set) The set of integers `x` with `xmin\le x\le xmax` which
        are `x`-coordinates of rational points on the elliptic curve.

        EXAMPLES::

            sage: E = EllipticCurve([0, 0, 1, -7, 6])
            sage: xset = E.integral_x_coords_in_interval(-100,100)
            sage: xlist = list(xset); xlist.sort(); xlist
            [-3, -2, -1, 0, 1, 2, 3, 4, 8, 11, 14, 21, 37, 52, 93]
        """
        from sage.libs.ratpoints import ratpoints
        xmin=Integer(xmin)
        xmax=Integer(xmax)
        coeffs = self.division_polynomial(2).coefficients(sparse=False)
        H = max(xmin.abs(), xmax.abs())
        return set([x for x,y,z in ratpoints(coeffs, H, max_x_denom=1, intervals=[[xmin,xmax]]) if z])

    prove_BSD = BSD.prove_BSD

    def integral_points(self, mw_base='auto', both_signs=False, verbose=False):
        """
        Computes all integral points (up to sign) on this elliptic curve.

        INPUT:


        -  ``mw_base`` - list of EllipticCurvePoint generating
           the Mordell-Weil group of E (default: 'auto' - calls self.gens())

        -  ``both_signs`` - True/False (default False): if
           True the output contains both P and -P, otherwise only one of each
           pair.

        -  ``verbose`` - True/False (default False): if True,
           some details of the computation are output


        OUTPUT: A sorted list of all the integral points on E (up to sign
        unless both_signs is True)

        .. note::

           The complexity increases exponentially in the rank of curve
           E. The computation time (but not the output!) depends on
           the Mordell-Weil basis. If mw_base is given but is not a
           basis for the Mordell-Weil group (modulo torsion), integral
           points which are not in the subgroup generated by the given
           points will almost certainly not be listed.

        EXAMPLES: A curve of rank 3 with no torsion points

        ::

            sage: E=EllipticCurve([0,0,1,-7,6])
            sage: P1=E.point((2,0)); P2=E.point((-1,3)); P3=E.point((4,6))
            sage: a=E.integral_points([P1,P2,P3]); a
            [(-3 : 0 : 1), (-2 : 3 : 1), (-1 : 3 : 1), (0 : 2 : 1), (1 : 0 : 1), (2 : 0 : 1), (3 : 3 : 1), (4 : 6 : 1), (8 : 21 : 1), (11 : 35 : 1), (14 : 51 : 1), (21 : 95 : 1), (37 : 224 : 1), (52 : 374 : 1), (93 : 896 : 1), (342 : 6324 : 1), (406 : 8180 : 1), (816 : 23309 : 1)]

        ::

            sage: a = E.integral_points([P1,P2,P3], verbose=True)
            Using mw_basis  [(2 : 0 : 1), (3 : -4 : 1), (8 : -22 : 1)]
            e1,e2,e3:  -3.0124303725933... 1.0658205476962... 1.94660982489710
            Minimal eigenvalue of height pairing matrix:  0.63792081458500...
            x-coords of points on compact component with  -3 <=x<= 1
            [-3, -2, -1, 0, 1]
            x-coords of points on non-compact component with  2 <=x<= 6
            [2, 3, 4]
            starting search of remaining points using coefficient bound  5
            x-coords of extra integral points:
            [2, 3, 4, 8, 11, 14, 21, 37, 52, 93, 342, 406, 816]
            Total number of integral points: 18

        It is not necessary to specify mw_base; if it is not provided,
        then the Mordell-Weil basis must be computed, which may take
        much longer.

        ::

            sage: E=EllipticCurve([0,0,1,-7,6])
            sage: a=E.integral_points(both_signs=True); a
            [(-3 : -1 : 1), (-3 : 0 : 1), (-2 : -4 : 1), (-2 : 3 : 1), (-1 : -4 : 1), (-1 : 3 : 1), (0 : -3 : 1), (0 : 2 : 1), (1 : -1 : 1), (1 : 0 : 1), (2 : -1 : 1), (2 : 0 : 1), (3 : -4 : 1), (3 : 3 : 1), (4 : -7 : 1), (4 : 6 : 1), (8 : -22 : 1), (8 : 21 : 1), (11 : -36 : 1), (11 : 35 : 1), (14 : -52 : 1), (14 : 51 : 1), (21 : -96 : 1), (21 : 95 : 1), (37 : -225 : 1), (37 : 224 : 1), (52 : -375 : 1), (52 : 374 : 1), (93 : -897 : 1), (93 : 896 : 1), (342 : -6325 : 1), (342 : 6324 : 1), (406 : -8181 : 1), (406 : 8180 : 1), (816 : -23310 : 1), (816 : 23309 : 1)]

        An example with negative discriminant::

            sage: EllipticCurve('900d1').integral_points()
            [(-11 : 27 : 1), (-4 : 34 : 1), (4 : 18 : 1), (16 : 54 : 1)]

        Another example with rank 5 and no torsion points::

            sage: E=EllipticCurve([-879984,319138704])
            sage: P1=E.point((540,1188)); P2=E.point((576,1836))
            sage: P3=E.point((468,3132)); P4=E.point((612,3132))
            sage: P5=E.point((432,4428))
            sage: a=E.integral_points([P1,P2,P3,P4,P5]); len(a)  # long time (18s on sage.math, 2011)
            54

        TESTS:

        The bug reported on :trac:`4525` is now fixed::

            sage: EllipticCurve('91b1').integral_points()
            [(-1 : 3 : 1), (1 : 0 : 1), (3 : 4 : 1)]

        ::

            sage: [len(e.integral_points(both_signs=False)) for e in cremona_curves([11..100])]  # long time (15s on sage.math, 2011)
            [2, 0, 2, 3, 2, 1, 3, 0, 2, 4, 2, 4, 3, 0, 0, 1, 2, 1, 2, 0, 2, 1, 0, 1, 3, 3, 1, 1, 4, 2, 3, 2, 0, 0, 5, 3, 2, 2, 1, 1, 1, 0, 1, 3, 0, 1, 0, 1, 1, 3, 6, 1, 2, 2, 2, 0, 0, 2, 3, 1, 2, 2, 1, 1, 0, 3, 2, 1, 0, 1, 0, 1, 3, 3, 1, 1, 5, 1, 0, 1, 1, 0, 1, 2, 0, 2, 0, 1, 1, 3, 1, 2, 2, 4, 4, 2, 1, 0, 0, 5, 1, 0, 1, 2, 0, 2, 2, 0, 0, 0, 1, 0, 3, 1, 5, 1, 2, 4, 1, 0, 1, 0, 1, 0, 1, 0, 2, 2, 0, 0, 1, 0, 1, 1, 4, 1, 0, 1, 1, 0, 4, 2, 0, 1, 1, 2, 3, 1, 1, 1, 1, 6, 2, 1, 1, 0, 2, 0, 6, 2, 0, 4, 2, 2, 0, 0, 1, 2, 0, 2, 1, 0, 3, 1, 2, 1, 4, 6, 3, 2, 1, 0, 2, 2, 0, 0, 5, 4, 1, 0, 0, 1, 0, 2, 2, 0, 0, 2, 3, 1, 3, 1, 1, 0, 1, 0, 0, 1, 2, 2, 0, 2, 0, 0, 1, 2, 0, 0, 4, 1, 0, 1, 1, 0, 1, 2, 0, 1, 4, 3, 1, 2, 2, 1, 1, 1, 1, 6, 3, 3, 3, 3, 1, 1, 1, 1, 1, 0, 7, 3, 0, 1, 3, 2, 1, 0, 3, 2, 1, 0, 2, 2, 6, 0, 0, 6, 2, 2, 3, 3, 5, 5, 1, 0, 6, 1, 0, 3, 1, 1, 2, 3, 1, 2, 1, 1, 0, 1, 0, 1, 0, 5, 5, 2, 2, 0, 0, 1, 0, 0, 0, 0, 1, 1, 1, 1]

        The bug reported at :trac:`4897` is now fixed::

            sage: [P[0] for P in EllipticCurve([0,0,0,-468,2592]).integral_points()]
            [-24, -18, -14, -6, -3, 4, 6, 18, 21, 24, 36, 46, 102, 168, 186, 381, 1476, 2034, 67246]

        .. note::

           This function uses the algorithm given in [Co1]_.

        REFERENCES:

        .. [Co1] \H. Cohen, Number Theory, Vol. I: Tools and
           Diophantine Equations.  GTM 239, Springer, 2007.

        AUTHORS:

        - Michael Mardaus (2008-07)

        - Tobias Nagel (2008-07)

        - John Cremona (2008-07)
        """
        #####################################################################
        # INPUT CHECK #######################################################
        if not self.is_integral():
            raise ValueError("integral_points() can only be called on an integral model")

        if mw_base=='auto':
            mw_base = self.gens()
            r = len(mw_base)
        else:
            try:
                r = len(mw_base)
            except TypeError:
                raise TypeError('mw_base must be a list')
            if not all([P.curve() is self for P in mw_base]):
                raise ValueError("points are not on the correct curve")

        tors_points = self.torsion_points()

        # END INPUT-CHECK####################################################
        #####################################################################

        #####################################################################
        # INTERNAL FUNCTIONS ################################################

        ############################## begin ################################
        def point_preprocessing(free,tor):
            r"""
            Transforms the mw_basis ``free`` into a `\ZZ`-basis for
            `E(\QQ)\cap E^0(`\RR)`. If there is a torsion point on the
            "egg" we add it to any of the gens on the egg; otherwise
            we replace the free generators with generators of a
            subgroup of index 2.
            """
            r = len(free)
            newfree = [Q for Q in free] # copy
            tor_egg = [T for T in tor if not T.is_on_identity_component()]
            free_id = [P.is_on_identity_component() for P in free]
            if any(tor_egg):
                T = tor_egg[0]
                for i in range(r):
                    if not free_id[i]:
                        newfree[i] += T
            else:
                if not all(free_id):
                    i0 = free_id.index(False)
                    P = free[i0]
                    for i in range(r):
                        if not free_id[i]:
                            if i==i0:
                                newfree[i] = 2*newfree[i]
                            else:
                                newfree[i] += P
            return newfree
        ##############################  end  ################################

        # END Internal functions #############################################
        ######################################################################

        if (r == 0):
            int_points = [P for P in tors_points if not P.is_zero()]
            int_points = [P for P in int_points if P[0].is_integral()]
            if not both_signs:
                xlist = set([P[0] for P in int_points])
                int_points = [self.lift_x(x) for x in xlist]
            int_points.sort()
            if verbose:
                print('Total number of integral points:', len(int_points))
            return int_points

        if verbose:
            import sys  # so we can flush stdout for debugging

        g2 = self.c4()/12
        g3 = self.c6()/216
        disc = self.discriminant()
        j = self.j_invariant()
        b2 = self.b2()

        Qx = rings.PolynomialRing(RationalField(),'x')
        pol = Qx([-self.c6()/216,-self.c4()/12,0,4])
        if disc > 0: # two real component -> 3 roots in RR
            #on curve 897e4, only one root is found with default precision!
            RR = R
            prec = RR.precision()
            ei = pol.roots(RR,multiplicities=False)
            while len(ei)<3:
                prec*=2
                RR=RealField(prec)
                ei = pol.roots(RR,multiplicities=False)
            e1,e2,e3 = ei
            if r >= 1: #preprocessing of mw_base only necessary if rank > 0
                mw_base = point_preprocessing(mw_base, tors_points)
                  #at most one point in E^{egg}

        elif disc < 0: # one real component => 1 root in RR (=: e3),
                       # 2 roots in C (e1,e2)
            roots = pol.roots(C,multiplicities=False)
            e3 = pol.roots(R,multiplicities=False)[0]
            roots.remove(e3)
            e1,e2 = roots

        from sage.all import pi
        e = R(1).exp()
        pi = R(pi)

        M = self.height_pairing_matrix(mw_base)
        mw_base, U = self.lll_reduce(mw_base,M)
        M = U.transpose()*M*U

        if verbose:
            print("Using mw_basis ", mw_base)
            print("e1,e2,e3: ", e1, e2, e3)
            sys.stdout.flush()

        # Algorithm presented in [Co1]
        h_E = self.height()
        w1, w2 = self.period_lattice().basis()
        mu = R(disc).abs().log() / 6
        if j!=0:
            mu += max(R(1),R(j).abs().log()) / 6
        if b2!=0:
            mu += max(R(1),R(b2).abs().log())
            mu += log(R(2))
        else:
            mu += 1

        c1 = (mu + 2.14).exp()
        c2 = min(M.charpoly ().roots(multiplicities=False))
        if verbose:
            print("Minimal eigenvalue of height pairing matrix: ", c2)
            sys.stdout.flush()

        c3 = (w1**2)*R(b2).abs()/48 + 8
        c5 = (c1*c3).sqrt()
        c7 = abs((3*pi)/((w1**2) * (w1/w2).imag()))

        mw_base_log = [] #contains \Phi(Q_i)
        mod_h_list = []  #contains h_m(Q_i)
        c9_help_list = []
        for i in range(0,r):
            mw_base_log.append(mw_base[i].elliptic_logarithm().abs())
            mod_h_list.append(max(mw_base[i].height(),h_E,c7*mw_base_log[i]**2))
            c9_help_list.append((mod_h_list[i]).sqrt()/mw_base_log[i])
        c8 = max(e*h_E,max(mod_h_list))
        c9 = e/c7.sqrt() * min(c9_help_list)
        n=r+1
        c10 = R(2 * 10**(8+7*n) * R((2/e)**(2 * n**2)) * (n+1)**(4 * n**2 + 10 * n) * log(c9)**(-2*n - 1) * misc.prod(mod_h_list))

        top = Z(128) #arbitrary first upper bound
        bottom = Z(0)
        log_c9=log(c9); log_c5=log(c5)
        log_r_top = log(R(r*(10**top)))

        while R(c10*(log_r_top+log_c9)*(log(log_r_top)+h_E+log_c9)**(n+1)) > R(c2/2 * (10**top)**2 - log_c5):
            #initial bound 'top' too small, upshift of search interval
            bottom = top
            top = 2*top
        while top >= bottom: #binary-search like search for fitting exponent (bound)
            bound = (bottom + (top - bottom)/2).floor()
            log_r_bound = log(R(r*(10**bound)))
            if R(c10*(log_r_bound+log_c9)*(log(log_r_bound)+h_E+log_c9)**(n+1)) > R(c2/2 * (10**bound)**2 - log_c5):
                bottom = bound + 1
            else:
                top = bound - 1

        H_q = R(10)**bound
        break_cond = 0 #at least one reduction step
        #reduction via LLL
        M = matrix.MatrixSpace(Z,n)
        while break_cond < 0.9: #as long as the improvement of the new bound in comparison to the old is greater than 10%
            c = R((H_q**n)*10)  #c has to be greater than H_q^n
            m = copy(M.identity_matrix())
            for i in range(r):
                m[i, r] = R(c*mw_base_log[i]).round()
            m[r,r] = max(Z(1),R(c*w1).round()) #ensures that m isn't singular

            #LLL - implemented in sage - operates on rows not on columns
            m_LLL = m.LLL()
            m_gram = m_LLL.gram_schmidt()[0]
            b1_norm = R(m_LLL.row(0).norm())

            #compute constant c1 ~ c1_LLL of Corollary 2.3.17 and hence d(L,0)^2 ~ d_L_0
            c1_LLL = -R.one()
            for i in range(n):
                tmp = R(b1_norm/(m_gram.row(i).norm()))
                if tmp > c1_LLL:
                    c1_LLL = tmp

            if c1_LLL < 0:
                raise RuntimeError('Unexpected intermediate result. Please try another Mordell-Weil base')

            d_L_0 = R(b1_norm**2 / c1_LLL)

            #Reducing of upper bound
            Q = r * H_q**2
            T = (1 + (Z(3)/2*r*H_q))/2
            if d_L_0 < R(T**2+Q):
                d_L_0 = 10*(T**2*Q)
            low_bound = (R(d_L_0 - Q).sqrt() - T) / c

            #new bound according to low_bound and upper bound
            #[c_5 exp((-c_2*H_q^2)/2)] provided by Corollary 8.7.3
            if low_bound != 0:
                H_q_new = R((log(low_bound/c5)/(-c2/2))).sqrt()
                H_q_new = H_q_new.ceil()
                if H_q_new == 1:
                    break_cond = 1 # stops reduction
                else:
                    break_cond = R(H_q_new/H_q)
                H_q = H_q_new
            else:
                break_cond = 1 # stops reduction, so using last H_q > 0
            #END LLL-Reduction loop

        b2_12 = b2/12
        if disc > 0:
            ##Points in egg have X(P) between e1 and e2 [X(P)=x(P)+b2/12]:
            x_int_points = self.integral_x_coords_in_interval((e1-b2_12).ceil(), (e2-b2_12).floor())
            if verbose:
                print('x-coords of points on compact component with ',(e1-b2_12).ceil(),'<=x<=',(e2-b2_12).floor())
                L = sorted(x_int_points) # to have the order
                print(L)
                sys.stdout.flush()
        else:
            x_int_points = set()

        ##Points in noncompact component with X(P)< 2*max(|e1|,|e2|,|e3|) , espec. X(P)>=e3
        x0 = (e3-b2_12).ceil()
        x1 = (2*max(abs(e1),abs(e2),abs(e3)) - b2_12).ceil()
        x_int_points2 = self.integral_x_coords_in_interval(x0, x1)
        x_int_points = x_int_points.union(x_int_points2)
        if verbose:
            print('x-coords of points on non-compact component with ',x0,'<=x<=',x1-1)
            L = sorted(x_int_points2)
            print(L)
            sys.stdout.flush()

        if verbose:
            print('starting search of remaining points using coefficient bound ',H_q)
            sys.stdout.flush()
        x_int_points3 = integral_points_with_bounded_mw_coeffs(self,mw_base,H_q)
        x_int_points = x_int_points.union(x_int_points3)
        if verbose:
            print('x-coords of extra integral points:')
            L = sorted(x_int_points3)
            print(L)
            sys.stdout.flush()

        if len(tors_points)>1:
            x_int_points_t = set()
            for x in x_int_points:
                P = self.lift_x(x)
                for T in tors_points:
                    Q = P+T
                    if not Q.is_zero() and Q[0].is_integral():
                        x_int_points_t = x_int_points_t.union([Q[0]])
            x_int_points = x_int_points.union(x_int_points_t)

        # Now we have all the x-coordinates of integral points, and we
        # construct the points, depending on the parameter both_signs:
        if both_signs:
            int_points = sum([self.lift_x(x,all=True) for x in x_int_points],[])
        else:
            int_points = [self.lift_x(x) for x in x_int_points]
        int_points.sort()
        if verbose:
            print('Total number of integral points:',len(int_points))
        return int_points

    def S_integral_points(self, S, mw_base='auto', both_signs=False, verbose=False, proof=None):
        """
        Computes all S-integral points (up to sign) on this elliptic curve.

        INPUT:

        - ``S`` -  list of primes

        - ``mw_base`` - list of EllipticCurvePoint generating the
          Mordell-Weil group of E (default: 'auto' - calls
          :meth:`.gens`)

        - ``both_signs`` - True/False (default False): if True the
          output contains both P and -P, otherwise only one of each
          pair.

        - ``verbose`` - True/False (default False): if True, some
          details of the computation are output.

        - ``proof`` - True/False (default True): if True ALL
          S-integral points will be returned.  If False, the MW basis
          will be computed with the proof=False flag, and also the
          time-consuming final call to
          S_integral_x_coords_with_abs_bounded_by(abs_bound) is
          omitted.  Use this only if the computation takes too long,
          but be warned that then it cannot be guaranteed that all
          S-integral points will be found.

        OUTPUT:

        A sorted list of all the S-integral points on E (up to sign
        unless both_signs is True)

        .. note::

           The complexity increases exponentially in the rank of curve
           E and in the length of S.  The computation time (but not
           the output!) depends on the Mordell-Weil basis.  If mw_base
           is given but is not a basis for the Mordell-Weil group
           (modulo torsion), S-integral points which are not in the
           subgroup generated by the given points will almost
           certainly not be listed.

        EXAMPLES:

        A curve of rank 3 with no torsion points::

            sage: E=EllipticCurve([0,0,1,-7,6])
            sage: P1=E.point((2,0)); P2=E.point((-1,3)); P3=E.point((4,6))
            sage: a=E.S_integral_points(S=[2,3], mw_base=[P1,P2,P3], verbose=True);a
            max_S: 3 len_S: 3 len_tors: 1
            lambda 0.485997517468...
            k1,k2,k3,k4 7.65200453902598e234 1.31952866480763 3.54035317966420e9 2.42767548272846e17
            p= 2 : trying with p_prec =  30
            mw_base_p_log_val =  [2, 2, 1]
            min_psi =  2 + 2^3 + 2^6 + 2^7 + 2^8 + 2^9 + 2^11 + 2^12 + 2^13 + 2^16 + 2^17 + 2^19 + 2^20 + 2^21 + 2^23 + 2^24 + 2^28 + O(2^30)
            p= 3 : trying with p_prec =  30
            mw_base_p_log_val =  [1, 2, 1]
            min_psi =  3 + 3^2 + 2*3^3 + 3^6 + 2*3^7 + 2*3^8 + 3^9 + 2*3^11 + 2*3^12 + 2*3^13 + 3^15 + 2*3^16 + 3^18 + 2*3^19 + 2*3^22 + 2*3^23 + 2*3^24 + 2*3^27 + 3^28 + 3^29 + O(3^30)
            mw_base [(1 : -1 : 1), (2 : 0 : 1), (0 : -3 : 1)]
            mw_base_log [0.667789378224099, 0.552642660712417, 0.818477222895703]
            mp [5, 7]
            mw_base_p_log [[2^2 + 2^3 + 2^6 + 2^7 + 2^8 + 2^9 + 2^14 + 2^15 + 2^18 + 2^19 + 2^24 + 2^29 + O(2^30), 2^2 + 2^3 + 2^5 + 2^6 + 2^9 + 2^11 + 2^12 + 2^14 + 2^15 + 2^16 + 2^18 + 2^20 + 2^22 + 2^23 + 2^26 + 2^27 + 2^29 + O(2^30), 2 + 2^3 + 2^6 + 2^7 + 2^8 + 2^9 + 2^11 + 2^12 + 2^13 + 2^16 + 2^17 + 2^19 + 2^20 + 2^21 + 2^23 + 2^24 + 2^28 + O(2^30)], [2*3^2 + 2*3^5 + 2*3^6 + 2*3^7 + 3^8 + 3^9 + 2*3^10 + 3^12 + 2*3^14 + 3^15 + 3^17 + 2*3^19 + 2*3^23 + 3^25 + 3^28 + O(3^30), 2*3 + 2*3^2 + 2*3^3 + 2*3^4 + 2*3^6 + 2*3^7 + 2*3^8 + 3^10 + 2*3^12 + 3^13 + 2*3^14 + 3^15 + 3^18 + 3^22 + 3^25 + 2*3^26 + 3^27 + 3^28 + O(3^30), 3 + 3^2 + 2*3^3 + 3^6 + 2*3^7 + 2*3^8 + 3^9 + 2*3^11 + 2*3^12 + 2*3^13 + 3^15 + 2*3^16 + 3^18 + 2*3^19 + 2*3^22 + 2*3^23 + 2*3^24 + 2*3^27 + 3^28 + 3^29 + O(3^30)]]
            k5,k6,k7 0.321154513240... 1.55246328915... 0.161999172489...
            initial bound 2.8057927340...e117
            bound_list [58, 58, 58]
            bound_list [8, 9, 9]
            bound_list [9, 7, 7]
            starting search of points using coefficient bound  9
            x-coords of S-integral points via linear combination of mw_base and torsion:
            [-3, -26/9, -8159/2916, -2759/1024, -151/64, -1343/576, -2, -7/4, -1, -47/256, 0, 1/4, 4/9, 9/16, 58/81, 7/9, 6169/6561, 1, 17/16, 2, 33/16, 172/81, 9/4, 25/9, 3, 31/9, 4, 25/4, 1793/256, 8, 625/64, 11, 14, 21, 37, 52, 6142/81, 93, 4537/36, 342, 406, 816, 207331217/4096]
            starting search of extra S-integer points with absolute value bounded by 3.89321964979420
            x-coords of points with bounded absolute value
            [-3, -2, -1, 0, 1, 2]
            Total number of S-integral points: 43
            [(-3 : 0 : 1), (-26/9 : 28/27 : 1), (-8159/2916 : 233461/157464 : 1), (-2759/1024 : 60819/32768 : 1), (-151/64 : 1333/512 : 1), (-1343/576 : 36575/13824 : 1), (-2 : 3 : 1), (-7/4 : 25/8 : 1), (-1 : 3 : 1), (-47/256 : 9191/4096 : 1), (0 : 2 : 1), (1/4 : 13/8 : 1), (4/9 : 35/27 : 1), (9/16 : 69/64 : 1), (58/81 : 559/729 : 1), (7/9 : 17/27 : 1), (6169/6561 : 109871/531441 : 1), (1 : 0 : 1), (17/16 : -25/64 : 1), (2 : 0 : 1), (33/16 : 17/64 : 1), (172/81 : 350/729 : 1), (9/4 : 7/8 : 1), (25/9 : 64/27 : 1), (3 : 3 : 1), (31/9 : 116/27 : 1), (4 : 6 : 1), (25/4 : 111/8 : 1), (1793/256 : 68991/4096 : 1), (8 : 21 : 1), (625/64 : 14839/512 : 1), (11 : 35 : 1), (14 : 51 : 1), (21 : 95 : 1), (37 : 224 : 1), (52 : 374 : 1), (6142/81 : 480700/729 : 1), (93 : 896 : 1), (4537/36 : 305425/216 : 1), (342 : 6324 : 1), (406 : 8180 : 1), (816 : 23309 : 1), (207331217/4096 : 2985362173625/262144 : 1)]

        It is not necessary to specify mw_base; if it is not provided,
        then the Mordell-Weil basis must be computed, which may take
        much longer.

        ::

            sage: a = E.S_integral_points([2,3])
            sage: len(a)
            43

        An example with negative discriminant::

            sage: EllipticCurve('900d1').S_integral_points([17], both_signs=True)
            [(-11 : -27 : 1), (-11 : 27 : 1), (-4 : -34 : 1), (-4 : 34 : 1), (4 : -18 : 1), (4 : 18 : 1), (2636/289 : -98786/4913 : 1), (2636/289 : 98786/4913 : 1), (16 : -54 : 1), (16 : 54 : 1)]

        Output checked with Magma (corrected in 3 cases)::

            sage: [len(e.S_integral_points([2], both_signs=False)) for e in cremona_curves([11..100])] # long time (17s on sage.math, 2011)
            [2, 0, 2, 3, 3, 1, 3, 1, 3, 5, 3, 5, 4, 1, 1, 2, 2, 2, 3, 1, 2, 1, 0, 1, 3, 3, 1, 1, 5, 3, 4, 2, 1, 1, 5, 3, 2, 2, 1, 1, 1, 0, 1, 3, 0, 1, 0, 1, 1, 3, 7, 1, 3, 3, 3, 1, 1, 2, 3, 1, 2, 3, 1, 2, 1, 3, 3, 1, 1, 1, 0, 1, 3, 3, 1, 1, 7, 1, 0, 1, 1, 0, 1, 2, 0, 3, 1, 2, 1, 3, 1, 2, 2, 4, 5, 3, 2, 1, 1, 6, 1, 0, 1, 3, 1, 3, 3, 1, 1, 1, 1, 1, 3, 1, 5, 1, 2, 4, 1, 1, 1, 1, 1, 0, 1, 0, 2, 2, 0, 0, 1, 0, 1, 1, 6, 1, 0, 1, 1, 0, 4, 3, 1, 2, 1, 2, 3, 1, 1, 1, 1, 8, 3, 1, 2, 1, 2, 0, 8, 2, 0, 6, 2, 3, 1, 1, 1, 3, 1, 3, 2, 1, 3, 1, 2, 1, 6, 9, 3, 3, 1, 1, 2, 3, 1, 1, 5, 5, 1, 1, 0, 1, 1, 2, 3, 1, 1, 2, 3, 1, 3, 1, 1, 1, 1, 0, 0, 1, 3, 3, 1, 3, 1, 1, 2, 2, 0, 0, 6, 1, 0, 1, 1, 1, 1, 3, 1, 2, 6, 3, 1, 2, 2, 1, 1, 1, 1, 7, 5, 4, 3, 3, 1, 1, 1, 1, 1, 1, 8, 5, 1, 1, 3, 3, 1, 1, 3, 3, 1, 1, 2, 3, 6, 1, 1, 7, 3, 3, 4, 5, 9, 6, 1, 0, 7, 1, 1, 3, 1, 1, 2, 3, 1, 2, 1, 1, 1, 1, 1, 1, 1, 7, 8, 2, 3, 1, 1, 1, 1, 0, 0, 0, 1, 1, 1, 1]

        An example from [PZGH]::

            sage: E = EllipticCurve([0,0,0,-172,505])
            sage: E.rank(), len(E.S_integral_points([3,5,7]))  # long time (5s on sage.math, 2011)
            (4, 72)

        This is curve "7690e1" which failed until \#4805 was fixed::

            sage: EllipticCurve([1,1,1,-301,-1821]).S_integral_points([13,2])
            [(-13 : 16 : 1),
            (-9 : 20 : 1),
            (-7 : 4 : 1),
            (21 : 30 : 1),
            (23 : 52 : 1),
            (63 : 452 : 1),
            (71 : 548 : 1),
            (87 : 756 : 1),
            (2711 : 139828 : 1),
            (7323 : 623052 : 1),
            (17687 : 2343476 : 1)]

        REFERENCES:

        - [PZGH] Petho A., Zimmer H.G., Gebel J. and Herrmann E.,
          Computing all S-integral points on elliptic curves
          Math. Proc. Camb. Phil. Soc. (1999), 127, 383-402

        - Some parts of this implementation are partially based on the
          function integral_points()

        AUTHORS:

        - Tobias Nagel (2008-12)

        - Michael Mardaus (2008-12)

        - John Cremona (2008-12)
        """
        # INPUT CHECK #######################################################

        if proof is None:
            from sage.structure.proof.proof import get_flag
            proof = get_flag(proof, "elliptic_curve")
        else:
            proof = bool(proof)


        if not self.is_integral():
            raise ValueError("S_integral_points() can only be called on an integral model")
        if not all([self.is_p_minimal(s) for s in S]):
            raise ValueError("%s must be p-minimal for all primes in S"%self)

        try:
            len_S = len(S)
            if len_S == 0:
                return self.integral_points(mw_base, both_signs, verbose)
            if not all([s.is_prime() for s in S]):
                raise ValueError("All elements of S must be prime")
            S.sort()
        except TypeError:
            raise TypeError('S must be a list of primes')
        except AttributeError:#catches: <tuple>.sort(), <!ZZ>.is_prime()
            raise AttributeError('S must be a list of primes')

        if mw_base=='auto':
            if verbose:
                print("Starting computation of MW basis")
            mw_base = self.gens(proof=proof)
            r = len(mw_base)
            if verbose:
                print("Finished computation of MW basis; rank is ", r)
        else:
            try:
                r = len(mw_base)
            except TypeError:
                raise TypeError('mw_base must be a list')
            if not all([P.curve() is self for P in mw_base]):
                raise ValueError("mw_base-points are not on the correct curve")

        #End Input-Check ######################################################

        #Internal functions ###################################################
        def reduction_at(p):
            r"""
            Reducing the bound `H_q` at the finite place p in S via LLL
            """
            indexp = S.index(p)
            pc = Z(p**(R(c.log()/log(p,e)).ceil()))
            m = copy(M.identity_matrix())
            for i in range(r):
                try:
                    m[i, r] = Z((beta[indexp][i])%pc)
                except ZeroDivisionError:  #If Inverse doesn't exist, change denominator (which is only approx)
                    val_nu = (beta[indexp][i]).numerator()
                    val_de = (beta[indexp][i]).denominator()
                    m[i, r] = Z((val_nu/(val_de+1))%pc)
            m[r,r] = max(Z(1), pc)

            #LLL - implemented in sage - operates on rows not on columns
            m_LLL = m.LLL()
            m_gram = m_LLL.gram_schmidt()[0]
            b1_norm = R(m_LLL.row(0).norm())

            c1_LLL = -R.one()
            for i in range(n):
                tmp = R(b1_norm/(m_gram.row(i).norm()))
                if tmp > c1_LLL:
                    c1_LLL = tmp
            if c1_LLL < 0:
                raise RuntimeError('Unexpected intermediate result. Please try another Mordell-Weil base')
            d_L_0 = R(b1_norm**2 / c1_LLL)

            #Reducing of upper bound
            Q = r * H_q**2
            T = (1 + (Z(3)/2*r*H_q))/2
            if d_L_0 < R(T**2+Q):
                d_L_0 = 10*(T**2*Q)
            low_bound = (R(d_L_0 - Q).sqrt() - T) / c

            ##new bound according to low_bound and upper bound
            ##[k5*k6 exp(-k7**H_q^2)]
            if low_bound != 0:
                H_q_infinity = R(((low_bound/(k6)).log()/(-k7)).sqrt())
                return (H_q_infinity.ceil())
            else:
                return (H_q)
    #<-------------------------------------------------------------------------
    #>-------------------------------------------------------------------------
        def S_integral_points_with_bounded_mw_coeffs():
            r"""
            Returns the set of S-integers x which are x-coordinates of
            points on the curve which are linear combinations of the
            generators (basis and torsion points) with coefficients
            bounded by `H_q`.  The bound `H_q` will be computed at
            runtime.
            (Modified version of integral_points_with_bounded_mw_coeffs() in
             integral_points() )

            TODO: Make this more efficient.  In the case ``S=[]`` we
            worked over the reals and only computed a combination
            exactly if the real coordinates were approximately
            integral.  We need a version of this which works for
            S-integral points, probably by finding a bound on the
            denominator.
            """
            from sage.groups.generic import multiples
            xs=set()
            N=H_q

            def test(P):
                """
                Record x-coord of a point if S-integral.
                """
                if not P.is_zero():
                    xP = P[0]
                    if xP.is_S_integral(S):
                        xs.add(xP)

            def test_with_T(R):
                """
                Record x-coords of a 'point+torsion' if S-integral.
                """
                for T in tors_points:
                    test(R+T)

         # For small rank and small H_q perform simple search
            if r==1 and N<=10:
                for P in multiples(mw_base[0],N+1):
                    test_with_T(P)
                return xs

         # explicit computation and testing linear combinations
         # ni loops through all tuples (n_1,...,n_r) with |n_i| <= N
         # stops when (0,0,...,0) is reached because after that, only inverse points of
         # previously tested points would be tested

            E0=E(0)
            ni = [-N for i in range(r)]
            mw_baseN = [-N*P for P in mw_base]
            Pi = [0 for j in range(r)]
            Pi[0] = mw_baseN[0]
            for i in range(1,r):
                Pi[i] = Pi[i-1] + mw_baseN[i]

            while True:
                if all([n==0 for n in ni]):
                    test_with_T(E0)
                    break

                # test the ni-combination which is Pi[r-1]
                test_with_T(Pi[r-1])

                # increment indices and stored points
                i0 = r-1
                while ni[i0]==N:
                    ni[i0] = -N
                    i0 -= 1
                ni[i0] += 1
                if all([n==0 for n in ni[0:i0+1]]):
                    Pi[i0] = E0
                else:
                    Pi[i0] += mw_base[i0]
                for i in range(i0+1,r):
                    Pi[i] = Pi[i-1] + mw_baseN[i]

            return xs
    #<-------------------------------------------------------------------------
    #>-------------------------------------------------------------------------
        def S_integral_x_coords_with_abs_bounded_by(abs_bound):
            r"""
            Extra search of points with `|x|< ` abs_bound, assuming
            that `x` is `S`-integral and `|x|\ge|x|_q` for all primes
            `q` in `S`. (Such points are not covered by the main part
            of the code).  We know

            .. math::

               x=\frac{\xi}{\p_1^{\alpha_1} \cdot \dots \cdot \p_s^{\alpha_s}},\ (gcd(\xi,\p_i)=1),\ p_i \in S

            so a bound of `\alpha_i` can be found in terms of
            abs_bound. Additionally each `\alpha` must be even, giving
            another restriction.  This gives a finite list of
            denominators to test, and for each, a range of numerators.
            All candidates for `x` resulting from this theory are then
            tested, and a list of the ones which are `x`-coordinates
            of (`S`-integral) points is returned.

            TODO: Make this more efficient.  If we had an efficient
            function for searching for integral points (for example,
            by wrapping Stoll's ratpoint program) then it should be
            better to scale the equation by the maximum denominator
            and search for integral points on the scaled model.

            """
            x_min = min(self.two_division_polynomial().roots(R,multiplicities=False))
            x_min_neg = bool(x_min<0)
            x_min_pos = not x_min_neg
            log_ab = R(abs_bound.log())
            alpha = [(log_ab/R(log(p,e))).floor() for p in S]
            if all([alpha_i <= 1 for alpha_i in alpha]): # so alpha_i must be 0 to satisfy that denominator is a square
                return set([x for x  in range(-abs_bound,abs_bound) if E.is_x_coord(x)])
            else:
                xs = []
                alpha_max_even = [y-y%2 for y in alpha]
                p_pow_alpha = []
                list_alpha = []
                for i in range(len_S-1):
                    list_alpha.append(range(0,alpha_max_even[i]+2,2))
                    p_pow_alpha.append([S[i]**list_alpha[i][j] for j in range(len(list_alpha[i]))])
                if verbose:
                    print(list_alpha, p_pow_alpha)
                # denom_maxpa is a list of pairs (d,q) where d runs
                # through possible denominators, and q=p^a is the
                # maximum prime power divisor of d:
                denom_maxpa = [(misc.prod(tmp),max(tmp)) for tmp in cartesian_product_iterator(p_pow_alpha)]
#               The maximum denominator is this (not used):
#                denom = [misc.prod([pp[-1] for pp in p_pow_alpha],1)]
                for de,maxpa in denom_maxpa:
                    n_max = (abs_bound*de).ceil()
                    n_min = maxpa*de
                    if x_min_pos:
                        pos_n_only = True
                        if x_min > maxpa:
                            n_min = (x_min*de).floor()
                    else:
                        pos_n_only = False
                        neg_n_max = (x_min.abs()*de).ceil()

                    for n in arith.xsrange(n_min,n_max+1):
                        tmp = n/de  # to save time, do not check de is the exact denominator
                        if E.is_x_coord(tmp):
                            xs+=[tmp]
                        if not pos_n_only:
                            if n <= neg_n_max:
                                if E.is_x_coord(-tmp):
                                    xs+=[-tmp]

                return set(xs)
    #<-------------------------------------------------------------------------
        #End internal functions ###############################################
        from sage.misc.all import cartesian_product_iterator

        E = self
        tors_points = E.torsion_points()

        if (r==0):#only Torsionpoints to consider
            int_points = [P for P in tors_points if not P.is_zero()]
            int_points = [P for P in int_points if P[0].is_S_integral(S)]
            if not both_signs:
                xlist = set([P[0] for P in int_points])
                int_points = [E.lift_x(x) for x in xlist]
            int_points.sort()
            if verbose:
                print('Total number of S-integral points:', len(int_points))
            return int_points

        if verbose:
            import sys  # so we can flush stdout for debugging

        e = R(1).exp()
        a1, a2, a3, a4, a6 = E.a_invariants()
        b2, b4, b6, b8 = E.b_invariants()
        c4, c6 = E.c_invariants()
        disc = E.discriminant()
        #internal function is doing only a comparison of E and E.short_weierstass_model() so the following is easier
        if a1 == a2 == a3 == 0:
            is_short = True
        else:
            is_short = False

        w1, w2 = E.period_lattice().basis()

        Qx = rings.PolynomialRing(RationalField(),'x')
        pol = Qx([-54*c6,-27*c4,0,1])
        if disc > 0: # two real component -> 3 roots in RR
            # it is possible that only one root is found with default precision! (see integral_points())
            RR = R
            prec = RR.precision()
            ei = pol.roots(RR,multiplicities=False)
            while len(ei)<3:
                prec*=2
                RR=RealField(prec)
                ei = pol.roots(RR,multiplicities=False)
            e1,e2,e3 = ei
        elif disc < 0: # one real component => 1 root in RR (=: e3),
                       # 2 roots in C (e1,e2)
            roots = pol.roots(C,multiplicities=False)
            e3 = pol.roots(R,multiplicities=False)[0]
            roots.remove(e3)
            e1,e2 = roots

        len_tors = len(tors_points)
        n = r + 1

        M = E.height_pairing_matrix(mw_base)
        mw_base, U = E.lll_reduce(mw_base,M)
        M = U.transpose()*M*U

        # NB "lambda" is a reserved word in Python!
        lamda = min(M.charpoly(algorithm="hessenberg").roots(multiplicities = False))
        max_S = max(S)
        len_S += 1 #Counting infinity (always "included" in S)
        if verbose:
            print('max_S:',max_S,'len_S:',len_S,'len_tors:',len_tors)
            print('lambda', lamda)
            sys.stdout.flush()

        if is_short:
            disc_0_abs = R((4*a4**3 + 27*a6**2).abs())
            k4 = R(10**4 * max(16*a4**2, 256*disc_0_abs.sqrt()**3))
            k3 = R(32/3 * disc_0_abs.sqrt() * (8 + 0.5*disc_0_abs.log())**4)
        else:
            disc_sh = R(E.short_weierstrass_model().discriminant()) #computes y^2=x^3 -27c4x -54c6
            k4 = R(20**4 * max(3**6 * c4**2, 16*(disc_sh.abs().sqrt())**3))
            k3 = R(32/3 * disc_sh.abs().sqrt() * (8 + 0.5*disc_sh.abs().log())**4)


        k2 = max(R(b2.abs()), R(b4.abs().sqrt()), R(b6.abs()**(1/3)), R(b8.abs()**(1/4))).log()
        k1 = R(7 * 10**(38*len_S+49)) * R(len_S**(20*len_S+15)) * max_S**24 * R(max(1,log(max_S, e))**(4*len_S - 2)) * k3 * k3.log()**2 * ((20*len_S - 19)*k3 + (e*k4).log()) + 2*R(2*b2.abs()+6).log()

        if verbose:
            print('k1,k2,k3,k4', k1, k2, k3, k4)
            sys.stdout.flush()
        #H_q -> [PZGH]:N_0 (due to consistency to integral_points())
        H_q = R(((k1/2+k2)/lamda).sqrt())

        #computation of logs
        mw_base_log = [(pts.elliptic_logarithm().abs())*(len_tors/w1) for pts in mw_base]
        mw_base_p_log = []
        beta = []
        mp=[]
        tmp = 0
        for p in S:
            Np = E.Np(p)
            cp = E.tamagawa_exponent(p)
            mp_temp = Z(len_tors).lcm(cp*Np)
            mp.append(mp_temp) #only necessary because of verbose below
            p_prec=30+E.discriminant().valuation(p)
            p_prec_ok=False
            while not p_prec_ok:
                if verbose:
                    print("p=", p, ": trying with p_prec = ", p_prec)
                try:
                    mw_base_p_log.append([mp_temp*(pts.padic_elliptic_logarithm(p,absprec=p_prec)) for pts in mw_base])
                    p_prec_ok=True
                except ValueError:
                    p_prec *= 2
            #reorder mw_base_p: last value has minimal valuation at p
            mw_base_p_log_val = [mw_base_p_log[tmp][i].valuation() for i in range(r)]
            if verbose:
                print("mw_base_p_log_val = ",mw_base_p_log_val)
            min_index = mw_base_p_log_val.index(min(mw_base_p_log_val))
            min_psi = mw_base_p_log[tmp][min_index]
            if verbose:
                print("min_psi = ", min_psi)
            mw_base_p_log[tmp].remove(min_psi)
            mw_base_p_log[tmp].append(min_psi)
            #beta needed for reduction at p later on
            try:
                beta.append([-mw_base_p_log[tmp][j]/min_psi for j in range(r)])
            except ValueError:
                # e.g. mw_base_p_log[tmp]==[0]:  can occur e.g. [?]'172c6, S=[2]
                beta.append([0] for j in range(r))
            tmp +=1

        if verbose:
            print('mw_base', mw_base)
            print('mw_base_log', mw_base_log)
            print('mp', mp)
            print('mw_base_p_log', mw_base_p_log)
            sys.stdout.flush()

        #constants in reduction (not needed to be computed every reduction step)
        k5 = R((2*len_tors)/(3*w1))
        k6 = R((k2/len_S).exp())
        k7 = R(lamda/len_S)

        if verbose:
            print('k5,k6,k7', k5, k6, k7)
            sys.stdout.flush()

        break_cond = 0
        M = matrix.MatrixSpace(Z,n)
   #Reduction of initial bound
        if verbose:
            print('initial bound', H_q)
            sys.stdout.flush()

        while break_cond < 0.9:
         #reduction at infinity
            bound_list=[]
            c = R((H_q**n)*100)
            m = copy(M.identity_matrix())
            for i in range(r):
                m[i, r] = R(c*mw_base_log[i]).round()
            m[r,r] = max(Z(1), R(c*w1).round())
            #LLL - implemented in sage - operates on rows not on columns
            m_LLL = m.LLL()
            m_gram = m_LLL.gram_schmidt()[0]
            b1_norm = R(m_LLL.row(0).norm())

            #compute constant c1_LLL (cf. integral_points())
            c1_LLL = -R.one()
            for i in range(n):
                tmp = R(b1_norm/(m_gram.row(i).norm()))
                if tmp > c1_LLL:
                    c1_LLL = tmp
            if c1_LLL < 0:
                raise RuntimeError('Unexpected intermediate result. Please try another Mordell-Weil base')
            d_L_0 = R(b1_norm**2 / c1_LLL)

            #Reducing of upper bound
            Q = r * H_q**2
            T = (1 + (Z(3)/2*r*H_q))/2
            if d_L_0 < R(T**2+Q):
                d_L_0 = 10*(T**2*Q)
            low_bound = (R(d_L_0 - Q).sqrt() - T) / c

            ##new bound according to low_bound and upper bound
            ##[k5*k6 exp(-k7**H_q^2)]
            if low_bound != 0:
                H_q_infinity = R(((low_bound/(k5*k6)).log()/(-k7)).abs().sqrt())
                bound_list.append(H_q_infinity.ceil())
            else:
                bound_list.append(H_q)

         ##reduction for finite places in S
            for p in S:
                bound_list.append(reduction_at(p))

            if verbose:
                print('bound_list', bound_list)
                sys.stdout.flush()

            H_q_new = max(bound_list)
            if (H_q_new > H_q): #no improvement
                break_cond = 1 #stop reduction
            elif (H_q_new == 1): #best possible H_q
                H_q = H_q_new
                break_cond = 1 #stop
            else:
                break_cond = R(H_q_new/H_q)
                H_q = H_q_new
    #end of reductions

    #search of S-integral points
        #step1: via linear combination and H_q
        x_S_int_points = set()
        if verbose:
            print('starting search of points using coefficient bound ', H_q)
            sys.stdout.flush()
        x_S_int_points1 = S_integral_points_with_bounded_mw_coeffs()
        x_S_int_points = x_S_int_points.union(x_S_int_points1)
        if verbose:
            print('x-coords of S-integral points via linear combination of mw_base and torsion:')
            L = sorted(x_S_int_points1)
            print(L)
            sys.stdout.flush()

        #step 2: Extra search
        if e3 < 0:
            M = R( max((27*c4).abs().sqrt(), R((54*c6).abs()**(1/3)) / R(2**(1/3))-1) )
        else:
            M = R(0)
        e0 = max(e1+e2, 2*e3) + M
        abs_bound = R((max(0,e0)+6*b2.abs())/36)

        if proof:
            if verbose:
                print('starting search of extra S-integer points with absolute value bounded by', abs_bound)
                sys.stdout.flush()
            if abs_bound != 0:
                x_S_int_points2 = S_integral_x_coords_with_abs_bounded_by(abs_bound)
                x_S_int_points = x_S_int_points.union(x_S_int_points2)
                if verbose:
                    print('x-coords of points with bounded absolute value')
                    L = sorted(x_S_int_points2)
                    print(L)
                    sys.stdout.flush()

        if len(tors_points)>1:
            x_S_int_points_t = set()
            for x in x_S_int_points:
                P = E.lift_x(x)
                for T in tors_points:
                    Q = P+T
                    if not Q.is_zero() and Q[0].is_S_integral(S):
                        x_S_int_points_t = x_S_int_points_t.union([Q[0]])
            x_S_int_points = x_S_int_points.union(x_S_int_points_t)

        # All x values collected, now considering "both_signs"
        if both_signs:
            S_int_points = sum([self.lift_x(x,all=True) for x in x_S_int_points],[])
        else:
            S_int_points = [self.lift_x(x) for x in x_S_int_points]
        S_int_points.sort()
        if verbose:
            print('Total number of S-integral points:', len(S_int_points))
        return S_int_points


def cremona_curves(conductors):
    """
    Return iterator over all known curves (in database) with conductor
    in the list of conductors.

    EXAMPLES::

        sage: [(E.label(), E.rank()) for E in cremona_curves(srange(35,40))]
        [('35a1', 0),
        ('35a2', 0),
        ('35a3', 0),
        ('36a1', 0),
        ('36a2', 0),
        ('36a3', 0),
        ('36a4', 0),
        ('37a1', 1),
        ('37b1', 0),
        ('37b2', 0),
        ('37b3', 0),
        ('38a1', 0),
        ('38a2', 0),
        ('38a3', 0),
        ('38b1', 0),
        ('38b2', 0),
        ('39a1', 0),
        ('39a2', 0),
        ('39a3', 0),
        ('39a4', 0)]
    """
    if isinstance(conductors, (int,long, rings.RingElement)):
        conductors = [conductors]
    return sage.databases.cremona.CremonaDatabase().iter(conductors)

def cremona_optimal_curves(conductors):
    """
    Return iterator over all known optimal curves (in database) with
    conductor in the list of conductors.

    EXAMPLES::

        sage: [(E.label(), E.rank()) for E in cremona_optimal_curves(srange(35,40))]
        [('35a1', 0),
        ('36a1', 0),
        ('37a1', 1),
        ('37b1', 0),
        ('38a1', 0),
        ('38b1', 0),
        ('39a1', 0)]

    There is one case -- 990h3 -- when the optimal curve isn't labeled with a 1::

        sage: [e.cremona_label() for e in cremona_optimal_curves([990])]
        ['990a1', '990b1', '990c1', '990d1', '990e1', '990f1', '990g1', '990h3', '990i1', '990j1', '990k1', '990l1']

    """
    if isinstance(conductors, (int,long,rings.RingElement)):
        conductors = [conductors]
    return sage.databases.cremona.CremonaDatabase().iter_optimal(conductors)

def integral_points_with_bounded_mw_coeffs(E, mw_base, N):
    r"""
    Returns the set of integers `x` which are
    `x`-coordinates of points on the curve `E` which
    are linear combinations of the generators (basis and torsion
    points) with coefficients bounded by `N`.
    """
    from sage.groups.generic import multiples
    xs=set()
    tors_points = E.torsion_points()
    r = len(mw_base)

    def use(P):
        """
        Helper function to record x-coord of a point if integral.
        """
        if not P.is_zero():
            xP = P[0]
            if xP.is_integral():
                xs.add(xP)

    def use_t(R):
        """
        Helper function to record x-coords of a point +torsion if
        integral.
        """
        for T in tors_points:
            use(R+T)

    # We use a naive method when the number of possibilities is small:

    if r==1 and N<=10:
        for P in multiples(mw_base[0],N+1):
            use_t(P)
        return xs

    # Otherwise it is very very much faster to first compute
    # the linear combinations over RR, and only compute them as
    # rational points if they are approximately integral.

    # Note: making eps larger here will dramatically increase
    # the running time.  If evidence arises that integral
    # points are being missed, it would be better to increase
    # the real precision than to increase eps.

    def is_approx_integral(P):
        r"""
        Local function, returns True if the real point `P` is approximately integral.
        """
        eps = 0.0001
        return (abs(P[0]-P[0].round()))<eps and (abs(P[1]-P[1].round()))<eps

    RR = RealField(100) #(100)
    ER = E.change_ring(RR)
    ER0 = ER(0)

    # Note: doing [ER(P) for P in mw_base] sometimes fails.  The
    # following way is harder, since we have to make sure we don't use
    # -P instead of P, but is safer.

    Rgens = [ER.lift_x(P[0]) for P in mw_base]
    for i in range(r):
        if abs(Rgens[i][1]-mw_base[i][1])>abs((-Rgens[i])[1]-mw_base[i][1]):
            Rgens[i] = -Rgens[i]

    # the ni loop through all tuples (a1,a2,...,ar) with
    # |ai|<=N, but we stop immediately after using the tuple
    # (0,0,...,0).

    # Initialization:
    ni = [-N for i in range(r)]
    RgensN = [-N*P for P in Rgens]
    # RPi[i] = -N*(Rgens[0]+...+Rgens[i])
    RPi = [0 for j in range(r)]
    RPi[0] = RgensN[0]
    for i in range(1,r):
        RPi[i] = RPi[i-1] + RgensN[i]

    tors_points_R = [ER(_) for _ in tors_points]
    while True:
        if all([n==0 for n in ni]):
             use_t(E(0))
             break

        # test the ni-combination which is RPi[r-1]
        RP = RPi[r-1]

        for T, TR in zip(tors_points, tors_points_R):
            if is_approx_integral(RP + TR):
                 P = sum([ni[i]*mw_base[i] for i in range(r)],T)
                 use(P)

        # increment indices and stored points
        i0 = r-1
        while ni[i0]==N:
            ni[i0] = -N
            i0 -= 1
        ni[i0] += 1
        # The next lines are to prevent rounding error: (-P)+P behaves
        # badly for real points!
        if all([n==0 for n in ni[0:i0+1]]):
            RPi[i0] = ER0
        else:
            RPi[i0] += Rgens[i0]
        for i in range(i0+1,r):
            RPi[i] = RPi[i-1] + RgensN[i]

    return xs


def elliptic_curve_congruence_graph(curves):
    r"""
    Return the congruence graph for this set of elliptic curves.

    INPUT:

    - ``curves`` -- a list of elliptic curves

    OUTPUT:

    The graph with each curve as a vertex (labelled by its Cremona
    label) and an edge from `E` to `F` labelled `p` if and only if `E` is
    congruent to `F` mod `p`

    EXAMPLE::

        sage: from sage.schemes.elliptic_curves.ell_rational_field import elliptic_curve_congruence_graph
        sage: curves = list(cremona_optimal_curves([11..30]))
        sage: G = elliptic_curve_congruence_graph(curves)
        sage: G
        Graph on 12 vertices
    """
    from sage.graphs.graph import Graph
    from sage.arith.all import lcm, prime_divisors
    from sage.rings.fast_arith import prime_range
    from sage.misc.all import prod
    G = Graph()
    G.add_vertices([curve.cremona_label() for curve in curves])
    n = len(curves)
    for i in xrange(n):
        E = curves[i]
        M = E.conductor()
        for j in xrange(i):
            F = curves[j]
            N = F.conductor()
            MN = lcm(M, N)
            lim = prod([(p - 1) * p ** (e - 1) for p, e in MN.factor()])
            a_E = E.anlist(lim)
            a_F = F.anlist(lim)
            l_list = [p for p in prime_range(lim) if not p.divides(MN)]
            p_edges = l_list
            for l in l_list:
                n = a_E[l] - a_F[l]
                if n != 0:
                    p_edges = [p for p in p_edges if p.divides(n)]
            if len(p_edges):
                G.add_edge(E.cremona_label(), F.cremona_label(),
                           p_edges)
    return G<|MERGE_RESOLUTION|>--- conflicted
+++ resolved
@@ -1308,11 +1308,7 @@
             return lambda a: self._modsym(a, prec).imag() / P
 
 
-<<<<<<< HEAD
-    def pollack_stevens_modular_symbol(self, sign=0, use_eclib=True):
-=======
     def pollack_stevens_modular_symbol(self, sign=0, implementation='eclib'):
->>>>>>> 733ee014
         """
         Create the modular symbol attached to the elliptic curve,
         suitable for overconvergent calculations.
@@ -1322,14 +1318,9 @@
         - ``sign`` -- +1 or -1 or 0 (default), in which case this it
           is the sum of the two
 
-<<<<<<< HEAD
-        - ``use_eclib`` -- Whether the underlying computation by
-          eclib (default) or sage's classical modular symbols
-=======
         - ``implementation`` -- either 'eclib' (default) or 'sage'.
           This determines classical modular symbols which implementation
           of the underlying classical  modular symbols is used
->>>>>>> 733ee014
 
         EXAMPLES::
 
@@ -1345,22 +1336,14 @@
             sage: symb.values()
             [-1/6, 1/12, 0, 1/6, 1/12, 1/3, -1/12, 0, -1/6, -1/12, -1/4, -1/6, 1/12]
         """
-<<<<<<< HEAD
-        typ = (sign, use_eclib)
-=======
         typ = (sign, implementation)
->>>>>>> 733ee014
         try:
             return self.__modular_symbol[typ] # Doesn't collide with original implementation because tuple is length two here.
         except AttributeError:
             self.__modular_symbol = {}
         except KeyError:
             pass
-<<<<<<< HEAD
-        M = ps_modsym_from_elliptic_curve(self, sign, use_eclib=use_eclib)
-=======
         M = ps_modsym_from_elliptic_curve(self, sign, implementation=implementation)
->>>>>>> 733ee014
         self.__modular_symbol[typ] = M
         return M
 
