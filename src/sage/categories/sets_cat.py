--- conflicted
+++ resolved
@@ -2045,11 +2045,7 @@
         class ParentMethods:
             def __iter__(self):
                 r"""
-<<<<<<< HEAD
-                Return a lexicographic iterator for the elements of this cartesian product.
-=======
                 Return a lexicographic iterator for the elements of this Cartesian product.
->>>>>>> 8f93e71c
 
                 EXAMPLES::
 
@@ -2064,11 +2060,7 @@
                     sage: B = FiniteEnumeratedSets().example(); B
                     An example of a finite enumerated set: {1,2,3}
                     sage: C = cartesian_product([A, B, A]); C
-<<<<<<< HEAD
-                    The cartesian product of ({'a', 'b'}, An example of a finite enumerated set: {1,2,3}, {'a', 'b'})
-=======
                     The Cartesian product of ({'a', 'b'}, An example of a finite enumerated set: {1,2,3}, {'a', 'b'})
->>>>>>> 8f93e71c
                     sage: C in FiniteEnumeratedSets()
                     True
                     sage: list(C)
@@ -2112,11 +2104,7 @@
                         sage: it = iter(cartesian_product([GF(2), ZZ]))
                         sage: [next(it) for _ in range(10)]
                         doctest:...: UserWarning: Sage is not able to determine
-<<<<<<< HEAD
-                        whether the factors of this cartesian product are
-=======
                         whether the factors of this Cartesian product are
->>>>>>> 8f93e71c
                         finite. The lexicographic ordering might not go through
                         all elements.
                         [(0, 0), (0, 1), (0, -1), (0, 2), (0, -2),
@@ -2136,11 +2124,7 @@
                 if any(f not in Sets().Finite() for f in self.cartesian_factors()[1:]):
                     from warnings import warn
                     warn("Sage is not able to determine whether the factors of "
-<<<<<<< HEAD
-                         "this cartesian product are finite. The lexicographic "
-=======
                          "this Cartesian product are finite. The lexicographic "
->>>>>>> 8f93e71c
                          "ordering might not go through all elements.")
 
                 # visualize an odometer, with "wheels" displaying "digits"...:
