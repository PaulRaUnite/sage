--- conflicted
+++ resolved
@@ -2201,10 +2201,6 @@
             else:
                 o_sym = []
                 o_antisym = []
-<<<<<<< HEAD
-
-=======
->>>>>>> ba8ca472
             res_sym = []
             res_antisym = []
             for isym in s_sym:
