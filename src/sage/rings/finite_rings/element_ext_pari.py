--- conflicted
+++ resolved
@@ -337,136 +337,6 @@
         """
         return self.parent().polynomial_ring()(self.__value.lift())
 
-<<<<<<< HEAD
-    def is_square(self):
-        """
-        Returns ``True`` if and only if this element is a perfect square.
-
-        EXAMPLES::
-
-            sage: k.<a> = FiniteField(9, impl='pari_mod')
-            sage: a.is_square()
-            False
-            sage: (a^2).is_square()
-            True
-            sage: k.<a> = FiniteField(4, impl='pari_mod')
-            sage: (a^2).is_square()
-            True
-            sage: k.<a> = FiniteField(17^5, impl='pari_mod')
-            sage: (a^2).is_square()
-            True
-            sage: a.is_square()
-            False
-
-        ::
-
-            sage: k(0).is_square()
-            True
-        """
-        K = self.parent()
-        if K.characteristic() == 2:
-            return True
-        n = K.order() - 1
-        a = self**(n // 2)
-        return a == 1 or a == 0
-
-    def square_root(self, extend=False, all=False):
-        """
-        The square root function.
-
-        INPUT:
-
-
-        -  ``extend`` -- bool (default: ``True``); if ``True``, return a
-           square root in an extension ring, if necessary. Otherwise, raise a
-           ValueError if the root is not in the base ring.
-
-           .. WARNING::
-
-               This option is not implemented!
-
-        -  ``all`` - bool (default: ``False``); if ``True``, return all
-           square roots of ``self``, instead of just one.
-
-        .. WARNING::
-
-           The ``'extend'`` option is not implemented (yet).
-
-        EXAMPLES::
-
-            sage: F = FiniteField(7^2, 'a', impl='pari_mod')
-            sage: F(2).square_root()
-            4
-            sage: F(3).square_root()
-            2*a + 6
-            sage: F(3).square_root()**2
-            3
-            sage: F(4).square_root()
-            5
-            sage: K = FiniteField(7^3, 'alpha', impl='pari_mod')
-            sage: K(3).square_root()
-            Traceback (most recent call last):
-            ...
-            ValueError: must be a perfect square.
-        """
-        if extend:
-            raise NotImplementedError
-        R = self.parent()['x']
-        f = R([-self, 0, 1])
-        g = f.factor()
-        if len(g) == 2 or g[0][1] == 2:
-            if all:
-                return [-g[0][0][0], g[0][0][0]]
-            else:
-                return -g[0][0][0]
-        if all:
-            return []
-        else:
-            raise ValueError("must be a perfect square.")
-
-    def sqrt(self, extend=False, all = False):
-        """
-        See :meth:square_root().
-
-        EXAMPLES::
-
-            sage: k.<a> = GF(3^17, impl='pari_mod')
-            sage: (a^3 - a - 1).sqrt()
-            a^16 + 2*a^15 + a^13 + 2*a^12 + a^10 + 2*a^9 + 2*a^8 + a^7 + a^6 + 2*a^5 + a^4 + 2*a^2 + 2*a + 2
-        """
-        return self.square_root(extend=extend, all=all)
-
-    def multiplicative_order(self):
-        r"""
-        Returns the *multiplicative* order of this element, which must be
-        nonzero.
-
-        EXAMPLES::
-
-            sage: k.<a> = FiniteField(5^3, impl='pari_mod', modulus='conway')
-            sage: a.multiplicative_order()
-            124
-            sage: a**124
-            1
-        """
-        try:
-            return self.__multiplicative_order
-        except AttributeError:
-            if self.is_zero():
-                raise ArithmeticError("Multiplicative order of 0 not defined.")
-            n = self.parent().order() - 1
-            order = 1
-            for p, e in arith.factor(n):
-                # Determine the power of p that divides the order.
-                a = self**(n//(p**e))
-                while a != 1:
-                    order *= p
-                    a = a**p
-            self.__multiplicative_order = order
-            return order
-
-=======
->>>>>>> f16112c7
     def __copy__(self):
         """
         Return a copy of this element.
