--- conflicted
+++ resolved
@@ -534,7 +534,6 @@
         """
         return self.extension(*args, **kwds)
 
-<<<<<<< HEAD
     def _test_add_bigoh(self, **options):
         r"""
         Perform tests on ``add_bigoh``.
@@ -576,7 +575,7 @@
             # make sure that we handle very large values correctly
             absprec = Integer(2)**1000
             tester.assertEqual(x.add_bigoh(absprec), x)
-=======
+
     def _test_residue(self, **options):
         r"""
         Perform some tests on the residue field of this ring.
@@ -614,5 +613,4 @@
             else:
                 tester.assertEqual(y.valuation(), 0)
             z = y.residue()
-            tester.assertEqual(x, z)
->>>>>>> 6996fd88
+            tester.assertEqual(x, z)