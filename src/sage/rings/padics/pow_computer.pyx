--- conflicted
+++ resolved
@@ -489,11 +489,7 @@
             sage: PC._pow_mpz_t_top_test() #indirect doctest
             59049
         """
-<<<<<<< HEAD
-        return self.top_power
-=======
         return <mpz_srcptr>&(self.top_power[0])
->>>>>>> 6996fd88
 
     cdef mpz_srcptr pow_mpz_t_tmp(self, long n):
         """
@@ -506,19 +502,11 @@
             81
         """
         if n <= self.cache_limit:
-<<<<<<< HEAD
-            return self.small_powers[n]
-        if n == self.prec_cap:
-            return self.top_power
-        mpz_pow_ui(self.temp_m, self.prime.value, n)
-        return self.temp_m
-=======
             return <mpz_srcptr>&(self.small_powers[n][0])
         if n == self.prec_cap:
             return <mpz_srcptr>&(self.top_power[0])
         mpz_pow_ui(self.temp_m, self.prime.value, n)
         return <mpz_srcptr>&(self.temp_m[0])
->>>>>>> 6996fd88
 
 pow_comp_cache = {}
 cdef PowComputer_base PowComputer_c(Integer m, Integer cache_limit, Integer prec_cap, in_field):
