"""
PowComputer_ext

The classes in this file are designed to be attached to p-adic parents
and elements for Cython access to properties of the parent.

In addition to storing the defining polynomial (as an NTL polynomial)
at different precisions, they also cache powers of p and data to speed
right shifting of elements.

The hierarchy of PowComputers splits first at whether it's for a base
ring (Qp or Zp) or an extension.

Among the extension classes (those in this file), they are first split
by the type of NTL polynomial (ntl_ZZ_pX or ntl_ZZ_pEX), then by the
amount and style of caching (see below).  Finally, there are
subclasses of the ntl_ZZ_pX PowComputers that cache additional
information for Eisenstein extensions.

There are three styles of caching:

    * FM: caches powers of p up to the cache_limit, only caches the
      polynomial modulus and the ntl_ZZ_pContext of precision
      prec_cap.

    * small: Requires cache_limit = prec_cap.  Caches p^k for every k
      up to the cache_limit and caches a polynomial modulus and a
      ntl_ZZ_pContext for each such power of p.

    * big: Caches as the small does up to cache_limit and caches
      prec_cap.  Also has a dictionary that caches values above the
      cache_limit when they are computed (rather than at ring creation
      time).

AUTHORS:

- David Roe  (2008-01-01) initial version
"""

#*****************************************************************************
#       Copyright (C) 2008 David Roe <roed.math@gmail.com>
#                          William Stein <wstein@gmail.com>
#
#  Distributed under the terms of the GNU General Public License (GPL)
#  as published by the Free Software Foundation; either version 2 of
#  the License, or (at your option) any later version.
#
#                  http://www.gnu.org/licenses/
#*****************************************************************************

include "sage/ext/gmp.pxi"
include "sage/ext/interrupt.pxi"
include "sage/ext/stdsage.pxi"
from cpython.list cimport *
from cpython.dict cimport *

import weakref
from sage.misc.misc import cputime
from sage.rings.infinity import infinity
from sage.libs.ntl.ntl_ZZ_pContext cimport ntl_ZZ_pContext_factory
from sage.libs.ntl.ntl_ZZ_pContext import ZZ_pContext_factory
from sage.libs.ntl.ntl_ZZ cimport ntl_ZZ
from sage.libs.ntl.ntl_ZZ_pX cimport ntl_ZZ_pX, ntl_ZZ_pX_Modulus
from sage.rings.integer cimport Integer

cdef int ZZ_pX_Eis_init(PowComputer_ZZ_pX prime_pow, ntl_ZZ_pX shift_seed) except -1:
    """
    Precomputes quantities for shifting right in Eisenstein extensions.

    INPUT:

    - ``prime_pow`` -- the PowComputer to be initialized
    - ``shift_seed`` -- x^e/p as a polynomial of degree at most e-1 in x.

    EXAMPLES::

        sage: A = PowComputer_ext_maker(5, 10, 10, 40, False, ntl.ZZ_pX([-5,65,125,0,1],5^10), 'small','e',ntl.ZZ_pX([1,-13,-25],5^10)) # indirect doctest
    """
    if prime_pow.deg <= 1:
        raise ValueError, "Eisenstein extension must have degree at least 2"
    cdef unsigned long D = prime_pow.deg - 1
    cdef int low_length = 0
    cdef int high_length = 0
    if sizeof(long) > 4 and D > 4294967295: # 2^32 - 1
        low_length += 32
        D = D >> 32
    if D >= 65536: # 2^16
        low_length += 16
        D = D >> 16
    if D >= 256: # 2^8
        low_length += 8
        D = D >> 8
    if D >= 16: # 2^4
        low_length += 4
        D = D >> 4
    if D >= 4: # 2^2
        low_length += 2
        D = D >> 2
    if D >= 2: # 2^1
        low_length += 1
        D = D >> 1
    low_length += 1
    # low_length is the number of elements in the list we need to store.
    # if deg = 2, low_length = 1 (store p/x)
    # if deg = 3,4, low_length = 2 (store p/x, p/x^2)
    # if deg = 5,6,7,8, low_length = 3 (store p/x, p/x^2, p/x^4)
    # if deg = 9,...,16, low_length = 4 (store p/x, p/x^2, p/x^4, p/x^8)

    # Now we do the same process for powers of p, ie storing p^(2^k)/x^(e*2^k)
    D = prime_pow.prec_cap - 1
    high_length = 0
    if sizeof(long) > 4 and D > 4294967295: # 2^32 - 1
        high_length += 32
        D = D >> 32
    if D >= 65536: # 2^16
        high_length += 16
        D = D >> 16
    if D >= 256: # 2^8
        high_length += 8
        D = D >> 8
    if D >= 16: # 2^4
        high_length += 4
        D = D >> 4
    if D >= 4: # 2^2
        high_length += 2
        D = D >> 2
    if D >= 2: # 2^1
        high_length += 1
        D = D >> 1
    high_length += 1
    # high_length is the number of elements in the list we need to store.
    # if prec_cap = 2, high_length = 1 (store p/x^e)
    # if prec_cap = 3,4, high_length = 2 (store p/x^e, p^2/x^(2e))
    # if prec_cap = 5,6,7,8, high_length = 3 (store p/x^e, p^2/x^(2e), p^4/x^(4e))
    # if prec_cap = 9,...,16, high_length = 4 (store p/x, p^2/x^(2e), p^4/x^(4e), p^8/x^(8e))

    cdef ZZ_pX_Multiplier_c* low_shifter_m
    cdef ZZ_pX_Multiplier_c* high_shifter_m
    cdef ZZ_pX_c* low_shifter_p
    cdef ZZ_pX_c* high_shifter_p
    cdef bint multiplier
    if PY_TYPE_CHECK(prime_pow, PowComputer_ZZ_pX_FM_Eis):
        multiplier = 1
        (<PowComputer_ZZ_pX_FM_Eis>prime_pow).low_length = low_length
        (<PowComputer_ZZ_pX_FM_Eis>prime_pow).high_length = high_length

        sig_on()
        (<PowComputer_ZZ_pX_FM_Eis>prime_pow).low_shifter = <ZZ_pX_Multiplier_c *>sage_malloc(sizeof(ZZ_pX_Multiplier_c) * low_length)
        (<PowComputer_ZZ_pX_FM_Eis>prime_pow).high_shifter = <ZZ_pX_Multiplier_c *>sage_malloc(sizeof(ZZ_pX_Multiplier_c) * high_length)
        sig_off()
        low_shifter_m = (<PowComputer_ZZ_pX_FM_Eis>prime_pow).low_shifter
        high_shifter_m = (<PowComputer_ZZ_pX_FM_Eis>prime_pow).high_shifter
    elif PY_TYPE_CHECK(prime_pow, PowComputer_ZZ_pX_small_Eis):
        multiplier = 0
        (<PowComputer_ZZ_pX_small_Eis>prime_pow).low_length = low_length
        (<PowComputer_ZZ_pX_small_Eis>prime_pow).high_length = high_length

        sig_on()
        (<PowComputer_ZZ_pX_small_Eis>prime_pow).low_shifter = <ZZ_pX_c *>sage_malloc(sizeof(ZZ_pX_c) * low_length)
        (<PowComputer_ZZ_pX_small_Eis>prime_pow).high_shifter = <ZZ_pX_c *>sage_malloc(sizeof(ZZ_pX_c) * high_length)
        sig_off()
        low_shifter_p = (<PowComputer_ZZ_pX_small_Eis>prime_pow).low_shifter
        high_shifter_p = (<PowComputer_ZZ_pX_small_Eis>prime_pow).high_shifter
    elif PY_TYPE_CHECK(prime_pow, PowComputer_ZZ_pX_big_Eis):
        multiplier = 0
        (<PowComputer_ZZ_pX_big_Eis>prime_pow).low_length = low_length
        (<PowComputer_ZZ_pX_big_Eis>prime_pow).high_length = high_length

        sig_on()
        (<PowComputer_ZZ_pX_big_Eis>prime_pow).low_shifter = <ZZ_pX_c *>sage_malloc(sizeof(ZZ_pX_c) * low_length)
        (<PowComputer_ZZ_pX_big_Eis>prime_pow).high_shifter = <ZZ_pX_c *>sage_malloc(sizeof(ZZ_pX_c) * high_length)
        sig_off()
        low_shifter_p = (<PowComputer_ZZ_pX_big_Eis>prime_pow).low_shifter
        high_shifter_p = (<PowComputer_ZZ_pX_big_Eis>prime_pow).high_shifter
    else:
        raise TypeError("unrecognized Eisenstein type")

    cdef long i
    cdef ZZ_pX_c tmp, modup, into_multiplier, shift_seed_inv
    cdef ZZ_c a
    # We obtain successive p/x^(2^i) by squaring and then dividing by p.  So we need one extra digit of precision.
    prime_pow.restore_top_context()
    #cdef ntl_ZZ_pContext_class cup = prime_pow.get_context(prime_pow.prec_cap + low_length)
    #cup.restore_c()
    #ZZ_pX_conv_modulus(modup, prime_pow.get_top_modulus()[0].val(), cup.x)
    #ZZ_div(a, ZZ_p_rep(ZZ_pX_ConstTerm(modup)), prime_pow.small_powers[1])
    #ZZ_InvMod(a, a, prime_pow.pow_ZZ_tmp(prime_pow.prec_cap + low_length)[0])
    #ZZ_negate(a, a)
    ##cdef ntl_ZZ_pX printer = ntl_ZZ_pX([],prime_pow.get_context(prime_pow.prec_cap))
    ##printer.x = modup
    ##print printer
    # Note that we're losing one digit of precision here.
    # This is correct because right shifting does not preserve precision.
    # a is now the negative of the inverse of the unit part of the constant of the defining polynomial (there's a mouthful)
    #ZZ_pX_RightShift(tmp, modup, 1)
    ##printer.x = modup
    ##print printer
    #ZZ_pX_mul_ZZ_p(tmp, tmp, ZZ_to_ZZ_p(a))
    # tmp is now p/x
    #ZZ_pX_conv_modulus(into_multiplier, tmp, prime_pow.get_top_context().x)
    ##printer.x = into_multiplier
    ##print printer
    #if multiplier:
    #    ZZ_pX_Multiplier_construct(low_shifter_m)
    #    ZZ_pX_Multiplier_build(low_shifter_m[0], into_multiplier, prime_pow.get_top_modulus()[0])
    #else:
    #    ZZ_pX_construct(low_shifter_p)
    #    low_shifter_p[0] = into_multiplier
    ##printer.x = (low_shifter[0]).val()
    ##print printer
    ZZ_pX_InvMod_newton_ram(shift_seed_inv, shift_seed.x, prime_pow.get_top_modulus()[0], prime_pow.get_top_context().x)
    for i from 0 <= i < low_length:
        # Currently tmp = p / x^(2^(i-1)).  Squaring yields p^2 / x^(2^i)
        #ZZ_pX_SqrMod(tmp, tmp, modup)
        # Now we divide by p.
        #ZZ_pX_right_pshift(tmp, tmp, prime_pow.small_powers[1], cup.x)
        #ZZ_pX_conv_modulus(into_multiplier, tmp, prime_pow.get_top_context().x)
        ZZ_pX_PowerXMod_long_pre(into_multiplier, prime_pow.e - (1L << i), prime_pow.get_top_modulus()[0])
        ZZ_pX_MulMod_pre(into_multiplier, into_multiplier, shift_seed_inv, prime_pow.get_top_modulus()[0])
        ##printer.x = into_multiplier
        ##print printer
        if multiplier:
            ZZ_pX_Multiplier_construct(&(low_shifter_m[i]))
            ZZ_pX_Multiplier_build(low_shifter_m[i], into_multiplier, prime_pow.get_top_modulus()[0])
        else:
            ZZ_pX_construct(&(low_shifter_p[i]))
            low_shifter_p[i] = into_multiplier

    # Now we handle high_shifter.
    # We can obtain p/x^e by computing the inverse of x^e/p.
    # Note that modup is still defined from before
    ###cup.restore_c()

    ###ZZ_pX_conv_modulus(modup, prime_pow.get_top_modulus()[0].val(), cup.x)
    ###ZZ_pX_SetCoeff_long(modup, prime_pow.deg, 0)
    ###ZZ_pX_negate(modup, modup)
    ###ZZ_pX_right_pshift(into_multiplier, modup, prime_pow.small_powers[1], prime_pow.get_top_context().x)

    ###printer.x = into_multiplier
    ###print printer

    # into_multiplier now holds x^e/p
    # prime_pow.c.x should have been restored, but we make sure
    prime_pow.restore_top_context()
    ##print "shift_seed=%s"%shift_seed
    ##printer.x = prime_pow.get_top_modulus()[0].val()
    ##print "top_modulus=%s"%printer
    ##print "top_context=%s"%prime_pow.get_top_context()
    into_multiplier = shift_seed_inv
    #ZZ_pX_InvMod_newton_ram(into_multiplier, shift_seed.x, prime_pow.get_top_modulus()[0], prime_pow.get_top_context().x)
    ##printer.x = into_multiplier
    ##print "inverse = %s"%printer
    ##ZZ_pX_MulMod_pre(printer.x, into_multiplier, shift_seed.x, prime_pow.get_top_modulus()[0])
    ##print "product = %s"%printer
    if multiplier:
        ZZ_pX_Multiplier_construct(high_shifter_m)
        ZZ_pX_Multiplier_build(high_shifter_m[0], into_multiplier, prime_pow.get_top_modulus()[0])
    else:
        ZZ_pX_construct(high_shifter_p)
        high_shifter_p[0] = into_multiplier
    # Now we cache powers of p/x^e.  This is a unit, so we don't have to worry about precision issues (yay!)
    for i from 1 <= i < high_length:
        ZZ_pX_SqrMod_pre(into_multiplier, into_multiplier, prime_pow.get_top_modulus()[0])
        if multiplier:
            ZZ_pX_Multiplier_construct(&(high_shifter_m[i]))
            ZZ_pX_Multiplier_build(high_shifter_m[i], into_multiplier, prime_pow.get_top_modulus()[0])
        else:
            ZZ_pX_construct(&(high_shifter_p[i]))
            high_shifter_p[i] = into_multiplier

def ZZ_pX_eis_shift_test(_shifter, _a, _n, _finalprec):
    """
    Shifts _a right _n x-adic digits, where x is considered modulo the polynomial in _shifter.

    EXAMPLES::

        sage: from sage.rings.padics.pow_computer_ext import ZZ_pX_eis_shift_test
        sage: A = PowComputer_ext_maker(5, 3, 10, 40, False, ntl.ZZ_pX([-5,75,15,0,1],5^10), 'big', 'e',ntl.ZZ_pX([1,-15,-3],5^10))
        sage: ZZ_pX_eis_shift_test(A, [0, 1], 1, 5)
        [1]
        sage: ZZ_pX_eis_shift_test(A, [0, 0, 1], 1, 5)
        [0 1]
        sage: ZZ_pX_eis_shift_test(A, [5], 1, 5)
        [75 15 0 1]
        sage: ZZ_pX_eis_shift_test(A, [1], 1, 5)
        []
        sage: ZZ_pX_eis_shift_test(A, [17, 91, 8, -2], 1, 5)
        [316 53 3123 3]
        sage: ZZ_pX_eis_shift_test(A, [316, 53, 3123, 3], -1, 5)
        [15 91 8 3123]
        sage: ZZ_pX_eis_shift_test(A, [15, 91, 8, 3123], 1, 5)
        [316 53 3123 3]
    """
    cdef PowComputer_ZZ_pX shifter = <PowComputer_ZZ_pX?>_shifter
    cdef ntl_ZZ_pX x = <ntl_ZZ_pX>ntl_ZZ_pX(modulus=shifter._prime()**_finalprec)
    cdef ntl_ZZ_pX a = <ntl_ZZ_pX>ntl_ZZ_pX(_a, modulus=shifter._prime()**_finalprec)
    cdef long n = _n
    cdef long finalprec = _finalprec
    ZZ_pX_eis_shift_p(shifter, &x.x, &a.x, n, finalprec)
    return x

cdef int ZZ_pX_eis_shift_p(PowComputer_ZZ_pX self, ZZ_pX_c* x, ZZ_pX_c* a, long n, long finalprec) except -1:
    """
    Eis-shifts a over by n and puts the result into x.

    Negative n corresponds to multiplying by x^-n.

    TESTS::

        sage: R.<x> = QQ[]
        sage: K = Qp(11,10)
        sage: J.<a> = K.extension(x^30-11)
        sage: M.<t> = PowerSeriesRing(J)
        sage: S.<x,y> = QQ[]
        sage: xr = O(a^152)*t + (8*a^2 + 10*a^32 + 7*a^62 + 10*a^92 + 7*a^122 + O(a^152))*t^2 + O(a^154)*t^3 + (2*a^4 + 10*a^64 + 2*a^124 + O(a^154))*t^4 + O(a^156)*t^5 + (5*a^6 + 2*a^96 + a^126 + O(a^156))*t^6 + O(a^158)*t^7 + (7*a^8 + 6*a^38 + 8*a^68 + 2*a^98 + 5*a^128 + O(a^158))*t^8 + O(a^160)*t^9 + (8*a^10 + 10*a^40 + a^70 + 5*a^130 + O(a^160))*t^10 + O(a^162)*t^11 + (9*a^12 + 7*a^42 + 8*a^72 + 6*a^102 + 9*a^132 + O(a^162))*t^12 + O(a^164)*t^13 + (2*a^14 + 5*a^44 + 3*a^74 + a^104 + 4*a^134 + O(a^164))*t^14 + O(a^166)*t^15 + (2*a^16 + 5*a^46 + 8*a^76 + 5*a^106 + 7*a^136 + O(a^166))*t^16 + O(a^168)*t^17 + (7*a^18 + 3*a^48 + 6*a^78 + 9*a^138 + O(a^168))*t^18 + O(a^172)*t^19 + (7*a^50 + 3*a^80 + 5*a^110 + 5*a^140 + 7*a^170 + O(a^172))*t^20 + O(a^172)*t^21 + (a^22 + a^52 + 3*a^82 + 3*a^112 + 2*a^142 + O(a^172))*t^22 + O(a^174)*t^23 + (4*a^24 + 7*a^54 + 9*a^84 + 4*a^114 + 7*a^144 + O(a^174))*t^24 + O(a^176)*t^25 + (3*a^26 + 8*a^56 + 8*a^116 + 5*a^146 + O(a^176))*t^26 + O(a^178)*t^27 + (2*a^28 + 2*a^58 + 6*a^88 + a^118 + 10*a^148 + O(a^178))*t^28 + O(a^180)*t^29 + (8*a^30 + 5*a^60 + 8*a^90 + 5*a^120 + 6*a^150 + O(a^180))*t^30 + O(a^184)*t^31 + (7*a^62 + 9*a^92 + 2*a^182 + O(a^184))*t^32
        sage: yr = xr^2
        sage: dtr = xr.derivative()
        sage: f_dtr = yr*dtr; f_dtr
        (a^6 + 6*a^36 + 2*a^66 + 7*a^96 + 4*a^126 + O(a^156))*t^5 + (a^8 + 2*a^38 + 8*a^68 + 3*a^98 + O(a^158))*t^7 + (8*a^40 + 10*a^100 + 5*a^130 + O(a^160))*t^9 + (2*a^12 + 5*a^42 + 3*a^72 + 7*a^102 + O(a^162))*t^11 + (8*a^14 + a^44 + 6*a^74 + 4*a^104 + 7*a^134 + O(a^164))*t^13 + (2*a^16 + 8*a^46 + 5*a^106 + 4*a^136 + O(a^166))*t^15 + (a^18 + 6*a^48 + 5*a^78 + 2*a^108 + 9*a^138 + O(a^168))*t^17 + (8*a^50 + 2*a^110 + O(a^170))*t^19 + (4*a^52 + 2*a^82 + 7*a^112 + 5*a^142 + O(a^172))*t^21 + (2*a^54 + 3*a^84 + 8*a^114 + 6*a^144 + O(a^174))*t^23 + (a^26 + 6*a^56 + 4*a^86 + 9*a^116 + 3*a^146 + O(a^176))*t^25 + (10*a^28 + 5*a^58 + 4*a^88 + 10*a^118 + 6*a^148 + O(a^178))*t^27 + (5*a^30 + 5*a^60 + 4*a^90 + 9*a^120 + 3*a^150 + O(a^180))*t^29 + (4*a^32 + 10*a^62 + 5*a^92 + 7*a^122 + 3*a^152 + O(a^182))*t^31 + (5*a^34 + 9*a^94 + 3*a^124 + 6*a^154 + O(a^184))*t^33 + (4*a^36 + 3*a^66 + 10*a^96 + 2*a^126 + 6*a^156 + O(a^186))*t^35 + (6*a^38 + 9*a^68 + 7*a^128 + 10*a^158 + O(a^188))*t^37 + (7*a^40 + 3*a^70 + 4*a^100 + 4*a^130 + 8*a^160 + O(a^190))*t^39 + (a^42 + 10*a^72 + 10*a^102 + a^132 + 7*a^162 + O(a^192))*t^41 + (8*a^74 + 8*a^104 + 9*a^134 + 7*a^164 + O(a^194))*t^43 + (10*a^136 + 2*a^166 + O(a^196))*t^45 + (7*a^48 + 10*a^78 + 5*a^108 + 8*a^138 + 3*a^168 + O(a^198))*t^47 + (6*a^50 + 5*a^80 + a^110 + 6*a^170 + O(a^200))*t^49 + (a^52 + 8*a^82 + 2*a^112 + 10*a^172 + O(a^202))*t^51 + (9*a^54 + 2*a^84 + 6*a^114 + 4*a^144 + O(a^204))*t^53 + (2*a^56 + 5*a^86 + 2*a^116 + 4*a^146 + a^176 + O(a^206))*t^55 + (3*a^58 + 3*a^88 + a^118 + 5*a^148 + 2*a^178 + O(a^208))*t^57 + (5*a^60 + 10*a^90 + 9*a^120 + a^150 + 6*a^180 + O(a^210))*t^59 + (4*a^62 + 9*a^92 + 7*a^122 + 7*a^152 + 9*a^182 + O(a^212))*t^61 + (10*a^64 + 8*a^94 + 6*a^124 + 8*a^154 + 4*a^184 + O(a^214))*t^63 + (4*a^126 + 10*a^156 + 9*a^186 + O(a^216))*t^65 + (7*a^98 + 4*a^128 + 6*a^158 + 6*a^188 + O(a^218))*t^67 + (3*a^70 + 6*a^100 + 8*a^130 + 9*a^160 + 10*a^190 + O(a^220))*t^69 + (9*a^72 + 5*a^102 + 9*a^132 + 3*a^162 + 10*a^192 + O(a^222))*t^71 + (3*a^74 + 8*a^104 + 7*a^134 + 2*a^164 + O(a^224))*t^73 + (10*a^76 + a^106 + 2*a^136 + 4*a^166 + 9*a^196 + O(a^226))*t^75 + (3*a^78 + 6*a^108 + 9*a^138 + 4*a^168 + 5*a^198 + O(a^228))*t^77 + (4*a^80 + 10*a^110 + 7*a^170 + 8*a^200 + O(a^230))*t^79 + (5*a^82 + 4*a^112 + 9*a^142 + 8*a^172 + 8*a^202 + O(a^232))*t^81 + (4*a^84 + 9*a^114 + 8*a^144 + 2*a^174 + 6*a^204 + O(a^234))*t^83 + (3*a^86 + 5*a^116 + 4*a^146 + 8*a^206 + O(a^236))*t^85 + (a^118 + 7*a^148 + 6*a^208 + O(a^238))*t^87 + (4*a^90 + 9*a^120 + 9*a^150 + 6*a^180 + 6*a^210 + O(a^240))*t^89 + (10*a^122 + 3*a^152 + 8*a^182 + 4*a^212 + 2*a^242 + O(a^244))*t^91 + (9*a^154 + 10*a^184 + 10*a^214 + 7*a^244 + 9*a^274 + O(a^276))*t^93 + (9*a^186 + 4*a^216 + 5*a^246 + a^276 + 10*a^306 + O(a^308))*t^95
    """
    ##print "starting..."
    cdef ZZ_pX_c low_part
    cdef ZZ_pX_c shifted_high_part
    cdef ZZ_pX_c powerx
    cdef ZZ_pX_c shifter
    cdef ZZ_pX_c lowshift
    cdef ZZ_pX_c highshift
    cdef ZZ_pX_c working, working2
    cdef ntl_ZZ_pContext_class c
    cdef ZZ_pX_Modulus_c* m
    cdef long pshift = n / self.e
    cdef long eis_part = n % self.e
    cdef long two_shift = 1
    cdef int i
    cdef ZZ_pX_c* high_shifter
    cdef ZZ_pX_c* low_shifter
    cdef ZZ_pX_Multiplier_c* high_shifter_fm
    cdef ZZ_pX_Multiplier_c* low_shifter_fm
    cdef bint fm
    cdef long high_length
    if PY_TYPE_CHECK(self, PowComputer_ZZ_pX_small_Eis):
        high_shifter = (<PowComputer_ZZ_pX_small_Eis>self).high_shifter
        low_shifter = (<PowComputer_ZZ_pX_small_Eis>self).low_shifter
        high_length = (<PowComputer_ZZ_pX_small_Eis>self).high_length
        fm = False
    elif PY_TYPE_CHECK(self, PowComputer_ZZ_pX_big_Eis):
        high_shifter = (<PowComputer_ZZ_pX_big_Eis>self).high_shifter
        low_shifter = (<PowComputer_ZZ_pX_big_Eis>self).low_shifter
        high_length = (<PowComputer_ZZ_pX_big_Eis>self).high_length
        fm = False
    elif PY_TYPE_CHECK(self, PowComputer_ZZ_pX_FM_Eis):
        high_shifter_fm = (<PowComputer_ZZ_pX_FM_Eis>self).high_shifter
        low_shifter_fm = (<PowComputer_ZZ_pX_FM_Eis>self).low_shifter
        high_length = (<PowComputer_ZZ_pX_FM_Eis>self).high_length
        fm = True
    else:
        raise TypeError("inconsistent type")

    cdef ntl_ZZ_pX printer
    if n < 0:
        if fm:
            c = self.get_top_context()
            m = self.get_top_modulus()
        else:
            c = self.get_context(finalprec)
            m = self.get_modulus(finalprec)
        c.restore_c()
        ##printer = ntl_ZZ_pX([],c)
        ZZ_pX_PowerXMod_long_pre(powerx, -n, m[0])
        ##printer.x = powerx
        ##print printer
        ZZ_pX_conv_modulus(x[0], a[0], c.x)
        ZZ_pX_MulMod_pre(x[0], powerx, a[0], m[0])
        ##printer.x = x[0]
        ##print printer
        return 0
    elif n == 0:
        if x != a:
            if fm:
                c = self.get_top_context()
            else:
                c = self.get_context(finalprec)
            ZZ_pX_conv_modulus(x[0], a[0], c.x)
        return 0

    ##print "eis_part: %s" %(eis_part)
    ##print "pshift: %s"%(pshift)

# The following doesn't work, sadly.  It should be possible to precompute and do better than what I replace this code with.
#    c = self.get_context(finalprec)
#    m = self.get_modulus(finalprec)[0]
#    printer = ntl_ZZ_pX([],c)
#    if pshift:
#        ZZ_pX_right_pshift(x[0], a[0], self.pow_ZZ_tmp(pshift)[0], c.x)
#    else:
#        ZZ_pX_conv_modulus(x[0], a[0], c.x)
#    ##printer.x = a[0]
#    ##print "beginning: a = %s"%(printer)
#    c.restore_c()
#    if pshift:
#        i = 0
#        # This line restores the top context
#        #ZZ_pX_right_pshift(x[0], x[0], self.pow_ZZ_tmp(pshift)[0], c.x)
#        ##printer.x = x[0]
#        ##print printer
#        if pshift >= self.prec_cap:
#            # shifter = p^(2^(high_length - 1))/x^(e*2^(high_length - 1))
#            ZZ_pX_conv_modulus(shifter, high_shifter[high_length-1], c.x)
#            ##printer.x = shifter
#            ##print printer
#            # if val = r + s * 2^(high_length - 1)
#            # then shifter = p^(s*2^(high_length - 1))/x^(e*s*2^(high_length - 1))
#            ZZ_pX_PowerMod_long_pre(shifter, shifter, (pshift / (1L << (high_length - 1))), m)
#            ##printer.x = shifter
#            ##print printer
#            ZZ_pX_MulMod_pre(x[0], x[0], shifter, m)
#            ##printer.x = shifter
#            ##print printer
#            # Now we only need to multiply self.unit by p^r/x^(e*r) where r < 2^(high_length - 1), which is tractible.
#            pshift = pshift % (1L << (high_length - 1))
#        while pshift > 0:
#            if pshift & 1:
#                ##print "pshift = %s"%pshift
#                ##printer.x = x[0]
#                ##print printer
#                ZZ_pX_conv_modulus(highshift, high_shifter[i], c.x)
#                ZZ_pX_MulMod_pre(x[0], x[0], highshift, m)
#            i += 1
#            pshift = pshift >> 1
    if fm:
        c = self.get_top_context()
        m = self.get_top_modulus()
    else:
        c = self.get_context(finalprec + pshift + 1)
    c.restore_c()
    ZZ_pX_conv_modulus(working, a[0], c.x)
    if pshift:
        while pshift > 0:
            pshift -= 1
            if fm:
                ZZ_pX_right_pshift(working, working, self.pow_ZZ_tmp(1)[0],c.x)
                ZZ_pX_MulMod_premul(working, working, high_shifter_fm[0], m[0])
            else:
                c = self.get_context(finalprec + pshift + 1)
                m = self.get_modulus(finalprec + pshift + 1)
                ZZ_pX_right_pshift(working, working, self.pow_ZZ_tmp(1)[0],c.x)
                ZZ_pX_conv_modulus(highshift, high_shifter[0], c.x)
                ZZ_pX_MulMod_pre(working, working, highshift, m[0])
    elif not fm:
        m = self.get_modulus(finalprec + 1)
    ZZ_pX_conv_modulus(working2, working, c.x)
    i = 0
    two_shift = 1
    while eis_part > 0:
        ##print "eis_part = %s"%(eis_part)
        if eis_part & 1:
            ##print "i = %s"%(i)
            ##print "two_shift = %s"%(two_shift)
            ##printer.x = working2
            ##print "working2 = %s"%(printer)
            ZZ_pX_RightShift(shifted_high_part, working2, two_shift)
            ##printer.x = shifted_high_part
            ##print "shifted_high_part = %s"%(printer)
            ZZ_pX_LeftShift(low_part, shifted_high_part, two_shift)
            ZZ_pX_sub(low_part, working2, low_part)
            ##printer.x = low_part
            ##print "low_part = %s"%(printer)
            ZZ_pX_right_pshift(low_part, low_part, self.pow_ZZ_tmp(1)[0], c.x)
            ##printer.x = low_part
            ##print "low_part = %s"%(printer)
            if fm:
                ZZ_pX_MulMod_premul(low_part, low_part, low_shifter_fm[i], m[0])
            else:
                ZZ_pX_conv_modulus(lowshift, low_shifter[i], c.x)
                ZZ_pX_MulMod_pre(low_part, low_part, lowshift, m[0])
            ##printer.x = low_part
            ##print "low_part = %s"%(printer)
            ZZ_pX_add(working2, low_part, shifted_high_part)
            ##printer.x = working2
            ##print "x = %s"%(printer)
        i += 1
        two_shift = two_shift << 1
        eis_part = eis_part >> 1
    c = self.get_context(finalprec)
    ZZ_pX_conv_modulus(x[0], working2, c.x)

cdef class PowComputer_ext(PowComputer_class):
    def __cinit__(self, Integer prime, long cache_limit, long prec_cap, long ram_prec_cap, bint in_field, poly, shift_seed=None):
        """
        Constructs the storage for powers of prime as ZZ_c's.

        EXAMPLES::

            sage: PC = PowComputer_ext_maker(5, 10, 10, 20, False, ntl.ZZ_pX([-5, 0, 1], 5^10), 'small', 'e',ntl.ZZ_pX([1],5^10)) #indirect doctest
        """
        self._initialized = 0
        sig_on()
        self.small_powers = <ZZ_c *>sage_malloc(sizeof(ZZ_c) * (cache_limit + 1))
        sig_off()
        if self.small_powers == NULL:
            raise MemoryError, "out of memory allocating power storing"
        ZZ_construct(&self.top_power)

        cdef Py_ssize_t i
        cdef Integer x

        ZZ_construct(self.small_powers)
        ZZ_conv_from_int(self.small_powers[0], 1)

        if cache_limit > 0:
            ZZ_construct(&(self.small_powers[1]))
            mpz_to_ZZ(&(self.small_powers[1]), prime.value)

        sig_on()
        for i from 2 <= i <= cache_limit:
            ZZ_construct(&(self.small_powers[i]))
            ZZ_mul(self.small_powers[i], self.small_powers[i-1], self.small_powers[1])
        mpz_to_ZZ(&self.top_power, prime.value)
        ZZ_power(self.top_power, self.top_power, prec_cap)
        sig_off()
        mpz_init(self.temp_m)
        ZZ_construct(&self.temp_z)

        self._poly = poly
        self._shift_seed = shift_seed

    def __dealloc__(self):
        """
        Frees allocated memory.

        EXAMPLES::

            sage: PC = PowComputer_ext_maker(5, 5, 10, 20, False, ntl.ZZ_pX([-5,0,1],5^10), 'FM', 'e',ntl.ZZ_pX([1],5^10))
            sage: del PC # indirect doctest
        """
        if (<PowComputer_class>self)._initialized:
            self.cleanup_ext()

    def __repr__(self):
        """
        Returns a string representation of self.

        EXAMPLES::

            sage: PC = PowComputer_ext_maker(5, 10, 10, 20, False, ntl.ZZ_pX([-5, 0, 1], 5^10), 'small', 'e',ntl.ZZ_pX([1],5^10))
            sage: PC # indirect doctest
            PowComputer_ext for 5, with polynomial [9765620 0 1]
        """
        return "PowComputer_ext for %s, with polynomial %s"%(self.prime, self.polynomial())

    def __reduce__(self):
        """
        For pickling.

        EXAMPLES::

            sage: PC = PowComputer_ext_maker(5, 10, 10, 20, False, ntl.ZZ_pX([-5, 0, 1], 5^10), 'small', 'e',ntl.ZZ_pX([1],5^10)); PC
            PowComputer_ext for 5, with polynomial [9765620 0 1]
            sage: loads(dumps(PC))
            PowComputer_ext for 5, with polynomial [9765620 0 1]
        """
        cdef Integer cache_limit, prec_cap, ram_prec_cap
        cache_limit = PY_NEW(Integer)
        mpz_set_si(cache_limit.value, self.cache_limit)
        prec_cap = PY_NEW(Integer)
        mpz_set_si(prec_cap.value, self.prec_cap)
        ram_prec_cap = PY_NEW(Integer)
        mpz_set_si(ram_prec_cap.value, self.ram_prec_cap)
        return PowComputer_ext_maker, (self.prime, cache_limit, prec_cap, ram_prec_cap, self.in_field, self._poly, self._prec_type, self._ext_type, self._shift_seed)

    cdef void cleanup_ext(self):
        """
        Frees memory allocated in PowComputer_ext.

        EXAMPLES::

            sage: PC = PowComputer_ext_maker(5, 5, 10, 20, False, ntl.ZZ_pX([-5,0,1],5^10), 'FM', 'e',ntl.ZZ_pX([1],5^10))
            sage: del PC # indirect doctest
        """
        cdef Py_ssize_t i
        for i from 0 <= i <= self.cache_limit:
            ZZ_destruct(&(self.small_powers[i]))
        sage_free(self.small_powers)
        ZZ_destruct(&self.top_power)
        mpz_clear(self.temp_m)
        ZZ_destruct(&self.temp_z)

    cdef mpz_srcptr pow_mpz_t_tmp(self, long n) except NULL:
        """
        Provides fast access to an mpz_t* pointing to self.prime^n.

        The location pointed to depends on the underlying
        representation.  In no circumstances should you mpz_clear the
        result.  The value pointed to may be an internal temporary
        variable for the class.  In particular, you should not try to
        refer to the results of two pow_mpz_t_tmp calls at the same
        time, because the second call may overwrite the memory pointed
        to by the first.

        In the case of PowComputer_exts, the mpz_t pointed to will
        always be a temporary variable.

        See pow_mpz_t_tmp_demo for an example of this phenomenon.

        EXAMPLES::

            sage: PC = PowComputer_ext_maker(5, 10, 10, 20, False, ntl.ZZ_pX([-5, 0, 1], 5^10), 'small', 'e',ntl.ZZ_pX([1],5^10))
            sage: PC._pow_mpz_t_tmp_test(4) #indirect doctest
            625
        """
        if n < 0:
            raise ValueError("n must be non-negative")
        if n <= self.cache_limit:
            ZZ_to_mpz(self.temp_m, &(self.small_powers[n]))
        elif n == self.prec_cap:
            ZZ_to_mpz(self.temp_m, &self.top_power)
        else:
            sig_on()
            # n may exceed self.prec_cap. Very large values can, however, lead to
            # out-of-memory situations in the following computation. This
            # sig_on()/sig_off() prevents sage from crashing in such cases.
            # It does not have a significant impact on performance. For small
            # values of n the powers are taken from self.small_powers, for large
            # values, the computation dominates the cost of the sig_on()/sig_off().
            mpz_pow_ui(self.temp_m, self.prime.value, n)
<<<<<<< HEAD
            sig_off()
        return <mpz_srcptr>address_of_mpz(self.temp_m)

    cdef ZZ_c* pow_ZZ_tmp(self, long n) except NULL:
=======
        return self.temp_m

    cdef ZZ_c* pow_ZZ_tmp(self, long n):
>>>>>>> 9e13c1b5
        """
        Provides fast access to a ZZ_c* pointing to self.prime^n.

        The location pointed to depends on the underlying
        representation.  In no circumstances should you ZZ_destruct
        the result.  The value pointed to may be an internal temporary
        variable for the class.  In particular, you should not try to
        refer to the results of two pow_ZZ_tmp calls at the same time,
        because the second call may overwrite the memory pointed to by
        the first.

        See pow_ZZ_tmp_demo for an example of this phenomenon.

        EXAMPLES::

            sage: PC = PowComputer_ext_maker(5, 10, 10, 20, False, ntl.ZZ_pX([-5, 0, 1], 5^10), 'small', 'e',ntl.ZZ_pX([1],5^10))
            sage: PC._pow_mpz_t_tmp_test(4) #indirect doctest
            625
        """
        if n < 0:
            raise ValueError("n must be non-negative")
        if n <= self.cache_limit:
            return &(self.small_powers[n])
        if n == self.prec_cap:
            return &self.top_power
        ZZ_power(self.temp_z, self.small_powers[1], n)
        return &self.temp_z

    def _pow_ZZ_tmp_test(self, n):
        """
        Tests the pow_ZZ_tmp function

        EXAMPLES::

            sage: PC = PowComputer_ext_maker(5, 6, 6, 12, False, ntl.ZZ_pX([-5,0,1],5^6),'small', 'e',ntl.ZZ_pX([1],5^6))
            sage: PC._pow_ZZ_tmp_test(4)
            625
            sage: PC._pow_ZZ_tmp_test(7)
            78125
        """
        cdef Integer _n = Integer(n)
        if _n < 0: raise ValueError
        cdef ntl_ZZ ans = PY_NEW(ntl_ZZ)
        ans.x = self.pow_ZZ_tmp(mpz_get_ui(_n.value))[0]
        return ans

    def _pow_ZZ_tmp_demo(self, m, n):
        """
        This function demonstrates a danger in using pow_ZZ_tmp.

        EXAMPLES::

            sage: PC = PowComputer_ext_maker(5, 5, 10, 20, False, ntl.ZZ_pX([-5,0,1],5^10), 'big', 'e',ntl.ZZ_pX([1],5^10))

            When you cal pow_ZZ_tmp with an input that is not stored
            (ie n > self.cache_limit and n != self.prec_cap),
            it stores the result in self.temp_z and returns a pointer
            to that ZZ_c.  So if you try to use the results of two
            calls at once, things will break.
            sage: PC._pow_ZZ_tmp_demo(6, 8)  # 244140625 on some architectures and 152587890625 on others: random
            244140625
            sage: 5^6*5^8
            6103515625
            sage: 5^6*5^6
            244140625

            Note that this does not occur if you try a stored value,
            because the result of one of the calls points to that
            stored value.
            sage: PC._pow_ZZ_tmp_demo(6, 10)
            152587890625
            sage: 5^6*5^10
            152587890625
        """
        m = Integer(m)
        n = Integer(n)
        if m < 0 or n < 0:
            raise ValueError, "m, n must be non-negative"
        cdef ntl_ZZ ans = PY_NEW(ntl_ZZ)
        ZZ_mul(ans.x, self.pow_ZZ_tmp(mpz_get_ui((<Integer>m).value))[0], self.pow_ZZ_tmp(mpz_get_ui((<Integer>n).value))[0])
        return ans


    cdef mpz_srcptr pow_mpz_t_top(self):
        """
        Returns self.prime^self.prec_cap as an ``mpz_srcptr``.

        EXAMPLES::

            sage: PC = PowComputer_ext_maker(5, 6, 6, 12, False, ntl.ZZ_pX([-5,0,1],5^6),'small', 'e',ntl.ZZ_pX([1],5^6))
            sage: PC._pow_mpz_t_top_test() #indirect doctest
            15625
        """
        ZZ_to_mpz(self.temp_m, &self.top_power)
        return self.temp_m

    cdef ZZ_c* pow_ZZ_top(self):
        """
        Returns self.prime^self.prec_cap as a ZZ_c.

        EXAMPLES::

            sage: PC = PowComputer_ext_maker(5, 6, 6, 12, False, ntl.ZZ_pX([-5,0,1],5^6),'small', 'e',ntl.ZZ_pX([1],5^6))
            sage: PC._pow_ZZ_top_test() #indirect doctest
            15625
        """
        return &self.top_power

    def _pow_ZZ_top_test(self):
        """
        Tests the pow_ZZ_top function.

        EXAMPLES::

            sage: PC = PowComputer_ext_maker(5, 6, 6, 12, False, ntl.ZZ_pX([-5,0,1],5^6),'small', 'e',ntl.ZZ_pX([1],5^6))
            sage: PC._pow_ZZ_top_test()
            15625
        """
        cdef ntl_ZZ ans = PY_NEW(ntl_ZZ)
        ans.x = self.pow_ZZ_top()[0]
        return ans

    def _ram_prec_cap(self):
        """
        Returns the precision cap of self, considered as a power of the uniformizer.

        EXAMPLES::

            sage: PC = PowComputer_ext_maker(5, 6, 6, 12, False, ntl.ZZ_pX([-5,0,1],5^5),'small', 'e',ntl.ZZ_pX([1],5^5))
            sage: PC._ram_prec_cap()
            12
        """
        return self.ram_prec_cap

cdef class PowComputer_ZZ_pX(PowComputer_ext):
    def __cinit__(self, Integer prime, long cache_limit, long prec_cap, long ram_prec_cap, bint in_field, poly, shift_seed = None):
        if not PY_TYPE_CHECK(poly, ntl_ZZ_pX):
            raise TypeError
        self.deg = ZZ_pX_deg((<ntl_ZZ_pX>poly).x)

    def polynomial(self):
        """
        Returns the polynomial (with coefficient precision prec_cap) associated to this PowComputer.

        The polynomial is output as an ntl_ZZ_pX.

        EXAMPLES::

            sage: PC = PowComputer_ext_maker(5, 5, 10, 20, False, ntl.ZZ_pX([-5,0,1],5^10), 'FM', 'e',ntl.ZZ_pX([1],5^10))
            sage: PC.polynomial()
            [9765620 0 1]
        """
        cdef ZZ_pX_Modulus_c* tmp
        tmp.val()
        self.restore_top_context()
        cdef ntl_ZZ_pX r = PY_NEW(ntl_ZZ_pX)
        r.c = self.get_top_context()
        r.x = (self.get_top_modulus()[0]).val()
        return r

    cdef ntl_ZZ_pContext_class get_context(self, long n):
        """
        Returns a ZZ_pContext for self.prime^(abs(n)).

        EXAMPLES::

            sage: PC = PowComputer_ext_maker(5, 10, 10, 20, False, ntl.ZZ_pX([-5, 0, 1], 5^10), 'FM', 'e',ntl.ZZ_pX([1],5^10))
            sage: PC._get_context_test(15) #indirect doctest
            NTL modulus 30517578125
        """
        cdef ntl_ZZ pn = PY_NEW(ntl_ZZ)
        if n < 0:
            n = -n
        elif n == 0:
            # Exception will be ignored by Cython
            raise ValueError("n must be nonzero")
        pn.x = self.pow_ZZ_tmp(n)[0]
        cdef ntl_ZZ_pContext_class context = (<ntl_ZZ_pContext_factory>ZZ_pContext_factory).make_c(pn)
        return context

    def _get_context_test(self, n):
        """
        Returns a ZZ_pContext for self.prime^n.

        EXAMPLES::

            sage: PC = PowComputer_ext_maker(5, 10, 10, 20, False, ntl.ZZ_pX([-5, 0, 1], 5^10), 'FM', 'e',ntl.ZZ_pX([1],5^10))
            sage: PC._get_context_test(15)
            NTL modulus 30517578125
        """
        cdef Integer _n = Integer(n)
        return self.get_context(mpz_get_si(_n.value))

    cdef ntl_ZZ_pContext_class get_context_capdiv(self, long n):
        """
        Returns a ZZ_pContext for self.prime^((n-1) // self.e + 1)

        For Eisenstein extensions this gives the context used for an
        element of relative precision n.

        EXAMPLES::

            sage: PC = PowComputer_ext_maker(5, 10, 10, 20, False, ntl.ZZ_pX([-5, 0, 1], 5^10), 'FM', 'e',ntl.ZZ_pX([1],5^10))
            sage: PC._get_context_capdiv_test(30) #indirect doctest
            NTL modulus 30517578125
        """
        return self.get_context(self.capdiv(n))

    def _get_context_capdiv_test(self, n):
        """
        Returns a ZZ_pContext for self.prime^((n-1) // self.e + 1)

        For Eisenstein extensions this gives the context used for an
        element of relative precision n.

        EXAMPLES::

            sage: PC = PowComputer_ext_maker(5, 10, 10, 20, False, ntl.ZZ_pX([-5, 0, 1], 5^10), 'FM', 'e',ntl.ZZ_pX([1],5^10))
            sage: PC._get_context_capdiv_test(29)
            NTL modulus 30517578125
        """
        cdef Integer _n = Integer(n)
        return self.get_context_capdiv(mpz_get_si(_n.value))

    def speed_test(self, n, runs):
        """
        Runs a speed test.

        INPUT:

        - ``n`` -- input to a function to be tested (the function needs to be set in the source code).
        - ``runs`` -- The number of runs of that function

        OUTPUT:

        - The time in seconds that it takes to call the function on ``n``,
          ``runs`` times.

        EXAMPLES::

            sage: PC = PowComputer_ext_maker(5, 10, 10, 20, False, ntl.ZZ_pX([-5, 0, 1], 5^10), 'small', 'e',ntl.ZZ_pX([1],5^10))
            sage: PC.speed_test(10, 10^6) # random
            0.0090679999999991878
        """
        cdef Py_ssize_t i, end, _n
        end = mpz_get_ui((<Integer>Integer(runs)).value)
        _n = mpz_get_ui((<Integer>Integer(n)).value)
        t = cputime()
        for i from 0 <= i < end:
            # Put the function you want speed tested here.
            self.get_modulus(_n)
        return cputime(t)

    cdef ntl_ZZ_pContext_class get_top_context(self):
        """
        Returns a ZZ_pContext for self.prime^self.prec_cap

        TESTS::

            sage: PC = PowComputer_ext_maker(5, 5, 10, 20, False, ntl.ZZ_pX([-5,0,1],5^10), 'FM', 'e',ntl.ZZ_pX([1],5^10))
            sage: PC._get_top_context_test() #indirect doctest
            NTL modulus 9765625
        """
        return self.get_context(self.prec_cap)

    def _get_top_context_test(self):
        """
        Returns a ZZ_pContext for self.prime^self.prec_cap

        TESTS::

            sage: PC = PowComputer_ext_maker(5, 5, 10, 20, False, ntl.ZZ_pX([-5,0,1],5^10), 'FM', 'e',ntl.ZZ_pX([1],5^10))
            sage: PC._get_top_context_test()
            NTL modulus 9765625
        """
        return self.get_top_context()

    cdef restore_context(self, long n):
        """
        Restores the contest corresponding to self.prime^n

        EXAMPLES::

            sage: PC = PowComputer_ext_maker(5, 5, 10, 20, False, ntl.ZZ_pX([-5,0,1],5^10), 'FM', 'e',ntl.ZZ_pX([1],5^10))
            sage: PC._restore_context_test(4) #indirect doctest
        """
        self.get_context(n).restore_c()

    def _restore_context_test(self, n):
        """
        Restores the contest corresponding to self.prime^n

        EXAMPLES::

            sage: PC = PowComputer_ext_maker(5, 5, 10, 20, False, ntl.ZZ_pX([-5,0,1],5^10), 'FM', 'e',ntl.ZZ_pX([1],5^10))
            sage: PC._restore_context_test(4)
        """
        cdef Integer _n = Integer(n)
        self.restore_context(mpz_get_si(_n.value))

    cdef restore_context_capdiv(self, long n):
        """
        Restores the context for self.prime^((n-1) // self.e + 1)

        EXAMPLES::

            sage: PC = PowComputer_ext_maker(5, 5, 10, 20, False, ntl.ZZ_pX([-5,0,1],5^10), 'FM', 'e',ntl.ZZ_pX([1],5^10))
            sage: PC._restore_context_capdiv_test(4) #indirect doctest
        """
        self.restore_context(self.capdiv(n))

    def _restore_context_capdiv_test(self, n):
        """
        Restores the context for self.prime^((n-1) // self.e + 1)

        EXAMPLES::

            sage: PC = PowComputer_ext_maker(5, 5, 10, 20, False, ntl.ZZ_pX([-5,0,1],5^10), 'FM', 'e',ntl.ZZ_pX([1],5^10))
            sage: PC._restore_context_capdiv_test(8) #indirect doctest
        """
        cdef Integer _n = Integer(n)
        self.restore_context_capdiv(mpz_get_si(_n.value))

    cdef void restore_top_context(self):
        """
        Restores the context corresponding to self.prime^self.prec_cap

        EXAMPLES::

            sage: PC = PowComputer_ext_maker(5, 5, 10, 20, False, ntl.ZZ_pX([-5,0,1],5^10), 'FM', 'e',ntl.ZZ_pX([1],5^10))
            sage: PC._restore_top_context_test()
        """
        (<ntl_ZZ_pContext_class>self.get_top_context()).restore_c()

    def _restore_top_context_test(self):
        """
        Restores the context corresponding to self.prime^self.prec_cap

        EXAMPLES::

            sage: PC = PowComputer_ext_maker(5, 5, 10, 20, False, ntl.ZZ_pX([-5,0,1],5^10), 'FM', 'e',ntl.ZZ_pX([1],5^10))
            sage: PC._restore_top_context_test()
        """
        self.restore_top_context()

    cdef ZZ_pX_Modulus_c* get_modulus(self, long n):
        """
        Returns the modulus corresponding to self.polynomial() (mod self.prime^n)

        EXAMPLES::

            sage: A = PowComputer_ext_maker(5, 10, 1000, 2000, False, ntl.ZZ_pX([-5,0,1],5^1000), 'big', 'e',ntl.ZZ_pX([1],5^1000))
            sage: a = ntl.ZZ_pX([4,2],5^2)
            sage: b = ntl.ZZ_pX([6,3],5^2)
            sage: A._get_modulus_test(a, b, 2) # indirect doctest
            [4 24]
        """
        # Exception will be ignored by Cython
        raise NotImplementedError

    def _get_modulus_test(self, ntl_ZZ_pX a, ntl_ZZ_pX b, Integer n):
        """
        Multiplies a and b modulo the modulus corresponding to self.polynomial() (mod self.prime^n).

        EXAMPLES::

            sage: A = PowComputer_ext_maker(5, 10, 1000, 2000, False, ntl.ZZ_pX([-5,0,1],5^1000), 'big', 'e',ntl.ZZ_pX([1],5^1000))
            sage: a = ntl.ZZ_pX([4,2],5^2)
            sage: b = ntl.ZZ_pX([6,3],5^2)
            sage: A._get_modulus_test(a, b, 2)
            [4 24]
            sage: a * b
            [24 24 6]
            sage: mod(6 * 5 + 24, 25)
            4
        """
        if self.pow_Integer(mpz_get_si(n.value)) != Integer(a.c.p):
            #print self.pow_Integer(mpz_get_si(n.value))
            #print a.c.p
            raise ValueError, "a context mismatch"
        if self.pow_Integer(mpz_get_si(n.value)) != Integer(b.c.p):
            #print self.pow_Integer(mpz_get_si(n.value))
            #print b.c.p
            raise ValueError, "b context mismatch"
        cdef ntl_ZZ_pX r = (<ntl_ZZ_pX>a)._new()
        cdef ntl_ZZ_pX aa = (<ntl_ZZ_pX>a)._new()
        cdef ntl_ZZ_pX bb = (<ntl_ZZ_pX>b)._new()
        ZZ_pX_rem(aa.x, a.x, self.get_modulus(mpz_get_si(n.value))[0].val())
        ZZ_pX_rem(bb.x, b.x, self.get_modulus(mpz_get_si(n.value))[0].val())
        ZZ_pX_MulMod_pre(r.x, aa.x, bb.x, self.get_modulus(mpz_get_si(n.value))[0])
        return r

    cdef ZZ_pX_Modulus_c* get_modulus_capdiv(self, long n):
        """
        Returns the modulus corresponding to self.polynomial() (mod
        self.prime^((n-1) // self.e + 1)
        """
        return self.get_modulus(self.capdiv(n))

    cdef ZZ_pX_Modulus_c* get_top_modulus(self):
        """
        Returns the modulus corresponding to self.polynomial() (mod
        self.prime^self.prec_cap)

        EXAMPLES::

            sage: A = PowComputer_ext_maker(5, 3, 10, 20, False, ntl.ZZ_pX([-5,0,1],5^10), 'FM', 'e',ntl.ZZ_pX([1],5^10))
            sage: a = ntl.ZZ_pX([129223,1231],5^10)
            sage: b = ntl.ZZ_pX([289741,323],5^10)
            sage: A._get_top_modulus_test(a, b) #indirect doctest
            [1783058 7785200]
        """
        # Exception will be ignored by Cython
        raise NotImplementedError

    def _get_top_modulus_test(self, ntl_ZZ_pX a, ntl_ZZ_pX b):
        """
        Multiplies a and b modulo the modulus corresponding to
        self.polynomial() (mod self.prime^self.prec_cap)

        EXAMPLES::

            sage: A = PowComputer_ext_maker(5, 3, 10, 20, False, ntl.ZZ_pX([-5,0,1],5^10), 'FM', 'e',ntl.ZZ_pX([1],5^10))
            sage: a = ntl.ZZ_pX([129223,1231],5^10)
            sage: b = ntl.ZZ_pX([289741,323],5^10)
            sage: A._get_top_modulus_test(a, b)
            [1783058 7785200]
            sage: a*b
            [9560618 7785200 397613]
            sage: mod(397613 * 5 + 9560618, 5^10)
            1783058
        """
        cdef ntl_ZZ_pX ans = a._new()
        ZZ_pX_MulMod_pre(ans.x, a.x, b.x, self.get_top_modulus()[0])
        return ans

    cdef long capdiv(self, long n):
        """
        If n >= 0 returns ceil(n / self.e)

        If n < 0 returns ceil(-n / self.e)

        EXAMPLES::

            sage: PC = PowComputer_ext_maker(5, 3, 10, 20, False, ntl.ZZ_pX([-5,0,1],5^10), 'FM', 'e',ntl.ZZ_pX([1],5^10))
            sage: PC._capdiv_test(15)
            8
            sage: PC._capdiv_test(-7)
            4
        """
        if self.e == 1:
            return n
        if n > 0:
            return (n-1) / self.e + 1
        elif n < 0:
            return (-1-n) / self.e + 1
        else:
            return 0

    def _capdiv_test(self, n):
        """
        If n >= 0 returns ceil(n / self.e)

        If n < 0 returns ceil(-n / self.e)

        EXAMPLES::

            sage: PC = PowComputer_ext_maker(5, 3, 10, 20, False, ntl.ZZ_pX([-5,0,1],5^10), 'FM', 'e',ntl.ZZ_pX([1],5^10))
            sage: PC._capdiv_test(15)
            8
            sage: PC._capdiv_test(-7)
            4
        """
        cdef Integer _n = Integer(n)
        cdef Integer ans = PY_NEW(Integer)
        mpz_set_si(ans.value, self.capdiv(mpz_get_si(_n.value)))
        return ans

    cdef int eis_shift(self, ZZ_pX_c* x, ZZ_pX_c* a, long n, long finalprec) except -1:
        raise NotImplementedError

    cdef int eis_shift_capdiv(self, ZZ_pX_c* x, ZZ_pX_c* a, long n, long finalprec) except -1:
        return self.eis_shift(x, a, n, self.capdiv(finalprec))

    cdef int teichmuller_set_c (self, ZZ_pX_c* x, ZZ_pX_c* a, long absprec) except -1:
        r"""
        Sets x to the Teichmuller lift congruent to a modulo the
        uniformizer, ie such that `x = a \mod \pi` and
        `x^q = x \mod \pi^{\mbox{absprec}}`.

        If `a = 0 \mod \pi` this function does nothing and returns 1.
        Otherwise returns 0.

        x should be created with context p^absprec.

        Does not affect self.

        INPUT:

        - ``x`` -- The ``ZZ_pX_c`` to be set

        - ``a`` -- A ``ZZ_pX_c`` ``currently holding an approximation to the
          Teichmuller representative (this approximation can be any
          integer).  It will be set to the actual Teichmuller lift

        - ``absprec`` -- the desired precision of the Teichmuller lift

        OUTPUT:

        - 1 -- x should be set to zero (or usually, ZZ_pX_destruct'd)
        - 0 -- normal

        EXAMPLES::

            sage: R = Zp(17,5)
            sage: S.<x> = R[]
            sage: f = x^5 + 34*x^3 - 17*x^2 +289*x - 17
            sage: W.<w> = R.ext(f)
            sage: y = W.teichmuller(3,10); y
            3 + 13*w^5 + 4*w^7 + 9*w^8 + 13*w^9 + O(w^10)

            sage: y^17 == y
            True
            sage: g = x^3 + 9*x^2 + 1
            sage: A.<a> = R.ext(g)
            sage: b = A.teichmuller(1 + 2*a - a^2, 3); b
            (16*a^2 + 2*a + 1) + (4*a^2 + 5*a + 3)*17 + (10*a^2 + 15*a + 11)*17^2 + O(17^3)
            sage: b^(17^3) == b
            True
        """
        cdef mpz_t u, xnew, value
        cdef ZZ_c tmp, q, u_q
        cdef ZZ_pX_c xnew_q
        cdef ntl_ZZ_pContext_class c
        cdef long mini, minval
        if absprec == 0:
            return 1
        if absprec < 0:
            absprec = -absprec
        if self.e != 1:
            mpz_init(value)
            tmp = ZZ_p_rep(ZZ_pX_ConstTerm(a[0]))
            ZZ_to_mpz(value, &tmp)
            if mpz_divisible_p(value, self.prime.value) != 0:
                mpz_clear(value)
                return 1
            self.pow_mpz_t_tmp(self.capdiv(absprec)) # sets self.temp_m
            if mpz_sgn(value) < 0 or mpz_cmp(value, self.temp_m) >= 0:
                mpz_mod(value, value, self.temp_m)
            mpz_init(u)
            mpz_init(xnew)
            # u = 1 / Mod(1 - p, self.temp_m)
            mpz_sub(u, self.temp_m, self.prime.value)
            mpz_add_ui(u, u, 1)
            mpz_invert(u, u, self.temp_m)
            # Consider x as Mod(self.value, self.temp_m)
            # xnew = x + u*(x^p - x)
            mpz_powm(xnew, value, self.prime.value, self.temp_m)
            mpz_sub(xnew, xnew, value)
            mpz_mul(xnew, xnew, u)
            mpz_add(xnew, xnew, value)
            mpz_mod(xnew, xnew, self.temp_m)
            # while x != xnew:
            #     x = xnew
            #     xnew = x + u*(x^p - x)
            while mpz_cmp(value, xnew) != 0:
                mpz_set(value, xnew)
                mpz_powm(xnew, value, self.prime.value, self.temp_m)
                mpz_sub(xnew, xnew, value)
                mpz_mul(xnew, xnew, u)
                mpz_add(xnew, xnew, value)
                mpz_mod(xnew, xnew, self.temp_m)
            mpz_clear(u)
            mpz_clear(xnew)
            mpz_to_ZZ(&tmp, value)
            self.restore_context_capdiv(absprec)
            if ZZ_pX_IsZero(x[0]): # shortcut for the case x = 0
                ZZ_pX_SetCoeff(x[0], 0, ZZ_to_ZZ_p(tmp))
            else:
                ZZ_pX_SetX(x[0])
                ZZ_pX_SetCoeff(x[0], 0, ZZ_to_ZZ_p(tmp))
                ZZ_pX_SetCoeff_long(x[0], 1, 0)
            mpz_clear(value)
        else:
            c = self.get_context(absprec)
            c.restore_c()
            q = self.pow_ZZ_tmp(self.f)[0]
            ZZ_pX_min_val_coeff(minval, mini, a[0], self.pow_ZZ_tmp(1)[0])
            if mini == -1 or minval > 0:
                return 1
            ZZ_pX_conv_modulus(x[0], a[0], c.x)
            # u = 1 / Mod(1 - q, p^absprec)
            ZZ_conv_from_long(u_q, 1)
            ZZ_sub(u_q, u_q, q)
            ZZ_rem(u_q, u_q, (<ntl_ZZ>c.p).x)
            ZZ_InvMod(u_q, u_q, (<ntl_ZZ>c.p).x)
            # xnew = x + u*(x^q - x)
            ZZ_pX_PowerMod_pre(xnew_q, x[0], q, self.get_modulus(absprec)[0])
            ZZ_pX_sub(xnew_q, xnew_q, x[0])
            ZZ_pX_mul_ZZ_p(xnew_q, xnew_q, ZZ_to_ZZ_p(u_q))
            ZZ_pX_add(xnew_q, xnew_q, x[0])
            # while x != xnew:
            #     x = xnew
            #     xnew = x + u*(x^p - x)
            while not ZZ_pX_equal(x[0], xnew_q):
                x[0] = xnew_q
                ZZ_pX_PowerMod_pre(xnew_q, x[0], q, self.get_modulus(absprec)[0])
                ZZ_pX_sub(xnew_q, xnew_q, x[0])
                ZZ_pX_mul_ZZ_p(xnew_q, xnew_q, ZZ_to_ZZ_p(u_q))
                ZZ_pX_add(xnew_q, xnew_q, x[0])
        return 0

cdef class PowComputer_ZZ_pX_FM(PowComputer_ZZ_pX):
    """
    This class only caches a context and modulus for p^prec_cap.

    Designed for use with fixed modulus p-adic rings, in Eisenstein
    and unramified extensions of `\ZZ_p`.
    """

    def __cinit__(self, Integer prime, long cache_limit, long prec_cap, long ram_prec_cap, bint in_field, poly, shift_seed = None):
        """
        Caches a context and modulus for prime^prec_cap

        EXAMPLES::

            sage: A = PowComputer_ext_maker(5, 3, 10, 20, False, ntl.ZZ_pX([-5,0,1],5^10), 'FM', 'e',ntl.ZZ_pX([1],5^10)) #indirect doctest
            sage: A
            PowComputer_ext for 5, with polynomial [9765620 0 1]
        """

        # The __new__ method for PowComputer_ext has already run, so we have access to small_powers, top_power.

        # We use ntl_ZZ_pContexts so that contexts are cached centrally.

        self._prec_type = 'FM'
        self._ext_type = 'u'
        self.c = self.get_context(prec_cap)
        self.c.restore_c()
        # For now, we don't do anything complicated with poly
        if PY_TYPE_CHECK(poly, ntl_ZZ_pX) and (<ntl_ZZ_pX>poly).c is self.c:
            ZZ_pX_Modulus_construct(&self.mod)
            ZZ_pX_Modulus_build(self.mod, (<ntl_ZZ_pX>poly).x)
            if prec_cap == ram_prec_cap:
                self.e = 1
                self.f = ZZ_pX_deg((<ntl_ZZ_pX>poly).x)
            else:
                self.e = ZZ_pX_deg((<ntl_ZZ_pX>poly).x)
                self.f = 1
            self.ram_prec_cap = ram_prec_cap
        else:
            raise NotImplementedError, "NOT IMPLEMENTED IN PowComputer_ZZ_pX_FM"


    def __dealloc__(self):
        """
        Cleans up the memory for self.mod

        EXAMPLES::

            sage: A = PowComputer_ext_maker(5, 3, 10, 20, False, ntl.ZZ_pX([-5,0,1],5^10), 'FM', 'e',ntl.ZZ_pX([1],5^10))
            sage: del A # indirect doctest
        """
        if self._initialized:
            self.cleanup_ZZ_pX_FM()

    cdef void cleanup_ZZ_pX_FM(self):
        """
        Cleans up the memory for self.mod

        EXAMPLES::

            sage: A = PowComputer_ext_maker(5, 3, 10, 20, False, ntl.ZZ_pX([-5,0,1],5^10), 'FM', 'e',ntl.ZZ_pX([1],5^10)) #indirect doctest
            sage: del A # indirect doctest
        """
        ZZ_pX_Modulus_destruct(&self.mod)

    cdef ntl_ZZ_pContext_class get_top_context(self):
        """
        Returns a ZZ_pContext for self.prime^self.prec_cap

        EXAMPLES::

            sage: PC = PowComputer_ext_maker(5, 5, 10, 20, False, ntl.ZZ_pX([-5,0,1],5^10), 'FM', 'e',ntl.ZZ_pX([1],5^10))
            sage: PC._get_top_context_test() # indirect doctest
            NTL modulus 9765625
        """
        return self.c

    cdef void restore_top_context(self):
        """
        Restores the context corresponding to self.prime^self.prec_cap

        EXAMPLES::

            sage: PC = PowComputer_ext_maker(5, 5, 10, 20, False, ntl.ZZ_pX([-5,0,1],5^10), 'FM', 'e',ntl.ZZ_pX([1],5^10))
            sage: PC._restore_top_context_test() #indirect doctest
        """
        self.c.restore_c()

    cdef ZZ_pX_Modulus_c* get_top_modulus(self):
        """
        Returns the modulus corresponding to self.polynomial() (mod self.prime^self.prec_cap)

        EXAMPLES::

            sage: A = PowComputer_ext_maker(5, 3, 10, 20, False, ntl.ZZ_pX([-5,0,1],5^10), 'FM', 'e',ntl.ZZ_pX([1],5^10))
            sage: a = ntl.ZZ_pX([129223,1231],5^10)
            sage: b = ntl.ZZ_pX([289741,323],5^10)
            sage: A._get_top_modulus_test(a, b) #indirect doctest
            [1783058 7785200]
        """
        return &self.mod

    cdef ZZ_pX_Modulus_c* get_modulus(self, long n):
        """
        Duplicates functionality of get_top_modulus if n == self.prec_cap.

        If not, raise an exception (which will be ignored by Cython).

        EXAMPLES::

            sage: A = PowComputer_ext_maker(5, 3, 10, 20, False, ntl.ZZ_pX([-5,0,1],5^10), 'FM', 'e',ntl.ZZ_pX([1],5^10))
            sage: a = ntl.ZZ_pX([129223,1231],5^10)
            sage: b = ntl.ZZ_pX([289741,323],5^10)
            sage: A._get_modulus_test(a, b, 10) #indirect doctest
            [1783058 7785200]
        """
        if n == self.prec_cap:
            return &self.mod
        else:
            # Exception will be ignored by Cython
            raise ValueError("fixed modulus PowComputers only store top modulus")

cdef class PowComputer_ZZ_pX_FM_Eis(PowComputer_ZZ_pX_FM):
    """
    This class computes and stores low_shifter and high_shifter, which aid in right shifting elements.
    """

    def __cinit__(self, Integer prime, long cache_limit, long prec_cap, long ram_prec_cap, bint in_field, poly, shift_seed = None):
        """
        Calls Eis_init, which initializes high_shifter and low_shifter.

        TESTS::

            sage: A = PowComputer_ext_maker(5, 3, 10, 20, False, ntl.ZZ_pX([-5,0,1],5^10), 'FM', 'e',ntl.ZZ_pX([1],5^10)) #indirect doctest
        """
        # The __new__ method for PowComputer_ZZ_pX_FM has already run, so we have access to self.mod
        self._ext_type = 'e'
        if not PY_TYPE_CHECK(shift_seed, ntl_ZZ_pX):
            raise TypeError, "shift_seed must be an ntl_ZZ_pX"
        ZZ_pX_Eis_init(self, <ntl_ZZ_pX>shift_seed)

    def _low_shifter(self, i):
        """
        Accessor function for low_shifter, which are the polynomials used to shift right.

        If low_length is the number of low_shifters, then:
            * if deg = 2, low_length = 1 (store p/x)
            * if deg = 3,4, low_length = 2 (store p/x, p/x^2)
            * if deg = 5,6,7,8, low_length = 3 (store p/x, p/x^2, p/x^4)
            * if deg = 9,...,16, low_length = 4 (store p/x, p/x^2, p/x^4, p/x^8)

        These polynomials are used to shift by amounts less than the degree of the defining polynomial.

        EXAMPLES::

            sage: A = PowComputer_ext_maker(5, 3, 10, 40, False, ntl.ZZ_pX([-5,75,15,0,1],5^10), 'FM', 'e',ntl.ZZ_pX([1,-15,-3],5^10))
            sage: A._low_shifter(0)
            [75 15 0 1]

            Note that if we multiply this by x and reduce using the relation that x^4 = 5 - 75x - 15x^2, we just get 5.

            sage: A._low_shifter(1)
            [1140 225 1 15]

            This one's a bit less obvious, but if we multiply by x^2, we get 5 (modulo x^4 = 5 - 75x - 15x^2).
        """
        cdef long _i = i
        cdef ntl_ZZ_pX ans
        if _i >= 0 and _i < self.low_length:
            ans = ntl_ZZ_pX([], self.get_top_context())
            ans.x = self.low_shifter[i].val()
            return ans
        else:
            raise IndexError

    def _high_shifter(self, i):
        """
        Accessor function for high_shifter, which are the polynomials used to shift right.

        If high_length is the number of high_shifters, then:
            * if prec_cap = 2, high_length = 1 (store p/x^e)
            * if prec_cap = 3,4, high_length = 2 (store p/x^e, p^2/x^(2e))
            * if prec_cap = 5,6,7,8, high_length = 3 (store p/x^e, p^2/x^(2e), p^4/x^(4e))
            * if prec_cap = 9,...,16, high_length = 4 (store p/x, p^2/x^(2e), p^4/x^(4e), p^8/x^(8e))

        These polynomials are used to shift by amounts greater than the degree of the defining polynomial, but less than e*prec_cap.

        EXAMPLES::

            sage: A = PowComputer_ext_maker(5, 3, 10, 40, False, ntl.ZZ_pX([-5,75,15,0,1],5^10), 'FM', 'e',ntl.ZZ_pX([1,-15,-3],5^10))
            sage: A._high_shifter(0)
            [263296 51990 228 3465]

            If we take this and multiply by x^4, and reduce modulo x^4 + 15*x^2 + 75*x - 5, we should get 5.
            sage: R.<x> = ZZ[]
            sage: f = 263296 + 51990*x + 228*x^2 + 3465*x^3
            sage: g = x^4 + 15*x^2 + 75*x - 5
            sage: f*x^4 % g
            5

            sage: A._high_shifter(1)
            [1420786 9298230 2217816 6212495]

            Similarly:
            sage: f = 1420786 + 9298230*x + 2217816*x^2 + 6212495*x^3
            sage: h = f*x^8 % g; h
            -1328125000000*x^3 + 2962646484375*x^2 + 22094970703125*x - 1466308593725

            Here, we need to remember that we're working modulo 5^10:
            sage: h[0].valuation(5), h[1].valuation(5), h[2].valuation(5), h[3].valuation(5)
            (2, 12, 13, 13)
            sage: (h[0] - 25).valuation(5)
            12
        """
        cdef long _i = i
        cdef ntl_ZZ_pX ans
        if _i >= 0 and _i < self.high_length:
            ans = ntl_ZZ_pX([], self.get_top_context())
            ans.x = self.high_shifter[i].val()
            return ans
        else:
            raise IndexError

    def __dealloc__(self):
        """
        Deallocates low_shifter and high_shifter.

        TESTS::

            sage: A = PowComputer_ext_maker(5, 3, 10, 20, False, ntl.ZZ_pX([-5,0,1],5^10), 'FM', 'e',ntl.ZZ_pX([1],5^10))
            sage: del A # indirect doctest
        """
        if self._initialized:
            self.cleanup_ZZ_pX_FM_Eis()

    cdef void cleanup_ZZ_pX_FM_Eis(self):
        """
        Does the actual work of deallocating low_shifter and
        high_shifter.

        TESTS::

            sage: A = PowComputer_ext_maker(5, 3, 10, 20, False, ntl.ZZ_pX([-5,0,1],5^10), 'FM', 'e',ntl.ZZ_pX([1],5^10))
            sage: del A # indirect doctest
        """
        cdef int i # yes, an int is good enough
        for i from 0 <= i < self.low_length:
            ZZ_pX_Multiplier_destruct(&(self.low_shifter[i]))
        sage_free(self.low_shifter)
        for i from 0 <= i < self.high_length:
            ZZ_pX_Multiplier_destruct(&(self.high_shifter[i]))
        sage_free(self.high_shifter)

    cdef int eis_shift(self, ZZ_pX_c* x, ZZ_pX_c* a, long n, long finalprec) except -1:
        """
        Shifts a right n pi-adic digits, where pi is considered modulo the polynomial in self.

        Puts the result in x.

        EXAMPLES::

            sage: from sage.rings.padics.pow_computer_ext import ZZ_pX_eis_shift_test
            sage: A = PowComputer_ext_maker(5, 3, 10, 40, False, ntl.ZZ_pX([-5,75,15,0,1],5^10), 'FM', 'e',ntl.ZZ_pX([1,-15,-3],5^10))
            sage: ZZ_pX_eis_shift_test(A, [0, 1], 1, 5) #indirect doctest
            [1]
            sage: ZZ_pX_eis_shift_test(A, [0, 0, 1], 1, 5)
            [0 1]
            sage: ZZ_pX_eis_shift_test(A, [5], 1, 5)
            [75 15 0 1]
            sage: ZZ_pX_eis_shift_test(A, [1], 1, 5)
            []
            sage: ZZ_pX_eis_shift_test(A, [17, 91, 8, -2], 1, 5)
            [316 53 3123 3]
            sage: ZZ_pX_eis_shift_test(A, [316, 53, 3123, 3], -1, 5)
            [15 91 8 3123]
            sage: ZZ_pX_eis_shift_test(A, [15, 91, 8, 3123], 1, 5)
            [316 53 3123 3]
        """
        return ZZ_pX_eis_shift_p(self, x, a, n, finalprec)

#         ##print "starting..."
#         cdef ZZ_pX_c low_part
#         cdef ZZ_pX_c shifted_high_part
#         cdef ZZ_pX_c high_shifter

#         ##cdef ntl_ZZ_pX printer
#         if n < 0:
#             self.restore_top_context()
#             ##printer = ntl_ZZ_pX([],self.get_top_context())
#             ZZ_pX_PowerXMod_long_pre(high_shifter, -n, self.get_top_modulus()[0])
#             ##printer.x = high_shifter
#             ##print printer
#             ZZ_pX_MulMod_pre(x[0],high_shifter,a[0],self.get_top_modulus()[0])
#             ##printer.x = x[0]
#             ##print printer
#             return 0
#         elif n == 0:
#             if x != a:
#                 x[0] = a[0]
#             return 0
#         cdef long pshift = n / self.e
#         cdef long eis_part = n % self.e
#         cdef long two_shift = 1
#         cdef int i

#         ##printer = ntl_ZZ_pX([],self.get_top_context())
#         ##print "eis_part: %s" %(eis_part)
#         ##print "pshift: %s"%(pshift)
#         if x != a:
#             ##print "copying"
#             x[0] = a[0]
#         ##printer.x = a[0]
#         ##print "beginning: a = %s"%(printer)
#         if pshift:
#             i = 0
#             # This line restores the top context
#             ZZ_pX_right_pshift(x[0], x[0], self.pow_ZZ_tmp(pshift)[0], self.get_top_context().x)
#             ##printer.x = x[0]
#             ##print printer
#             if pshift >= self.prec_cap:
#                 # high_shifter = p^(2^(high_length - 1))/x^(e*2^(high_length - 1))
#                 # if val = r + s * 2^(high_length - 1)
#                 # then high_shifter = p^(s*2^(high_length - 1))/x^(e*s*2^(high_length - 1))
#                 ZZ_pX_PowerMod_long_pre(high_shifter, self.high_shifter[self.high_length-1].val(), (pshift / (1L << (self.high_length - 1))), self.get_top_modulus()[0])
#                 ##printer.x = high_shifter
#                 ##print printer
#                 ZZ_pX_MulMod_pre(x[0], x[0], high_shifter, self.get_top_modulus()[0])
#                 ##printer.x = high_shifter
#                 ##print printer
#                 # Now we only need to multiply self.unit by p^r/x^(e*r) where r < 2^(high_length - 1), which is tractible.
#                 pshift = pshift % (1L << (self.high_length - 1))
#             while pshift > 0:
#                 if pshift & 1:
#                     ##print "pshift = %s"%pshift
#                     ##printer.x = x[0]
#                     ##print printer
#                     ZZ_pX_MulMod_premul(x[0], x[0], self.high_shifter[i], self.get_top_modulus()[0])
#                 i += 1
#                 pshift = pshift >> 1
#         else:
#             self.restore_top_context()
#         i = 0
#         two_shift = 1
#         while eis_part > 0:
#             ##print "eis_part = %s"%(eis_part)
#             if eis_part & 1:
#                 ##print "i = %s"%(i)
#                 ##print "two_shift = %s"%(two_shift)
#                 ZZ_pX_RightShift(shifted_high_part, x[0], two_shift)
#                 ##printer.x = shifted_high_part
#                 ##print "shifted_high_part = %s"%(printer)
#                 ZZ_pX_LeftShift(low_part, shifted_high_part, two_shift)
#                 ZZ_pX_sub(low_part, x[0], low_part)
#                 ##printer.x = low_part
#                 ##print "low_part = %s"%(printer)
#                 ZZ_pX_right_pshift(low_part, low_part, self.pow_ZZ_tmp(1)[0], self.get_top_context().x)
#                 ##printer.x = low_part
#                 ##print "low_part = %s"%(printer)
#                 ZZ_pX_MulMod_premul(low_part, low_part, self.low_shifter[i], self.get_top_modulus()[0])
#                 ##printer.x = low_part
#                 ##print "low_part = %s"%(printer)
#                 ZZ_pX_add(x[0], low_part, shifted_high_part)
#                 ##printer.x = x[0]
#                 ##print "x = %s"%(printer)
#             i += 1
#             two_shift = two_shift << 1
#             eis_part = eis_part >> 1

cdef class PowComputer_ZZ_pX_small(PowComputer_ZZ_pX):
    """
    This class caches contexts and moduli densely between 1 and cache_limit.  It requires cache_limit == prec_cap.

    It is intended for use with capped relative and capped absolute rings and fields, in Eisenstein and unramified
    extensions of the base p-adic fields.
    """

    def __cinit__(self, Integer prime, long cache_limit, long prec_cap, long ram_prec_cap, bint in_field, poly, shift_seed = None):
        """
        Caches contexts and moduli densely between 1 and cache_limit.

        EXAMPLES::

            sage: A = PowComputer_ext_maker(5, 10, 10, 20, False, ntl.ZZ_pX([-5,0,1],5^10), 'small', 'e',ntl.ZZ_pX([1],5^10)) # indirect doctest
            sage: A
            PowComputer_ext for 5, with polynomial [9765620 0 1]
        """
        # The __new__ method for PowComputer_ext has already run, so we have access to small_powers, top_power.

        # We use ntl_ZZ_pContexts so that contexts are cached centrally.

        self._prec_type = 'small'
        self._ext_type = 'u'
        if not PY_TYPE_CHECK(poly, ntl_ZZ_pX):
            self.cleanup_ext()
            raise TypeError

        if cache_limit != prec_cap:
            self.cleanup_ext()
            raise ValueError, "prec_cap and cache_limit must be equal in the small case"

        self.c = []
        # We cache from 0 to cache_limit inclusive, and provide one extra slot to return moduli above the cache_limit
        sig_on()
        self.mod = <ZZ_pX_Modulus_c *>sage_malloc(sizeof(ZZ_pX_Modulus_c) * (cache_limit + 2))
        sig_off()
        if self.mod == NULL:
            self.cleanup_ext()
            raise MemoryError, "out of memory allocating moduli"

        cdef ntl_ZZ_pX printer
        cdef Py_ssize_t i
        cdef ZZ_pX_c tmp, pol
        if PY_TYPE_CHECK(poly, ntl_ZZ_pX):
            pol = (<ntl_ZZ_pX>poly).x
            self.c.append(None)
            for i from 1 <= i <= cache_limit:
                self.c.append(PowComputer_ZZ_pX.get_context(self,i))

            # create a temporary polynomial with the highest modulus to
            # ensure all mod[i]'s will fit into it
            (<ntl_ZZ_pContext_class>self.c[cache_limit]).restore_c()
            tmp = (<ntl_ZZ_pX>poly).x

            for i from 1 <= i <= cache_limit:
                (<ntl_ZZ_pContext_class>self.c[i]).restore_c()
                ZZ_pX_Modulus_construct(&(self.mod[i]))
                ZZ_pX_conv_modulus(tmp, pol, (<ntl_ZZ_pContext_class>self.c[i]).x)
                ZZ_pX_Modulus_build(self.mod[i], tmp)
            ZZ_pX_Modulus_construct(&(self.mod[cache_limit+1]))
            if prec_cap == ram_prec_cap:
                self.e = 1
                self.f = ZZ_pX_deg((<ntl_ZZ_pX>poly).x)
            else:
                self.e = ZZ_pX_deg((<ntl_ZZ_pX>poly).x)
                self.f = 1
            self.ram_prec_cap = ram_prec_cap
        else:
            raise NotImplementedError, "NOT IMPLEMENTED IN PowComputer_ZZ_pX_FM"

    def __dealloc__(self):
        """
        Deallocates cache of contexts, moduli.

        EXAMPLES::

            sage: A = PowComputer_ext_maker(5, 10, 10, 20, False, ntl.ZZ_pX([-5,0,1],5^10), 'small','e',ntl.ZZ_pX([1],5^10))
            sage: del A # indirect doctest
        """
        if self._initialized:
            self.cleanup_ZZ_pX_small()

    cdef void cleanup_ZZ_pX_small(self):
        """
        Deallocates cache of contexts, moduli.

        EXAMPLES::

            sage: A = PowComputer_ext_maker(5, 10, 10, 20, False, ntl.ZZ_pX([-5,0,1],5^10), 'small','e',ntl.ZZ_pX([1],5^10))
            sage: del A # indirect doctest
        """
        cdef Py_ssize_t i
        for i from 1 <= i <= self.cache_limit + 1:
            ZZ_pX_Modulus_destruct(&(self.mod[i]))
        sage_free(self.mod)

    cdef ntl_ZZ_pContext_class get_context(self, long n):
        """
        Return the context for p^n.  This will use the cache if
        ``abs(n) <= self.cache_limit``.

        INPUT:

        - ``n`` -- A nonzero long

        OUTPUT:

        - A context for p^n

        EXAMPLES::

            sage: A = PowComputer_ext_maker(5, 10, 10, 20, False, ntl.ZZ_pX([-5,0,1],5^10), 'small','e',ntl.ZZ_pX([1],5^10))
            sage: A._get_context_test(4) #indirect doctest
            NTL modulus 625
        """
        if n < 0:
            n = -n
        try:
            return self.c[n]
        except IndexError:
            return PowComputer_ZZ_pX.get_context(self, n)

    cdef restore_context(self, long n):
        """
        Restore the context for p^n.  This will use the cache if
        ``abs(n) <= self.cache_limit``.

        INPUT:

        - ``n`` -- A nonzero long

        EXAMPLES::

            sage: A = PowComputer_ext_maker(5, 10, 10, 20, False, ntl.ZZ_pX([-5,0,1],5^10), 'small','e',ntl.ZZ_pX([1],5^10))
            sage: A._restore_context_test(4) #indirect doctest
        """
        if n < 0:
            n = -n
        try:
            (<ntl_ZZ_pContext_class>self.c[n]).restore_c()
        except IndexError:
            (<ntl_ZZ_pContext_class>PowComputer_ZZ_pX.get_context(self, n)).restore_c()

    cdef ntl_ZZ_pContext_class get_top_context(self):
        """
        Returns a ZZ_pContext for self.prime^self.prec_cap

        EXAMPLES::

            sage: PC = PowComputer_ext_maker(5, 10, 10, 20, False, ntl.ZZ_pX([-5,0,1],5^10), 'small','e',ntl.ZZ_pX([1],5^10))
            sage: PC._get_top_context_test() # indirect doctest
            NTL modulus 9765625
        """
        return self.c[self.prec_cap]

    cdef void restore_top_context(self):
        """
        Restores the context corresponding to self.prime^self.prec_cap

        EXAMPLES::

            sage: PC = PowComputer_ext_maker(5, 10, 10, 20, False, ntl.ZZ_pX([-5,0,1],5^10), 'small','e',ntl.ZZ_pX([1],5^10))
            sage: PC._restore_top_context_test() #indirect doctest
        """
        (<ntl_ZZ_pContext_class>self.c[self.prec_cap]).restore_c()

    cdef ZZ_pX_Modulus_c* get_modulus(self, long n):
        """
        Returns the modulus corresponding to self.polynomial() (mod self.prime^n).

        INPUT:

        - ``n`` -- A long between 1 and ``self.cache_limit``, inclusive.
          If `n` is larger, this function will return ``self.mod[prec_cap]``
          lifted to that precision.

        EXAMPLES::

            sage: A = PowComputer_ext_maker(5, 10, 10, 20, False, ntl.ZZ_pX([-5,0,1],5^10), 'small','e',ntl.ZZ_pX([1],5^10))
            sage: a = ntl.ZZ_pX([4,2],5^2)
            sage: b = ntl.ZZ_pX([6,3],5^2)
            sage: A._get_modulus_test(a, b, 2)
            [4 24]
        """
        cdef ZZ_pX_c tmp
        if n < 0:
            n = -n
        if n <= self.prec_cap:
            return &(self.mod[n])
        else:
            ZZ_pX_conv_modulus(tmp, self.mod[self.prec_cap].val(), (<ntl_ZZ_pContext_class>self.get_context(n)).x)
            ZZ_pX_Modulus_build(self.mod[self.prec_cap+1], tmp)
            return &(self.mod[self.prec_cap+1])

    cdef ZZ_pX_Modulus_c* get_top_modulus(self):
        """
        Returns the modulus corresponding to self.polynomial() (mod self.prime^self.prec_cap)

        EXAMPLES::

            sage: A = PowComputer_ext_maker(5, 10, 10, 20, False, ntl.ZZ_pX([-5,0,1],5^10), 'small','e',ntl.ZZ_pX([1],5^10))
            sage: a = ntl.ZZ_pX([129223,1231],5^10)
            sage: b = ntl.ZZ_pX([289741,323],5^10)
            sage: A._get_top_modulus_test(a, b) #indirect doctest
            [1783058 7785200]
        """
        return &(self.mod[self.prec_cap])

cdef class PowComputer_ZZ_pX_small_Eis(PowComputer_ZZ_pX_small):
    """
    This class computes and stores low_shifter and high_shifter, which aid in right shifting elements.
    These are only stored at maximal precision: in order to get lower precision versions just reduce mod p^n.
    """
    def __cinit__(self, Integer prime, long cache_limit, long prec_cap, long ram_prec_cap, bint in_field, poly, shift_seed = None):
        self._ext_type = 'e'
        if not PY_TYPE_CHECK(shift_seed, ntl_ZZ_pX):
            raise TypeError, "shift_seed must be an ntl_ZZ_pX"
        ZZ_pX_Eis_init(self, <ntl_ZZ_pX>shift_seed)

    def _low_shifter(self, i):
        """
        Accessor function for low_shifter, which are the polynomials used to shift right.

        If low_length is the number of low_shifters, then:
            * if deg = 2, low_length = 1 (store p/x)
            * if deg = 3,4, low_length = 2 (store p/x, p/x^2)
            * if deg = 5,6,7,8, low_length = 3 (store p/x, p/x^2, p/x^4)
            * if deg = 9,...,16, low_length = 4 (store p/x, p/x^2, p/x^4, p/x^8)

        These polynomials are used to shift by amounts less than the degree of the defining polynomial.

        EXAMPLES::

            sage: A = PowComputer_ext_maker(5, 10, 10, 40, False, ntl.ZZ_pX([-5,75,15,0,1],5^10), 'small', 'e',ntl.ZZ_pX([1,-15,-3],5^10))
            sage: A._low_shifter(0)
            [75 15 0 1]

            Note that if we multiply this by x and reduce using the relation that x^4 = 5 - 75x - 15x^2, we just get 5.

            sage: A._low_shifter(1)
            [1140 225 1 15]

            This one's a bit less obvious, but if we multiply by x^2, we get 5 (modulo x^4 = 5 - 75x - 15x^2).
        """
        cdef long _i = i
        cdef ntl_ZZ_pX ans
        if _i >= 0 and _i < self.low_length:
            ans = ntl_ZZ_pX([], self.get_top_context())
            ans.x = self.low_shifter[i]
            return ans
        else:
            raise IndexError

    def _high_shifter(self, i):
        """
        Accessor function for high_shifter, which are the polynomials used to shift right.

        If high_length is the number of high_shifters, then:
            * if prec_cap = 2, high_length = 1 (store p/x^e)
            * if prec_cap = 3,4, high_length = 2 (store p/x^e, p^2/x^(2e))
            * if prec_cap = 5,6,7,8, high_length = 3 (store p/x^e, p^2/x^(2e), p^4/x^(4e))
            * if prec_cap = 9,...,16, high_length = 4 (store p/x, p^2/x^(2e), p^4/x^(4e), p^8/x^(8e))

        These polynomials are used to shift by amounts greater than the degree of the defining polynomial, but less than e*prec_cap.

        EXAMPLES::

            sage: A = PowComputer_ext_maker(5, 10, 10, 40, False, ntl.ZZ_pX([-5,75,15,0,1],5^10), 'small', 'e',ntl.ZZ_pX([1,-15,-3],5^10))
            sage: A._high_shifter(0)
            [263296 51990 228 3465]

            If we take this and multiply by x^4, and reduce modulo x^4 + 15*x^2 + 75*x - 5, we should get 5.
            sage: R.<x> = ZZ[]
            sage: f = 263296 + 51990*x + 228*x^2 + 3465*x^3
            sage: g = x^4 + 15*x^2 + 75*x - 5
            sage: f*x^4 % g
            5

            sage: A._high_shifter(1)
            [1420786 9298230 2217816 6212495]

            Similarly:
            sage: f = 1420786 + 9298230*x + 2217816*x^2 + 6212495*x^3
            sage: h = f*x^8 % g; h
            -1328125000000*x^3 + 2962646484375*x^2 + 22094970703125*x - 1466308593725

            Here, we need to remember that we're working modulo 5^10:
            sage: h[0].valuation(5), h[1].valuation(5), h[2].valuation(5), h[3].valuation(5)
            (2, 12, 13, 13)
            sage: (h[0] - 25).valuation(5)
            12
        """
        cdef long _i = i
        cdef ntl_ZZ_pX ans
        if _i >= 0 and _i < self.high_length:
            ans = ntl_ZZ_pX([], self.get_top_context())
            ans.x = self.high_shifter[i]
            return ans
        else:
            raise IndexError


    def __dealloc__(self):
        """
        Deallocates low_shifter and high_shifter.

        TESTS::

            sage: A = PowComputer_ext_maker(5, 10, 10, 20, False, ntl.ZZ_pX([-5,0,1],5^10), 'small', 'e',ntl.ZZ_pX([1],5^10))
            sage: del A # indirect doctest
        """
        if self._initialized:
            self.cleanup_ZZ_pX_small_Eis()

    cdef void cleanup_ZZ_pX_small_Eis(self):
        """
        Does the actual work of deallocating low_shifter and
        high_shifter.

        TESTS::

            sage: A = PowComputer_ext_maker(5, 3, 10, 20, False, ntl.ZZ_pX([-5,0,1],5^10), 'FM', 'e',ntl.ZZ_pX([1],5^10))
            sage: del A # indirect doctest
        """
        cdef int i # yes, an int is good enough
        for i from 0 <= i < self.low_length:
            ZZ_pX_destruct(&(self.low_shifter[i]))
        sage_free(self.low_shifter)
        for i from 0 <= i < self.high_length:
            ZZ_pX_destruct(&(self.high_shifter[i]))
        sage_free(self.high_shifter)

    cdef int eis_shift(self, ZZ_pX_c* x, ZZ_pX_c* a, long n, long finalprec) except -1:
        """
        Shifts a right n pi-adic digits, where pi is considered modulo the polynomial in self.

        Puts the result in x.

        EXAMPLES::

            sage: from sage.rings.padics.pow_computer_ext import ZZ_pX_eis_shift_test
            sage: A = PowComputer_ext_maker(5, 10, 10, 40, False, ntl.ZZ_pX([-5,75,15,0,1],5^10), 'small', 'e',ntl.ZZ_pX([1,-15,-3],5^10))
            sage: ZZ_pX_eis_shift_test(A, [0, 1], 1, 5) #indirect doctest
            [1]
            sage: ZZ_pX_eis_shift_test(A, [0, 0, 1], 1, 5)
            [0 1]
            sage: ZZ_pX_eis_shift_test(A, [5], 1, 5)
            [75 15 0 1]
            sage: ZZ_pX_eis_shift_test(A, [1], 1, 5)
            []
            sage: ZZ_pX_eis_shift_test(A, [17, 91, 8, -2], 1, 5)
            [316 53 3123 3]
            sage: ZZ_pX_eis_shift_test(A, [316, 53, 3123, 3], -1, 5)
            [15 91 8 3123]
            sage: ZZ_pX_eis_shift_test(A, [15, 91, 8, 3123], 1, 5)
            [316 53 3123 3]
        """
        return ZZ_pX_eis_shift_p(self, x, a, n, finalprec)

cdef class PowComputer_ZZ_pX_big(PowComputer_ZZ_pX):
    """
    This class caches all contexts and moduli between 1 and cache_limit, and also caches for prec_cap.  In addition, it stores
    a dictionary of contexts and moduli of
    """

    def __cinit__(self, Integer prime, long cache_limit, long prec_cap, long ram_prec_cap, bint in_field, poly, shift_seed = None):
        """
        Caches contexts and moduli densely between 1 and cache_limit.  Caches a context and modulus for prec_cap.
        Also creates the dictionaries.

        EXAMPLES::

            sage: A = PowComputer_ext_maker(5, 6, 10, 20, False, ntl.ZZ_pX([-5,0,1],5^10), 'big','e',ntl.ZZ_pX([1],5^10)) # indirect doctest
            sage: A
            PowComputer_ext for 5, with polynomial [9765620 0 1]
        """
        # The __new__ method for PowComputer_ext has already run, so we have access to small_powers, top_power.

        # We use ntl_ZZ_pContexts so that contexts are cached centrally.

        self._prec_type = 'big'
        self._ext_type = 'u'
        if not PY_TYPE_CHECK(poly, ntl_ZZ_pX):
            self.cleanup_ext()
            raise TypeError

        self.context_list = []
        #if self.c == NULL:
        #    self.cleanup_ext()
        #    raise MemoryError, "out of memory allocating contexts"
        sig_on()
        self.modulus_list = <ZZ_pX_Modulus_c *>sage_malloc(sizeof(ZZ_pX_Modulus_c) * (cache_limit + 1))
        sig_off()
        if self.modulus_list == NULL:
            self.cleanup_ext()
            raise MemoryError, "out of memory allocating moduli"

        cdef Py_ssize_t i
        cdef ZZ_pX_c tmp, pol
        if PY_TYPE_CHECK(poly, ntl_ZZ_pX):
            pol = (<ntl_ZZ_pX>poly).x
            self.context_list.append(None)
            for i from 1 <= i <= cache_limit:
                self.context_list.append(PowComputer_ZZ_pX.get_context(self,i))

            # create a temporary polynomial with the highest modulus to
            # ensure all mod[i]'s will fit into it
            self.top_context = PowComputer_ZZ_pX.get_context(self, prec_cap)
            (<ntl_ZZ_pContext_class>self.top_context).restore_c()
            tmp = (<ntl_ZZ_pX>poly).x

            for i from 1 <= i <= cache_limit:
                (<ntl_ZZ_pContext_class>self.context_list[i]).restore_c()
                ZZ_pX_Modulus_construct(&(self.modulus_list[i]))
                ZZ_pX_conv_modulus(tmp, pol, (<ntl_ZZ_pContext_class>self.context_list[i]).x)
                ZZ_pX_Modulus_build(self.modulus_list[i], tmp)
            (<ntl_ZZ_pContext_class>self.top_context).restore_c()
            ZZ_pX_Modulus_construct(&(self.top_mod))
            ZZ_pX_conv_modulus(tmp, pol, self.top_context.x)
            ZZ_pX_Modulus_build(self.top_mod, tmp)
            self.context_dict = {}
            self.modulus_dict = {}
            if prec_cap == ram_prec_cap:
                self.e = 1
                self.f = ZZ_pX_deg((<ntl_ZZ_pX>poly).x)
            else:
                self.e = ZZ_pX_deg((<ntl_ZZ_pX>poly).x)
                self.f = 1
            self.ram_prec_cap = ram_prec_cap
        else:
            raise NotImplementedError, "NOT IMPLEMENTED IN PowComputer_ZZ_pX_FM"

    def __dealloc__(self):
        """
        Deallocates the stored moduli and contexts.

        EXAMPLES::

            sage: A = PowComputer_ext_maker(5, 6, 10, 20, False, ntl.ZZ_pX([-5,0,1],5^10), 'big','e',ntl.ZZ_pX([1],5^10))
            sage: del A # indirect doctest
        """
        if self._initialized:
            self.cleanup_ZZ_pX_big()

    cdef void cleanup_ZZ_pX_big(self):
        """
        Deallocates the stored moduli and contexts.

        EXAMPLES::

            sage: A = PowComputer_ext_maker(5, 6, 10, 20, False, ntl.ZZ_pX([-5,0,1],5^10), 'big','e',ntl.ZZ_pX([1],5^10))
            sage: del A # indirect doctest
        """
        #pass
        ## These cause a segfault.  I don't know why.
        cdef Py_ssize_t i
        for i from 1 <= i <= self.cache_limit:
            ZZ_pX_Modulus_destruct(&(self.modulus_list[i]))
        sage_free(self.modulus_list)
        ZZ_pX_Modulus_destruct(&self.top_mod)

    def reset_dictionaries(self):
        """
        Resets the dictionaries.  Note that if there are elements
        lying around that need access to these dictionaries, calling
        this function and then doing arithmetic with those elements
        could cause trouble (if the context object gets garbage
        collected for example.  The bugs introduced could be very
        subtle, because NTL will generate a new context object and use
        it, but there's the potential for the object to be
        incompatible with the different context object).

        EXAMPLES::

            sage: A = PowComputer_ext_maker(5, 6, 10, 20, False, ntl.ZZ_pX([-5,0,1],5^10), 'big','e',ntl.ZZ_pX([1],5^10))
            sage: P = A._get_context_test(8)
            sage: A._context_dict()
            {8: NTL modulus 390625}
            sage: A.reset_dictionaries()
            sage: A._context_dict()
            {}
        """
        self.context_dict = {}
        self.modulus_dict = {}

    def _context_dict(self):
        """
        Returns the context dictionary.

        EXAMPLES::

            sage: A = PowComputer_ext_maker(5, 6, 10, 20, False, ntl.ZZ_pX([-5,0,1],5^10), 'big','e',ntl.ZZ_pX([1],5^10))
            sage: P = A._get_context_test(8)
            sage: A._context_dict()
            {8: NTL modulus 390625}
        """
        return self.context_dict

    def _modulus_dict(self):
        """
        Returns the context dictionary.

        EXAMPLES::

            sage: A = PowComputer_ext_maker(5, 6, 10, 20, False, ntl.ZZ_pX([-5,0,1],5^10), 'big','e',ntl.ZZ_pX([1],5^10))
            sage: P = A._get_context_test(8)
            sage: A._modulus_dict()
            {}
            sage: a = ntl.ZZ_pX([4,2],5^8)
            sage: b = ntl.ZZ_pX([6,3],5^8)
            sage: A._get_modulus_test(a, b, 8)
            [54 24]
            sage: A._modulus_dict()
            {8: NTL ZZ_pXModulus [390620 0 1] (mod 390625)}
        """
        return self.modulus_dict

    cdef ntl_ZZ_pContext_class get_context(self, long n):
        """
        Returns the context for p^n.

        INPUT:

        - ``n`` -- A nonzero long

        OUTPUT:

        - A context for p^n

        EXAMPLES::

            sage: A = PowComputer_ext_maker(5, 6, 10, 20, False, ntl.ZZ_pX([-5,0,1],5^10), 'big')
            sage: A._get_context_test(4) #indirect doctest
            NTL modulus 625
            sage: A._get_context_test(8) #indirect doctest
            NTL modulus 390625
        """
        if n == 0:
            # Exception will be ignored by Cython
            raise ValueError("n must be nonzero")
        if n < 0:
            n = -n
        if n <= self.cache_limit:
            return self.context_list[n]
        elif n == self.prec_cap:
            return self.top_context
        else:
            try:
                return self.context_dict[n]
            except KeyError:
                self.context_dict[n] = PowComputer_ZZ_pX.get_context(self, n)
                return self.context_dict[n]

    cdef ntl_ZZ_pContext_class get_top_context(self):
        """
        Returns a ZZ_pContext for self.prime^self.prec_cap

        EXAMPLES::

            sage: PC = PowComputer_ext_maker(5, 5, 10, 20, False, ntl.ZZ_pX([-5,0,1],5^10), 'big','e',ntl.ZZ_pX([1],5^10))
            sage: PC._get_top_context_test() # indirect doctest
            NTL modulus 9765625
        """
        return self.top_context

    cdef void restore_top_context(self):
        """
        Restores the context corresponding to self.prime^self.prec_cap

        EXAMPLES::

            sage: PC = PowComputer_ext_maker(5, 5, 10, 20, False, ntl.ZZ_pX([-5,0,1],5^10), 'big','e',ntl.ZZ_pX([1],5^10))
            sage: PC._restore_top_context_test() #indirect doctest
        """
        self.top_context.restore_c()

    cdef ZZ_pX_Modulus_c* get_modulus(self, long n):
        """
        Returns the modulus corresponding to self.polynomial() (mod self.prime^n).

        INPUT:

        - ``n`` -- A nonzero long

        EXAMPLES::

            sage: A = PowComputer_ext_maker(5, 3, 10, 20, False, ntl.ZZ_pX([-5,0,1],5^10), 'big','e',ntl.ZZ_pX([1],5^10))
            sage: a = ntl.ZZ_pX([4,2],5^2)
            sage: b = ntl.ZZ_pX([6,3],5^2)
            sage: A._get_modulus_test(a, b, 2) # indirect doctest
            [4 24]
            sage: a = ntl.ZZ_pX([4,2],5^6)
            sage: b = ntl.ZZ_pX([6,3],5^6)
            sage: A._get_modulus_test(a, b, 6) # indirect doctest
            [54 24]
            sage: A._get_modulus_test(a, b, 6) # indirect doctest
            [54 24]
        """
        cdef ntl_ZZ_pX tmp
        cdef ntl_ZZ_pX_Modulus holder
        cdef ntl_ZZ_pContext_class c
        if n == 0:
            # Exception will be ignored by Cython
            raise ValueError("n must be nonzero")
        if n < 0:
            n = -n
        elif n <= self.cache_limit:
            return &(self.modulus_list[n])
        elif n == self.prec_cap:
            return &self.top_mod
        else:
            if n in self.modulus_dict:
                return &((<ntl_ZZ_pX_Modulus>self.modulus_dict[n]).x)
            else:
                c = self.get_context(n)
                c.restore_c()
                tmp = PY_NEW(ntl_ZZ_pX)
                tmp.c = c
                ZZ_pX_conv_modulus(tmp.x, self.top_mod.val(), c.x)
                holder = ntl_ZZ_pX_Modulus(tmp)
                self.modulus_dict[n] = holder
                return &(holder.x)

    cdef ZZ_pX_Modulus_c* get_top_modulus(self):
        """
        Returns the modulus corresponding to self.polynomial() (mod self.prime^self.prec_cap)

        EXAMPLES::

            sage: A = PowComputer_ext_maker(5, 5, 10, 20, False, ntl.ZZ_pX([-5,0,1],5^10), 'big','e',ntl.ZZ_pX([1],5^10))
            sage: a = ntl.ZZ_pX([129223,1231],5^10)
            sage: b = ntl.ZZ_pX([289741,323],5^10)
            sage: A._get_top_modulus_test(a, b) #indirect doctest
            [1783058 7785200]
        """
        return &self.top_mod

cdef class PowComputer_ZZ_pX_big_Eis(PowComputer_ZZ_pX_big):
    """
    This class computes and stores low_shifter and high_shifter, which aid in right shifting elements.
    These are only stored at maximal precision: in order to get lower precision versions just reduce mod p^n.
    """
    def __cinit__(self, Integer prime, long cache_limit, long prec_cap, long ram_prec_cap, bint in_field, poly, shift_seed = None):
        self._ext_type = 'e'
        if not PY_TYPE_CHECK(shift_seed, ntl_ZZ_pX):
            raise TypeError, "shift_seed must be an ntl_ZZ_pX"
        ZZ_pX_Eis_init(self, <ntl_ZZ_pX>shift_seed)

    def _low_shifter(self, i):
        """
        Accessor function for low_shifter, which are the polynomials used to shift right.

        If low_length is the number of low_shifters, then:
            * if deg = 2, low_length = 1 (store p/x)
            * if deg = 3,4, low_length = 2 (store p/x, p/x^2)
            * if deg = 5,6,7,8, low_length = 3 (store p/x, p/x^2, p/x^4)
            * if deg = 9,...,16, low_length = 4 (store p/x, p/x^2, p/x^4, p/x^8)

        These polynomials are used to shift by amounts less than the degree of the defining polynomial.

        EXAMPLES::

            sage: A = PowComputer_ext_maker(5, 3, 10, 40, False, ntl.ZZ_pX([-5,75,15,0,1],5^10), 'big', 'e',ntl.ZZ_pX([1,-15,-3],5^10))
            sage: A._low_shifter(0)
            [75 15 0 1]

            Note that if we multiply this by x and reduce using the relation that x^4 = 5 - 75x - 15x^2, we just get 5.

            sage: A._low_shifter(1)
            [1140 225 1 15]

            This one's a bit less obvious, but if we multiply by x^2, we get 5 (modulo x^4 = 5 - 75x - 15x^2).
        """
        cdef long _i = i
        cdef ntl_ZZ_pX ans
        if _i >= 0 and _i < self.low_length:
            ans = ntl_ZZ_pX([], self.get_top_context())
            ans.x = self.low_shifter[i]
            return ans
        else:
            raise IndexError

    def _high_shifter(self, i):
        """
        Accessor function for high_shifter, which are the polynomials used to shift right.

        If high_length is the number of high_shifters, then:
            * if prec_cap = 2, high_length = 1 (store p/x^e)
            * if prec_cap = 3,4, high_length = 2 (store p/x^e, p^2/x^(2e))
            * if prec_cap = 5,6,7,8, high_length = 3 (store p/x^e, p^2/x^(2e), p^4/x^(4e))
            * if prec_cap = 9,...,16, high_length = 4 (store p/x, p^2/x^(2e), p^4/x^(4e), p^8/x^(8e))

        These polynomials are used to shift by amounts greater than the degree of the defining polynomial, but less than e*prec_cap.

        EXAMPLES::

            sage: A = PowComputer_ext_maker(5, 3, 10, 40, False, ntl.ZZ_pX([-5,75,15,0,1],5^10), 'big', 'e',ntl.ZZ_pX([1,-15,-3],5^10))
            sage: A._high_shifter(0)
            [263296 51990 228 3465]

            If we take this and multiply by x^4, and reduce modulo x^4 + 15*x^2 + 75*x - 5, we should get 5.
            sage: R.<x> = ZZ[]
            sage: f = 263296 + 51990*x + 228*x^2 + 3465*x^3
            sage: g = x^4 + 15*x^2 + 75*x - 5
            sage: f*x^4 % g
            5

            sage: A._high_shifter(1)
            [1420786 9298230 2217816 6212495]

            Similarly:
            sage: f = 1420786 + 9298230*x + 2217816*x^2 + 6212495*x^3
            sage: h = f*x^8 % g; h
            -1328125000000*x^3 + 2962646484375*x^2 + 22094970703125*x - 1466308593725

            Here, we need to remember that we're working modulo 5^10:
            sage: h[0].valuation(5), h[1].valuation(5), h[2].valuation(5), h[3].valuation(5)
            (2, 12, 13, 13)
            sage: (h[0] - 25).valuation(5)
            12
        """
        cdef long _i = i
        cdef ntl_ZZ_pX ans
        if _i >= 0 and _i < self.high_length:
            ans = ntl_ZZ_pX([], self.get_top_context())
            ans.x = self.high_shifter[i]
            return ans
        else:
            raise IndexError


    def __dealloc__(self):
        """
        Deallocates low_shifter and high_shifter.

        TESTS::

            sage: A = PowComputer_ext_maker(5, 10, 10, 20, False, ntl.ZZ_pX([-5,0,1],5^10), 'big', 'e',ntl.ZZ_pX([1],5^10))
            sage: del A # indirect doctest
        """
        if self._initialized:
            self.cleanup_ZZ_pX_big_Eis()

    cdef void cleanup_ZZ_pX_big_Eis(self):
        """
        Does the actual work of deallocating low_shifter and
        high_shifter.

        TESTS::

            sage: A = PowComputer_ext_maker(5, 3, 10, 20, False, ntl.ZZ_pX([-5,0,1],5^10), 'FM', 'e',ntl.ZZ_pX([1],5^10))
            sage: del A # indirect doctest
        """
        cdef int i # yes, an int is good enough
        for i from 0 <= i < self.low_length:
            ZZ_pX_destruct(&(self.low_shifter[i]))
        sage_free(self.low_shifter)
        for i from 0 <= i < self.high_length:
            ZZ_pX_destruct(&(self.high_shifter[i]))
        sage_free(self.high_shifter)

    cdef int eis_shift(self, ZZ_pX_c* x, ZZ_pX_c* a, long n, long finalprec) except -1:
        """
        Shifts a right n pi-adic digits, where pi is considered modulo the polynomial in self.

        Puts the result in x.

        EXAMPLES::

            sage: from sage.rings.padics.pow_computer_ext import ZZ_pX_eis_shift_test
            sage: A = PowComputer_ext_maker(5, 10, 10, 40, False, ntl.ZZ_pX([-5,75,15,0,1],5^10), 'big', 'e',ntl.ZZ_pX([1,-15,-3],5^10))
            sage: ZZ_pX_eis_shift_test(A, [0, 1], 1, 5) #indirect doctest
            [1]
            sage: ZZ_pX_eis_shift_test(A, [0, 0, 1], 1, 5)
            [0 1]
            sage: ZZ_pX_eis_shift_test(A, [5], 1, 5)
            [75 15 0 1]
            sage: ZZ_pX_eis_shift_test(A, [1], 1, 5)
            []
            sage: ZZ_pX_eis_shift_test(A, [17, 91, 8, -2], 1, 5)
            [316 53 3123 3]
            sage: ZZ_pX_eis_shift_test(A, [316, 53, 3123, 3], -1, 5)
            [15 91 8 3123]
            sage: ZZ_pX_eis_shift_test(A, [15, 91, 8, 3123], 1, 5)
            [316 53 3123 3]
        """
        return ZZ_pX_eis_shift_p(self, x, a, n, finalprec)

def PowComputer_ext_maker(prime, cache_limit, prec_cap, ram_prec_cap, in_field, poly, prec_type = "small", ext_type = "u", shift_seed = None):
    r"""
    Returns a PowComputer that caches the values `1, p, p^2, \ldots, p^C`,
    where `C` is ``cache_limit``.

    Once you create a PowComputer, merely call it to get values out.
    You can input any integer, even if it's outside of the precomputed range.

    INPUT:

    - ``prime`` -- An integer, the base that you want to exponentiate.

    - ``cache_limit`` -- A positive integer that you want to cache
      powers up to.

    - ``prec_cap`` -- The cap on precisions of elements.  For ramified
      extensions, p^((prec_cap - 1) // e) will be the largest
      power of p distinguishable from zero

    - ``in_field`` -- Boolean indicating whether this PowComputer is
      attached to a field or not.

    - ``poly`` -- An ``ntl_ZZ_pX`` or ``ntl_ZZ_pEX`` defining the extension.
      It should be defined modulo p^((prec_cap - 1) // e + 1)

    - ``prec_type`` -- 'FM', 'small', or 'big', defining how caching
      is done.

    - ``ext_type`` -- 'u' = unramified, 'e' = Eisenstein, 't' =
      two-step

    - ``shift_seed`` -- (required only for Eisenstein and two-step)
      For Eisenstein and two-step extensions, if f = a_n x^n - p
      a_{n-1} x^{n-1} - ... - p a_0 with a_n a unit, then
      shift_seed should be 1/a_n (a_{n-1} x^{n-1} + ... + a_0)

    EXAMPLES::

        sage: PC = PowComputer_ext_maker(5, 10, 10, 20, False, ntl.ZZ_pX([-5, 0, 1], 5^10), 'small','e',ntl.ZZ_pX([1],5^10))
        sage: PC
        PowComputer_ext for 5, with polynomial [9765620 0 1]
    """
    cdef Integer _prime = <Integer>Integer(prime)
    cdef long _cache_limit = mpz_get_si((<Integer>Integer(cache_limit)).value)
    cdef long _prec_cap = mpz_get_si((<Integer>Integer(prec_cap)).value)
    cdef long _ram_prec_cap = mpz_get_si((<Integer>Integer(ram_prec_cap)).value)
    cdef bint inf = in_field
    if ext_type != "u" and shift_seed is None:
        raise ValueError("must provide shift seed")
    if prec_type == "small" and ext_type == "u":
        return PowComputer_ZZ_pX_small(_prime, _cache_limit, _prec_cap, _ram_prec_cap, inf, poly, None)
    elif prec_type == "small" and ext_type == "e":
        return PowComputer_ZZ_pX_small_Eis(_prime, _cache_limit, _prec_cap, _ram_prec_cap, inf, poly, shift_seed)
    elif prec_type == "big" and ext_type == "u":
        return PowComputer_ZZ_pX_big(_prime, _cache_limit, _prec_cap, _ram_prec_cap, inf, poly, None)
    elif prec_type == "big" and ext_type == "e":
        return PowComputer_ZZ_pX_big_Eis(_prime, _cache_limit, _prec_cap, _ram_prec_cap, inf, poly, shift_seed)
    elif prec_type == "FM" and ext_type == "u":
        return PowComputer_ZZ_pX_FM(_prime, _cache_limit, _prec_cap, _ram_prec_cap, inf, poly, None)
    elif prec_type == "FM" and ext_type == "e":
        return PowComputer_ZZ_pX_FM_Eis(_prime, _cache_limit, _prec_cap, _ram_prec_cap, inf, poly, shift_seed)
    else:
        raise ValueError("prec_type must be one of 'small', 'big' or 'FM' and ext_type must be one of 'u' or 'e' or 't'")
<|MERGE_RESOLUTION|>--- conflicted
+++ resolved
@@ -623,16 +623,9 @@
             # values of n the powers are taken from self.small_powers, for large
             # values, the computation dominates the cost of the sig_on()/sig_off().
             mpz_pow_ui(self.temp_m, self.prime.value, n)
-<<<<<<< HEAD
-            sig_off()
-        return <mpz_srcptr>address_of_mpz(self.temp_m)
-
-    cdef ZZ_c* pow_ZZ_tmp(self, long n) except NULL:
-=======
         return self.temp_m
 
     cdef ZZ_c* pow_ZZ_tmp(self, long n):
->>>>>>> 9e13c1b5
         """
         Provides fast access to a ZZ_c* pointing to self.prime^n.
 
