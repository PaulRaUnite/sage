--- conflicted
+++ resolved
@@ -157,13 +157,8 @@
     sort_complex_numbers_for_display, \
     fundamental_discriminant, squarefree_divisors, \
     Sigma, radical, Euler_Phi, binomial_coefficients, jacobi_symbol, \
-<<<<<<< HEAD
-    Moebius, Hirzebruch_Jung_continued_fraction_list, dedekind_sum, \
+    Moebius, dedekind_sum, \
     prime_factors, lift_centered
-=======
-    Moebius, dedekind_sum, \
-    prime_factors
->>>>>>> e88642d0
 
 
 from fast_arith import prime_range
