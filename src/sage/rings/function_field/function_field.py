--- conflicted
+++ resolved
@@ -2650,19 +2650,12 @@
 
         INPUT:
 
-<<<<<<< HEAD
-            - ``im_gens`` -- exactly one element of some ring.  It must be invertible and transcendental over
-                             the image of ``base_morphism``; this is not checked.
-            - ``base_morphism`` -- a homomorphism from the base field into the other ring.
-                                   If ``None``, try to use a coercion map.
-=======
         - ``im_gens`` -- exactly one element of some ring.  It must be
           invertible and trascendental over the image of ``base_morphism``; this
           is not checked.
 
         - ``base_morphism`` -- a homomorphism from the base field into the
           other ring.  If ``None``, try to use a coercion map.
->>>>>>> 2ff0e2b6
 
         OUTPUT:
 
