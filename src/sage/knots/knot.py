r"""
Knots

AUTHORS:

- Miguel Angel Marco Buzunariz
- Amit Jamadagni
"""

#*****************************************************************************
#       Copyright (C) 2014   Travis Scrimshaw <tscrim at ucdavis.edu>
#
# This program is free software: you can redistribute it and/or modify
# it under the terms of the GNU General Public License as published by
# the Free Software Foundation, either version 2 of the License, or
# (at your option) any later version.
#                  http://www.gnu.org/licenses/
#*****************************************************************************

from sage.knots.link import Link
from sage.rings.integer import Integer
from sage.rings.finite_rings.integer_mod import Mod


class Knot(Link):
    """
    A knot.

    A knot is defined as embedding of the circle `\mathbb{S}^1` in the
    3-dimensional sphere `\mathbb{S}^3`, considered up to ambient isotopy.
    They represent the physical idea of a knotted rope, but with the
    particularity that the rope is closed. That is, the ends of the rope
    are joined.

    .. SEEALSO::

        :class:`Link`

    INPUT:

    - ``data`` -- see :class:`Link` for the allowable inputs
    - ``check`` -- optional, default ``True``. If ``True``, make sure
      that the data define a knot, not a link

    EXAMPLES:

    We construct the knot `8_{14}` and compute some invariants::

        sage: B = BraidGroup(4)
        sage: K = Knot(B([1,1,1,2,-1,2,-3,2,-3]))

    .. PLOT::
        :width: 300 px

        B = BraidGroup(4)
        K = Knot(B([1,1,1,2,-1,2,-3,2,-3]))
        sphinx_plot(K.plot())

    ::

        sage: K.alexander_polynomial()
        -2*t^-2 + 8*t^-1 - 11 + 8*t - 2*t^2
        sage: K.jones_polynomial()
        t^7 - 3*t^6 + 4*t^5 - 5*t^4 + 6*t^3 - 5*t^2 + 4*t + 1/t - 2
        sage: K.determinant()
        31
        sage: K.signature()
        -2

    REFERENCES:

    - :wikipedia:`Knot_(mathematics)`

    .. TODO::

        - Make a class Knots for the monoid of all knots and have this be an
          element in that monoid.
    """
    def __init__(self, data, check=True):
        """
        Initialize ``self``.

        TESTS::

            sage: B = BraidGroup(8)
            sage: K = Knot(B([-1, -1, -1, 2, 1, -2, 3, -2, 3]))
            sage: TestSuite(K).run()
            sage: K = Knot(B([1, -2, 1, -2]))
            sage: TestSuite(K).run()
            sage: K = Knot([[1, 1, 2, 2]])
            sage: TestSuite(K).run()

        The following is not a knot: it has two components. ::

            sage: Knot([[[1, 2], [-2, -1]], [1, -1]])
            Traceback (most recent call last):
            ...
            ValueError: the input has more than 1 connected component

            sage: Knot([[[1, 2], [-2, -1]], [1, -1]], check=False)
            Knot represented by 2 crossings
        """
        Link.__init__(self, data)
        if check:
            if self.number_of_components() != 1:
                raise ValueError("the input has more than 1 connected component")

    def __repr__(self):
        """
        Return a string representation.

        EXAMPLES::

            sage: B = BraidGroup(8)
            sage: K = Knot(B([1, 2, 1, 2]))
            sage: K
            Knot represented by 4 crossings
            sage: K = Knot([[1, 7, 2, 6], [7, 3, 8, 2], [3, 11, 4, 10], [11, 5, 12, 4], [14, 5, 1, 6], [13, 9, 14, 8], [12, 9, 13, 10]])
            sage: K
            Knot represented by 7 crossings
        """
        pd_len = len(self.pd_code())
        return 'Knot represented by {} crossings'.format(pd_len)

    def dt_code(self):
        """
        Return the DT code of ``self``.

        ALGORITHM:

        The DT code is generated by the following way:

        Start moving along the knot, as we encounter the crossings we
        start numbering them, so every crossing has two numbers assigned to
        it once we have traced the entire knot. Now we take the even number
        associated with every crossing.

        The following sign convention is to be followed:

        Take the even number with a negative sign if it is an overcrossing
        that we are encountering.

        OUTPUT: DT code representation of the knot

        EXAMPLES::

            sage: K = Knot([[1,5,2,4],[5,3,6,2],[3,1,4,6]])
            sage: K.dt_code()
            [4, 6, 2]
            sage: B = BraidGroup(4)
            sage: K = Knot(B([1, 2, 1, 2]))
            sage: K.dt_code()
            [4, -6, 8, -2]
            sage: K = Knot([[[1, -2, 3, -4, 5, -1, 2, -3, 4, -5]], [1, 1, 1, 1, 1]])
            sage: K.dt_code()
            [6, 8, 10, 2, 4]
        """
        b = self.braid().Tietze()
        N = len(b)
        label = [0 for i in range(2 * N)]
        string = 1
        next_label = 1
        type1 = 0
        crossing = 0
        while next_label <= 2 * N:
            string_found = False
            for i in range(crossing, N):
                if abs(b[i]) == string or abs(b[i]) == string - 1:
                    string_found = True
                    crossing = i
                    break
            if not string_found:
                for i in range(0, crossing):
                    if abs(b[i]) == string or abs(b[i]) == string - 1:
                        string_found = True
                        crossing = i
                        break
            assert label[2 * crossing + next_label % 2] != 1, "invalid knot"

            label[2 * crossing + next_label % 2] = next_label
            next_label = next_label + 1
            if type1 == 0:
                if b[crossing] < 0:
                    type1 = 1
                else:
                    type1 = -1
            else:
                type1 = -1 * type1
                if ((abs(b[crossing]) == string and b[crossing] * type1 > 0)
                    or (abs(b[crossing]) != string and b[crossing] * type1 < 0)):
                    if next_label % 2 == 1:
                        label[2 * crossing] = label[2 * crossing] * -1
            if abs(b[crossing]) == string:
                string = string + 1
            else:
                string = string - 1
            crossing = crossing + 1
        code = [0 for i in range(N)]
        for i in range(N):
            for j in range(N):
                if label[2 * j + 1] == 2 * i + 1:
                    code[i] = label[2 * j]
                    break
        return code

    def arf_invariant(self):
        """
        Return the Arf invariant.

        EXAMPLES::

            sage: B = BraidGroup(4)
            sage: K = Knot(B([-1, 2, 1, 2]))
            sage: K.arf_invariant()
            0
            sage: B = BraidGroup(8)
            sage: K = Knot(B([-2, 3, 1, 2, 1, 4]))
            sage: K.arf_invariant()
            0
            sage: K = Knot(B([1, 2, 1, 2]))
            sage: K.arf_invariant()
            1
        """
        a = self.alexander_polynomial()
        if Mod(a(-1), 8) == 1 or Mod(a(-1), 8) == 7:
            return 0

        return 1

<<<<<<< HEAD
    def connected_sum(self, other):
        r"""
        Return the oriented connected sum of ``self`` and ``other``.

        .. NOTE::

            We give the knots an orientation based upon the braid
            representation.

        INPUT:

        - ``other`` -- a knot

        OUTPUT:

        A knot equivalent to the connected sum of ``self`` and ``other``.

        EXAMPLES::

            sage: B = BraidGroup(2)
            sage: trefoil = Knot(B([1,1,1]))
            sage: K = trefoil.connected_sum(trefoil); K
            Knot represented by 7 crossings
            sage: K.braid()
            s0^3*s2^3*s1

        .. PLOT::
            :width: 300 px

            B = BraidGroup(2)
            trefoil = Knot(B([1,1,1]))
            K = trefoil.connected_sum(trefoil)
            sphinx_plot(K.plot())

        ::

            sage: rev_trefoil = Knot(B([-1,-1,-1]))
            sage: K = trefoil.connected_sum(rev_trefoil); K
            Knot represented by 7 crossings
            sage: K.braid()
            s0^3*s2^-3*s1

        .. PLOT::
            :width: 300 px

            B = BraidGroup(2)
            t = Knot(B([1,1,1]))
            tr = Knot(B([-1,-1,-1]))
            K = t.connected_sum(tr)
            sphinx_plot(K.plot())

        REFERENCES:

        - :wikipedia:`Connected_sum`
        """
        from sage.groups.braid import BraidGroup
        b1 = self.braid()
        b2 = other.braid()

        b1s = b1.strands()
        b2s = b2.strands()

        B = BraidGroup(b1s + b2s)

        return Knot(B(list(b1.Tietze())
                      + [(abs(i) + b2s) * Integer(i).sign() for i in b2.Tietze()]
                      + [b1s]))
=======
    def fundamental_group(self):
        r"""
        Compute the Wirtinger presentation of the fundamental group of the complement
        of the knot.
        
        OUTPUT:
        
        - A finitely presented group. Its presentation is the Wirtinger presentation
          of the knot.
          
        EXAMPLES::
        
            sage: K = Knot([[[1,-2,3,-1,2,-3]],[1,1,1]])
            sage: K.fundamental_group()
            Finitely presented group < x0, x1, x2 | x2*x1*x2^-1*x0^-1, x1*x0*x1^-1*x2^-1, x0*x2*x0^-1*x1^-1 >

        """
        from sage.groups.free_group import FreeGroup
        gauss_code = self.oriented_gauss_code()
        crossing_list=gauss_code[0][0]
        negative_indices = [i for i in range(len(crossing_list)) if crossing_list[i]<0]
        gens = [crossing_list[negative_indices[i]:negative_indices[i+1]+1] for i in range(len(negative_indices)-1)]
        gens.append(crossing_list[negative_indices[-1]:]+crossing_list[:negative_indices[0]+1])
        relations = []
        for cros in range(len(gauss_code[1])):
            gi = [g for g in gens if cros+1 in g][0]
            gj = [g for g in gens if -(cros+1)==g[-1]][0]
            giind = gens.index(gi)
            gjind = gens.index(gj)
            gkind = gjind + 1
            if gkind >= len(gens):
                gkind = 0
            if gauss_code[1][cros] > 0:
                relations.append([giind+1,gkind+1,-giind-1,-gjind-1])
            else:
                relations.append([giind+1,gjind+1,-giind-1,-gkind-1])
        F = FreeGroup(len(gens))
        return F.quotient(relations)
>>>>>>> c28294fc
<|MERGE_RESOLUTION|>--- conflicted
+++ resolved
@@ -227,7 +227,6 @@
 
         return 1
 
-<<<<<<< HEAD
     def connected_sum(self, other):
         r"""
         Return the oriented connected sum of ``self`` and ``other``.
@@ -295,7 +294,7 @@
         return Knot(B(list(b1.Tietze())
                       + [(abs(i) + b2s) * Integer(i).sign() for i in b2.Tietze()]
                       + [b1s]))
-=======
+
     def fundamental_group(self):
         r"""
         Compute the Wirtinger presentation of the fundamental group of the complement
@@ -333,5 +332,4 @@
             else:
                 relations.append([giind+1,gjind+1,-giind-1,-gkind-1])
         F = FreeGroup(len(gens))
-        return F.quotient(relations)
->>>>>>> c28294fc
+        return F.quotient(relations)