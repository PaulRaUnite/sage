"""
Parallel iterator built using the ``fork()`` system call
"""

#*****************************************************************************
#       Copyright (C) 2010 William Stein <wstein@gmail.com>
#
# This program is free software: you can redistribute it and/or modify
# it under the terms of the GNU General Public License as published by
# the Free Software Foundation, either version 2 of the License, or
# (at your option) any later version.
#                  http://www.gnu.org/licenses/
#*****************************************************************************

from __future__ import absolute_import, print_function

from shutil import rmtree
from cysignals.alarm import AlarmInterrupt, alarm, cancel_alarm

from sage.interfaces.process import ContainChildren
from sage.misc.misc import walltime


class WorkerData(object):
    """
    Simple class which stores data about a running ``p_iter_fork``
    worker.

    This just stores three attributes:

    - ``input``: the input value used by this worker

    - ``starttime``: the walltime when this worker started

    - ``failure``: an optional message indicating the kind of failure

    EXAMPLES::

        sage: from sage.parallel.use_fork import WorkerData
        sage: W = WorkerData(42); W
        <sage.parallel.use_fork.WorkerData object at ...>
        sage: W.starttime  # random
        1499330252.463206
    """
    def __init__(self, input, starttime=None, failure=""):
        r"""
        See the class documentation for description of the inputs.

        EXAMPLES::

            sage: from sage.parallel.use_fork import WorkerData
            sage: W = WorkerData(42)
        """
        self.input = input
        self.starttime = starttime or walltime()
        self.failure = failure


class p_iter_fork(object):
    """
    A parallel iterator implemented using ``fork()``.

    INPUT:

    - ``ncpus`` -- the maximal number of simultaneous
        subprocesses to spawn
    - ``timeout`` -- (float, default: 0) wall time in seconds until
        a subprocess is automatically killed
    - ``verbose`` -- (default: False) whether to print
        anything about what the iterator does (e.g., killing
        subprocesses)
    - ``reset_interfaces`` -- (default: True) whether to reset
        all pexpect interfaces

    EXAMPLES::

        sage: X = sage.parallel.use_fork.p_iter_fork(2,3, False); X
        <sage.parallel.use_fork.p_iter_fork object at ...>
        sage: X.ncpus
        2
        sage: X.timeout
        3.0
        sage: X.verbose
        False
    """
    def __init__(self, ncpus, timeout=0, verbose=False, reset_interfaces=True):
        """
        Create a ``fork()``-based parallel iterator.

        See the class documentation for description of the inputs.

        EXAMPLES::

            sage: X = sage.parallel.use_fork.p_iter_fork(2,3, False); X
            <sage.parallel.use_fork.p_iter_fork object at ...>
            sage: X.ncpus
            2
            sage: X.timeout
            3.0
            sage: X.verbose
            False
        """
        self.ncpus = int(ncpus)
        if self.ncpus != ncpus:  # check that there wasn't a roundoff
            raise TypeError("ncpus must be an integer")
        self.timeout = float(timeout)  # require a float
        self.verbose = verbose
        self.reset_interfaces = reset_interfaces

    def __call__(self, f, inputs):
        """
        Parallel iterator using ``fork()``.

        INPUT:

        - ``f`` -- a function (or more general, any callable)

        - ``inputs`` -- a list of pairs ``(args, kwds)`` to be used as
          arguments to ``f``, where ``args`` is a tuple and ``kwds`` is
          a dictionary.

        OUTPUT:

        EXAMPLES::

            sage: F = sage.parallel.use_fork.p_iter_fork(2,3)
            sage: sorted(list( F( (lambda x: x^2), [([10],{}), ([20],{})])))
            [(([10], {}), 100), (([20], {}), 400)]
            sage: sorted(list( F( (lambda x, y: x^2+y), [([10],{'y':1}), ([20],{'y':2})])))
            [(([10], {'y': 1}), 101), (([20], {'y': 2}), 402)]

        TESTS:

        The output of functions decorated with :func:`parallel` is read
        as a pickle by the parent process. We intentionally break the
        unpickling and demonstrate that this failure is handled
        gracefully (the exception is put in the list instead of the
        answer)::

            sage: Polygen = parallel(polygen)
            sage: list(Polygen([QQ]))
            [(((Rational Field,), {}), x)]
            sage: from sage.structure.sage_object import unpickle_override, register_unpickle_override
            sage: register_unpickle_override('sage.rings.polynomial.polynomial_rational_flint', 'Polynomial_rational_flint', Integer)
            sage: L = list(Polygen([QQ]))
            sage: L
            [(((Rational Field,), {}),
<<<<<<< HEAD
              "INVALID DATA ('__init__() takes at most 2 positional arguments (4 given)', <type 'sage.rings.integer.Integer'>, (Univariate Polynomial Ring in x over Rational Field, [0, 1], False, True))")]
=======
              'INVALID DATA __init__() takes at most 2 positional arguments (4 given)')]
>>>>>>> a2e82e15

        Fix the unpickling::

            sage: del unpickle_override[('sage.rings.polynomial.polynomial_rational_flint', 'Polynomial_rational_flint')]
            sage: list(Polygen([QQ,QQ]))
            [(((Rational Field,), {}), x), (((Rational Field,), {}), x)]
        """
        n = self.ncpus
        v = list(inputs)
        import os, sys, signal
        from sage.structure.sage_object import loads
        from sage.misc.temporary_file import tmp_dir
        dir = tmp_dir()
        timeout = self.timeout

        workers = {}
        try:
            while len(v) > 0 or len(workers) > 0:
                # Spawn up to n subprocesses
                while len(v) > 0 and len(workers) < n:
                    v0 = v.pop(0)  # Input value for the next subprocess
                    with ContainChildren():
                        pid = os.fork()
                        # The way fork works is that pid returns the
                        # nonzero pid of the subprocess for the master
                        # process and returns 0 for the subprocess.
                        if not pid:
                            # This is the subprocess.
                            self._subprocess(f, dir, *v0)

                    workers[pid] = WorkerData(v0)

                if len(workers) > 0:
                    # Now wait for one subprocess to finish and report the result.
                    # However, wait at most the time since the oldest process started.
                    T = walltime()
                    if timeout:
                        oldest = min(W.starttime for W in workers.values())
                        alarm(max(timeout - (T - oldest), 0.1))

                    try:
                        pid = os.wait()[0]
                        cancel_alarm()
                        W = workers.pop(pid)
                    except AlarmInterrupt:
                        # Kill workers that are too old
                        for pid, W in workers.items():
                            if T - W.starttime > timeout:
                                if self.verbose:
                                    print(
                                        "Killing subprocess %s with input %s which took too long"
                                         % (pid, W.input) )
                                os.kill(pid, signal.SIGKILL)
                                W.failure = " (timed out)"
                    except KeyError:
                        # Some other process exited, not our problem...
                        pass
                    else:
                        # collect data from process that successfully terminated
                        sobj = os.path.join(dir, '%s.sobj'%pid)
                        try:
                            with open(sobj) as file:
                                data = file.read()
                        except IOError:
                            answer = "NO DATA" + W.failure
                        else:
                            os.unlink(sobj)
                            try:
                                answer = loads(data, compress=False)
                            except Exception as E:
                                answer = "INVALID DATA {}".format(E)

                        out = os.path.join(dir, '%s.out'%pid)
                        try:
                            with open(out) as file:
                                sys.stdout.write(file.read())
                            os.unlink(out)
                        except IOError:
                            pass

                        yield (W.input, answer)
        finally:
            # Send SIGKILL signal to workers that are left.
            if workers:
                if self.verbose:
                    print("Killing any remaining workers...")
                sys.stdout.flush()
                for pid in workers:
                    try:
                        os.kill(pid, signal.SIGKILL)
                    except OSError:
                        # If kill() failed, it is most likely because
                        # the process already exited.
                        pass
                    else:
                        try:
                            os.waitpid(pid, 0)
                        except OSError as msg:
                            if self.verbose:
                                print(msg)

            # Clean up all temporary files.
            rmtree(dir)

    def _subprocess(self, f, dir, args, kwds={}):
        """
        Setup and run evaluation of ``f(*args, **kwds)``, storing the
        result in the given directory ``dir``.

        This method is called by each forked subprocess.

        INPUT:

        - ``f`` -- a function

        - ``dir`` -- name of a directory

        - ``args`` -- a tuple with positional arguments for ``f``

        - ``kwds`` -- (optional) a dict with keyword arguments for ``f``

        TESTS:

        The method ``_subprocess`` is really meant to be run only in a
        subprocess. It doesn't print not return anything, the output is
        saved in pickles. It redirects stdout, so we save and later
        restore stdout in order not to break the doctester::

            sage: saved_stdout = sys.stdout
            sage: F = sage.parallel.use_fork.p_iter_fork(2,3)
            sage: F._subprocess(operator.add, tmp_dir(), (1, 2))
            sage: sys.stdout = saved_stdout
        """
        import imp, os, sys
        from sage.structure.sage_object import save

        # Make it so all stdout is sent to a file so it can
        # be displayed.
        out = os.path.join(dir, '%s.out'%os.getpid())
        sys.stdout = open(out, 'w')

        # Run some commands to tell Sage that its
        # pid has changed (forcing a reload of
        # misc).
        import sage.misc.misc
        imp.reload(sage.misc.misc)

        # The pexpect interfaces (and objects defined in them) are
        # not valid.
        if self.reset_interfaces:
            sage.interfaces.quit.invalidate_all()

        # Now evaluate the function f.
        value = f(*args, **kwds)

        # And save the result to disk.
        sobj = os.path.join(dir, '%s.sobj'%os.getpid())
        save(value, sobj, compress=False)<|MERGE_RESOLUTION|>--- conflicted
+++ resolved
@@ -145,11 +145,7 @@
             sage: L = list(Polygen([QQ]))
             sage: L
             [(((Rational Field,), {}),
-<<<<<<< HEAD
-              "INVALID DATA ('__init__() takes at most 2 positional arguments (4 given)', <type 'sage.rings.integer.Integer'>, (Univariate Polynomial Ring in x over Rational Field, [0, 1], False, True))")]
-=======
               'INVALID DATA __init__() takes at most 2 positional arguments (4 given)')]
->>>>>>> a2e82e15
 
         Fix the unpickling::
 
