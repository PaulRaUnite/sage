include "sage/ext/python.pxi"

cdef extern from "ccobject.h":
    pass

from sage.libs.ntl.ntl_ZZ_decl cimport *
from sage.libs.ntl.ntl_lzz_pX_decl cimport *
from sage.libs.ntl.ntl_ZZ_pX_decl cimport *
from sage.libs.ntl.ntl_ZZ_pContext_decl cimport *
from sage.libs.ntl.ntl_ZZ_p_decl cimport *
from sage.libs.ntl.ntl_vec_ZZ_p_decl cimport *
from sage.libs.ntl.ntl_ZZX_decl cimport *
from sage.libs.ntl.ntl_lzz_pContext_decl cimport *
from sage.libs.ntl.ntl_ZZ_pEContext_decl cimport *
from sage.libs.ntl.ntl_ZZ_pE_decl cimport *
from sage.libs.ntl.ntl_vec_ZZ_pE_decl cimport *
from sage.libs.ntl.ntl_ZZ_pEX_decl cimport *

<<<<<<< HEAD
cdef extern from "sage/libs/ntl/ntl_wrap.h":
=======
cdef extern from "sage/libs/ntl/ntlwrap.h":
>>>>>>> 0bd4c02e
    long NTL_OVFBND
    bint NTL_OVERFLOW(long, long, long)

    #### mat_ZZ_c
    cdef cppclass mat_ZZ_c "mat_ZZ":
        pass

    # Some boiler-plate
    mat_ZZ_c* mat_ZZ_construct "Construct<mat_ZZ>"(void *mem)
    void mat_ZZ_destruct "Destruct<mat_ZZ>"(mat_ZZ_c *mem)
    void mat_ZZ_delete "Delete<mat_ZZ>"(mat_ZZ_c *mem)
    object mat_ZZ_to_PyString "_to_PyString<mat_ZZ>"(mat_ZZ_c *x)
    int mat_ZZ_equal "_equal<mat_ZZ>"(mat_ZZ_c x, mat_ZZ_c y)

    void mat_ZZ_mul "mul"( mat_ZZ_c x, mat_ZZ_c a, mat_ZZ_c b)
    void mat_ZZ_add "add"( mat_ZZ_c x, mat_ZZ_c a, mat_ZZ_c b)
    void mat_ZZ_sub "sub"( mat_ZZ_c x, mat_ZZ_c a, mat_ZZ_c b)
    void mat_ZZ_power "NTL::power"( mat_ZZ_c x, mat_ZZ_c a, long e)
    void mat_ZZ_CharPoly "CharPoly"(ZZX_c r, mat_ZZ_c m)
    void mat_ZZ_SetDims(mat_ZZ_c* mZZ, long nrows, long ncols)

    mat_ZZ_c* mat_ZZ_pow(mat_ZZ_c* x, long e)
    long mat_ZZ_nrows(mat_ZZ_c* x)
    long mat_ZZ_ncols(mat_ZZ_c* x)
    void mat_ZZ_setitem(mat_ZZ_c* x, int i, int j, ZZ_c* z)
    ZZ_c* mat_ZZ_getitem(mat_ZZ_c* x, int i, int j)
    ZZ_c* mat_ZZ_determinant(mat_ZZ_c* x, long deterministic)
    mat_ZZ_c* mat_ZZ_HNF(mat_ZZ_c* A, ZZ_c* D)
    ZZX_c* mat_ZZ_charpoly(mat_ZZ_c* A)

    cdef long mat_ZZ_LLL(ZZ_c **det, mat_ZZ_c *x, long a, long b, long verbose)
    cdef long mat_ZZ_LLL_U(ZZ_c **det, mat_ZZ_c *x, mat_ZZ_c *U, long a, long b, long verbose)

    cdef long mat_ZZ_LLL_FP   "LLL_FP"(mat_ZZ_c B, double delta, int deep, int check , int verbose)
    cdef long mat_ZZ_LLL_FP_U "LLL_FP"(mat_ZZ_c B, mat_ZZ_c U, double delta, int deep, int check , int verbose)
    cdef long mat_ZZ_LLL_QP   "LLL_QP"(mat_ZZ_c B, double delta, int deep, int check , int verbose)
    cdef long mat_ZZ_LLL_QP_U "LLL_QP"(mat_ZZ_c B, mat_ZZ_c U, double delta, int deep, int check , int verbose)
    cdef long mat_ZZ_LLL_XD   "LLL_XD"(mat_ZZ_c B, double delta, int deep, int check , int verbose)
    cdef long mat_ZZ_LLL_XD_U "LLL_XD"(mat_ZZ_c B, mat_ZZ_c U, double delta, int deep, int check , int verbose)
    cdef long mat_ZZ_LLL_RR   "LLL_RR"(mat_ZZ_c B, double delta, int deep, int check , int verbose)
    cdef long mat_ZZ_LLL_RR_U "LLL_RR"(mat_ZZ_c B, mat_ZZ_c U, double delta, int deep, int check , int verbose)

    cdef long mat_ZZ_G_LLL_FP   "G_LLL_FP"(mat_ZZ_c B, double delta, int deep, int check , int verbose)
    cdef long mat_ZZ_G_LLL_FP_U "G_LLL_FP"(mat_ZZ_c B, mat_ZZ_c U, double delta, int deep, int check , int verbose)
    cdef long mat_ZZ_G_LLL_QP   "G_LLL_QP"(mat_ZZ_c B, double delta, int deep, int check , int verbose)
    cdef long mat_ZZ_G_LLL_QP_U "G_LLL_QP"(mat_ZZ_c B, mat_ZZ_c U, double delta, int deep, int check , int verbose)
    cdef long mat_ZZ_G_LLL_XD   "G_LLL_XD"(mat_ZZ_c B, double delta, int deep, int check , int verbose)
    cdef long mat_ZZ_G_LLL_XD_U "G_LLL_XD"(mat_ZZ_c B, mat_ZZ_c U, double delta, int deep, int check , int verbose)
    cdef long mat_ZZ_G_LLL_RR   "G_LLL_RR"(mat_ZZ_c B, double delta, int deep, int check , int verbose)
    cdef long mat_ZZ_G_LLL_RR_U "G_LLL_RR"(mat_ZZ_c B, mat_ZZ_c U, double delta, int deep, int check , int verbose)

    cdef long mat_ZZ_BKZ_FP     "BKZ_FP"(mat_ZZ_c B, double delta, long BlockSize, long prune, int check, long verbose)
    cdef long mat_ZZ_BKZ_FP_U   "BKZ_FP"(mat_ZZ_c B, mat_ZZ_c U, double delta, long BlockSize, long prune, int check, long verbose)
    cdef long mat_ZZ_BKZ_XD     "BKZ_XD"(mat_ZZ_c B, double delta, long BlockSize, long prune, int check, long verbose)
    cdef long mat_ZZ_BKZ_XD_U   "BKZ_XD"(mat_ZZ_c B, mat_ZZ_c U, double delta, long BlockSize, long prune, int check, long verbose)
    cdef long mat_ZZ_BKZ_QP     "BKZ_QP"(mat_ZZ_c B, double delta, long BlockSize, long prune, int check, long verbose)
    cdef long mat_ZZ_BKZ_QP_U   "BKZ_QP"(mat_ZZ_c B, mat_ZZ_c U, double delta, long BlockSize, long prune, int check, long verbose)
    cdef long mat_ZZ_BKZ_QP1    "BKZ_QP1"(mat_ZZ_c B, double delta, long BlockSize, long prune, int check, long verbose)
    cdef long mat_ZZ_BKZ_QP1_U  "BKZ_QP1"(mat_ZZ_c B, mat_ZZ_c U, double delta, long BlockSize, long prune, int check, long verbose)
    cdef long mat_ZZ_BKZ_RR     "BKZ_RR"(mat_ZZ_c B, double delta, long BlockSize, long prune, int check, long verbose)
    cdef long mat_ZZ_BKZ_RR_U   "BKZ_RR"(mat_ZZ_c B, mat_ZZ_c U, double delta, long BlockSize, long prune, int check, long verbose)

    cdef long mat_ZZ_G_BKZ_FP     "G_BKZ_FP"(mat_ZZ_c B, double delta, long BlockSize, long prune, int check, long verbose)
    cdef long mat_ZZ_G_BKZ_FP_U   "G_BKZ_FP"(mat_ZZ_c B, mat_ZZ_c U, double delta, long BlockSize, long prune, int check, long verbose)
    cdef long mat_ZZ_G_BKZ_XD     "G_BKZ_XD"(mat_ZZ_c B, double delta, long BlockSize, long prune, int check, long verbose)
    cdef long mat_ZZ_G_BKZ_XD_U   "G_BKZ_XD"(mat_ZZ_c B, mat_ZZ_c U, double delta, long BlockSize, long prune, int check, long verbose)
    cdef long mat_ZZ_G_BKZ_QP     "G_BKZ_QP"(mat_ZZ_c B, double delta, long BlockSize, long prune, int check, long verbose)
    cdef long mat_ZZ_G_BKZ_QP_U   "G_BKZ_QP"(mat_ZZ_c B, mat_ZZ_c U, double delta, long BlockSize, long prune, int check, long verbose)
    cdef long mat_ZZ_G_BKZ_QP1    "G_BKZ_QP1"(mat_ZZ_c B, double delta, long BlockSize, long prune, int check, long verbose)
    cdef long mat_ZZ_G_BKZ_QP1_U  "G_BKZ_QP1"(mat_ZZ_c B, mat_ZZ_c U, double delta, long BlockSize, long prune, int check, long verbose)
    cdef long mat_ZZ_G_BKZ_RR     "G_BKZ_RR"(mat_ZZ_c B, double delta, long BlockSize, long prune, int check, long verbose)
    cdef long mat_ZZ_G_BKZ_RR_U   "G_BKZ_RR"(mat_ZZ_c B, mat_ZZ_c U, double delta, long BlockSize, long prune, int check, long verbose)

    #### GF2_c
    ctypedef struct GF2_c "struct GF2":
        pass

    GF2_c* GF2_new "New<GF2>"()
    GF2_c* GF2_construct "Construct<GF2>"(void *mem)
    void GF2_destruct "Destruct<GF2>"(GF2_c *mem)
    void GF2_delete "Delete<GF2>"(GF2_c *mem)
    void GF2_from_str "_from_str<GF2>"(GF2_c* dest, char* s)
    object GF2_to_PyString "_to_PyString<GF2>"(GF2_c *x)
    int GF2_equal "_equal<GF2>"(GF2_c x, GF2_c y)
    int GF2_IsOne "IsOne"(GF2_c x)
    int GF2_IsZero "IsZero"(GF2_c x)

    void GF2_add "add"( GF2_c x, GF2_c a, GF2_c b)
    void GF2_sub "sub"( GF2_c x, GF2_c a, GF2_c b)
    void GF2_mul "mul"( GF2_c x, GF2_c a, GF2_c b)
    void GF2_div "div"( GF2_c x, GF2_c a, GF2_c b)
    void GF2_negate "NTL::negate"(GF2_c x, GF2_c a)
    void GF2_power "NTL::power"(GF2_c t, GF2_c x, long e)
    long GF2_deg "deg"(GF2_c x)

    void GF2_conv_long "conv" (GF2_c x, long i)
    long GF2_conv_to_long "rep" (GF2_c x)

    #### GF2X_c

    ctypedef struct GF2X_c "struct GF2X":
        pass

    long *GF2XHexOutput_c "(&GF2X::HexOutput)" # work-around for Cython bug

    GF2X_c* GF2X_new "New<GF2X>"()
    GF2X_c* GF2X_construct "Construct<GF2X>"(void *mem)
    void GF2X_destruct "Destruct<GF2X>"(GF2X_c *mem)
    void GF2X_delete "Delete<GF2X>"(GF2X_c *mem)
    void GF2X_from_str "_from_str<GF2X>"(GF2X_c* dest, char* s)
    object GF2X_to_PyString "_to_PyString<GF2X>"(GF2X_c *x)
    int GF2X_equal "_equal<GF2X>"(GF2X_c x, GF2X_c y)
    int GF2X_IsOne "IsOne"(GF2X_c x)
    int GF2X_IsZero "IsZero"(GF2X_c x)

    void GF2X_add "add"( GF2X_c x, GF2X_c a, GF2X_c b)
    void GF2X_sub "sub"( GF2X_c x, GF2X_c a, GF2X_c b)
    void GF2X_mul "mul"( GF2X_c x, GF2X_c a, GF2X_c b)
    void GF2X_negate "NTL::negate"(GF2X_c x, GF2X_c a)
    void GF2X_power "NTL::power"(GF2X_c t, GF2X_c x, long e)
    long GF2X_deg "deg"(GF2X_c x)

    void GF2X_conv_long "conv" (GF2X_c x, long a)
    void GF2X_conv_GF2 "conv" (GF2X_c x, GF2_c a)

    void GF2X_LeftShift "LeftShift"( GF2X_c r, GF2X_c a, long offset)
    void GF2X_RightShift "RightShift"( GF2X_c r, GF2X_c a, long offset)

    void GF2X_DivRem "DivRem"(GF2X_c q, GF2X_c r, GF2X_c a, GF2X_c b)
    void GF2X_div "div" (GF2X_c q, GF2X_c a, GF2X_c b)
    void GF2X_rem "rem" (GF2X_c r, GF2X_c a, GF2X_c b)
    long GF2X_divide "divide"(GF2X_c q, GF2X_c a, GF2X_c b)

    GF2X_c GF2X_GCD "GCD" (GF2X_c a, GF2X_c b)
    void GF2X_XGCD "XGCD" (GF2X_c r, GF2X_c s, GF2X_c t, GF2X_c a, GF2X_c b)

    void GF2XFromBytes(GF2X_c a, unsigned char *p, long n)
    void BytesFromGF2X "BytesFromGF2X" (unsigned char *p, GF2X_c a, long n)

    GF2_c GF2X_coeff "coeff"(GF2X_c a, long i)
    GF2_c GF2X_LeadCoeff "LeadCoeff"(GF2X_c a)
    GF2_c GF2X_ConstTerm "ConstTerm"(GF2X_c a)
    void GF2X_SetCoeff "SetCoeff"(GF2X_c x, long i, GF2_c a)

    GF2X_c GF2X_diff "diff"(GF2X_c a)
    GF2X_c GF2X_reverse "reverse"(GF2X_c a, long hi)

    long GF2X_weight "weight"(GF2X_c a)
    long GF2X_NumBits "NumBits" (GF2X_c a)
    long GF2X_NumBytes "NumBytes"(GF2X_c a)

    #### GF2XFactoring
    void GF2X_BuildSparseIrred "BuildSparseIrred" (GF2X_c f, long n)
    void GF2X_BuildRandomIrred "BuildRandomIrred" (GF2X_c f, GF2X_c g)
    void GF2X_BuildIrred "BuildIrred" (GF2X_c f, long n)

    #### GF2XModulus_c
    ctypedef struct GF2XModulus_c "struct GF2XModulus":
        pass

    GF2X_c GF2XModulus_GF2X "GF2X" (GF2XModulus_c m)

    GF2X_c GF2X_IrredPolyMod "IrredPolyMod" (GF2X_c g, GF2XModulus_c F)

    #### GF2EContext_c

    ctypedef struct GF2EContext_c "struct GF2EContext":
        void (*restore)()

    GF2EContext_c* GF2EContext_new "New<GF2EContext>"()
    GF2EContext_c* GF2EContext_construct "Construct<GF2EContext>"(void *mem)
    GF2EContext_c* GF2EContext_new_GF2X "GF2EContext_new"(GF2X_c* p)
    GF2EContext_c* GF2EContext_construct_GF2X "GF2EContext_construct"(void *mem, GF2X_c* p)
    void GF2EContext_destruct "Destruct<GF2EContext>"(GF2EContext_c *mem)
    void GF2EContext_delete "Delete<GF2EContext>"(GF2EContext_c *mem)

    #### GF2E_c
    ctypedef struct GF2E_c "struct GF2E":
        pass

    void GF2E_init "GF2E::init"(GF2X_c x)
    long GF2E_degree "GF2E::degree"()
    GF2XModulus_c GF2E_modulus "GF2E::modulus"()

    GF2E_c* GF2E_new "New<GF2E>"()
    GF2E_c* GF2E_construct "Construct<GF2E>"(void *mem)
    void GF2E_destruct "Destruct<GF2E>"(GF2E_c *mem)
    void GF2E_delete "Delete<GF2E>"(GF2E_c *mem)
    void GF2E_from_str "_from_str<GF2E>"(GF2E_c* dest, char* s)
    object GF2E_to_PyString "_to_PyString<GF2E>"(GF2E_c *x)
    int GF2E_equal "_equal<GF2E>"(GF2E_c x, GF2E_c y)
    int GF2E_IsOne "IsOne"(GF2E_c x)
    int GF2E_IsZero "IsZero"(GF2E_c x)

    void GF2E_add "add"( GF2E_c x, GF2E_c a, GF2E_c b)
    void GF2E_sub "sub"( GF2E_c x, GF2E_c a, GF2E_c b)
    void GF2E_mul "mul"( GF2E_c x, GF2E_c a, GF2E_c b)
    void GF2E_div "div"( GF2E_c x, GF2E_c a, GF2E_c b)
    void GF2E_power "NTL::power"(GF2E_c t, GF2E_c x, long e)
    long GF2E_deg "deg"(GF2E_c x)

    void GF2E_conv_GF2X "conv" (GF2E_c out, GF2X_c inp)
    void GF2E_conv_long "conv" (GF2E_c out, long inp)
    void GF2E_conv_ZZ "conv" (GF2E_c out, ZZ_c inp)
    void GF2E_conv_GF2 "conv" (GF2E_c out, GF2_c inp)
    GF2X_c GF2E_rep "rep"(GF2E_c x)

    GF2E_c GF2E_random "random_GF2E"()

    GF2_c GF2E_trace "trace"(GF2E_c x)

    #### GF2EX_c
    ctypedef struct GF2EX_c "struct GF2EX":
        pass

    GF2EX_c* GF2EX_new "New<GF2EX>"()
    GF2EX_c* GF2EX_construct "Construct<GF2EX>"(void *mem)
    void GF2EX_destruct "Destruct<GF2EX>"(GF2EX_c *mem)
    void GF2EX_delete "Delete<GF2EX>"(GF2EX_c *mem)
    void GF2EX_from_str "_from_str<GF2EX>"(GF2EX_c* dest, char* s)
    object GF2EX_to_PyString "_to_PyString<GF2EX>"(GF2EX_c *x)
    int GF2EX_equal "_equal<GF2EX>"(GF2EX_c x, GF2EX_c y)
    void GF2EX_add "add"( GF2EX_c x, GF2EX_c a, GF2EX_c b)
    void GF2EX_sub "sub"( GF2EX_c x, GF2EX_c a, GF2EX_c b)
    void GF2EX_mul "mul"( GF2EX_c x, GF2EX_c a, GF2EX_c b)
    void GF2EX_negate "NTL::negate"(GF2EX_c x, GF2EX_c a)
    void GF2EX_power "NTL::power"(GF2EX_c t, GF2EX_c x, long e)
    int GF2EX_IsOne "IsOne"(GF2EX_c x)
    int GF2EX_IsZero "IsZero"(GF2EX_c x)

    #### vec_GF2E_c
    ctypedef struct vec_GF2E_c "struct vec_GF2E":
        pass

    vec_GF2E_c* vec_GF2E_new "New<vec_GF2E>"()
    vec_GF2E_c* vec_GF2E_construct "Construct<vec_GF2E>"(void *mem)
    void vec_GF2E_destruct "Destruct<vec_GF2E>"(vec_GF2E_c *mem)
    void vec_GF2E_delete "Delete<vec_GF2E>"(vec_GF2E_c *mem)
    void vec_GF2E_from_str "_from_str<vec_GF2E>"(vec_GF2E_c* dest, char* s)
    object vec_GF2E_to_PyString "_to_PyString<vec_GF2E>"(vec_GF2E_c *x)

    #### mat_GF2E_c
    cdef cppclass mat_GF2E_c "mat_GF2E":
        void (*SetDims)(long nrows, long ncols)
        long (*NumRows)()
        long (*NumCols)()
        GF2E_c (*get "operator()") (long i, long j)

    mat_GF2E_c* mat_GF2E_new "New<mat_GF2E>"()
    mat_GF2E_c* mat_GF2E_construct "Construct<mat_GF2E>"(void *mem)
    void mat_GF2E_destruct "Destruct<mat_GF2E>"(mat_GF2E_c *mem)
    void mat_GF2E_delete "Delete<mat_GF2E>"(mat_GF2E_c *mem)
    void mat_GF2E_from_str "_from_str<mat_GF2E>"(mat_GF2E_c* dest, char* s)
    object mat_GF2E_to_PyString "_to_PyString<mat_GF2E>"(mat_GF2E_c *x)
    int mat_GF2E_equal "_equal<mat_GF2E>"(mat_GF2E_c x, mat_GF2E_c y)
    void mat_GF2E_add "add"( mat_GF2E_c x, mat_GF2E_c a, mat_GF2E_c b)
    void mat_GF2E_sub "sub"( mat_GF2E_c x, mat_GF2E_c a, mat_GF2E_c b)
    void mat_GF2E_mul "mul"( mat_GF2E_c x, mat_GF2E_c a, mat_GF2E_c b)
    void mat_GF2E_negate "NTL::negate"(mat_GF2E_c x, mat_GF2E_c a)
    void mat_GF2E_power "NTL::power"(mat_GF2E_c t, mat_GF2E_c x, long e)
    GF2E_c mat_GF2E_determinant "determinant"(mat_GF2E_c m)
    void mat_GF2E_transpose "transpose"(mat_GF2E_c r, mat_GF2E_c m)
    long mat_GF2E_IsZero "IsZero"(mat_GF2E_c x)
    void mat_GF2E_setitem(mat_GF2E_c* x, int i, int j, GF2E_c* z)

    long mat_GF2E_gauss "gauss"(mat_GF2E_c A, long w)
    void mat_GF2E_solve "solve"(GF2E_c d, vec_GF2E_c X, mat_GF2E_c A, vec_GF2E_c b)
    void mat_GF2E_inv "inv" (mat_GF2E_c X, mat_GF2E_c A)


    long mat_GF2E_IsIdent "IsIdent"(mat_GF2E_c A, long n)
    long mat_GF2E_IsDiag "IsDiag"(mat_GF2E_c A, long n, GF2E_c d)


    void mat_GF2E_image "image"(mat_GF2E_c X, mat_GF2E_c A)
    void mat_GF2E_kernel "kernel" (mat_GF2E_c X, mat_GF2E_c A)

    void vec_GF2E_conv_mat_GF2E "conv" (vec_GF2E_c out, mat_GF2E_c inp)
    void mat_GF2E_conv_vec_GF2E(mat_GF2E_c out, vec_GF2E_c inp)

    #### vec_GF2_c
    ctypedef struct vec_GF2_c "struct vec_GF2":
        pass

    vec_GF2_c* vec_GF2_new "New<vec_GF2>"()
    vec_GF2_c* vec_GF2_construct "Construct<vec_GF2>"(void *mem)
    void vec_GF2_destruct "Destruct<vec_GF2>"(vec_GF2_c *mem)
    void vec_GF2_delete "Delete<vec_GF2>"(vec_GF2_c *mem)
    void vec_GF2_from_str "_from_str<vec_GF2>"(vec_GF2_c* dest, char* s)
    object vec_GF2_to_PyString "_to_PyString<vec_GF2>"(vec_GF2_c *x)


    #### mat_GF2_c
    cdef cppclass mat_GF2_c "mat_GF2":
        void (*SetDims)(long nrows, long ncols)
        long (*NumRows)()
        long (*NumCols)()
        GF2_c (*get "operator()") (long i, long j)

    mat_GF2_c* mat_GF2_new "New<mat_GF2>"()
    mat_GF2_c* mat_GF2_construct "Construct<mat_GF2>"(void *mem)
    void mat_GF2_destruct "Destruct<mat_GF2>"(mat_GF2_c *mem)
    void mat_GF2_delete "Delete<mat_GF2>"(mat_GF2_c *mem)
    void mat_GF2_from_str "_from_str<mat_GF2>"(mat_GF2_c* dest, char* s)
    object mat_GF2_to_PyString "_to_PyString<mat_GF2>"(mat_GF2_c *x)
    int mat_GF2_equal "_equal<mat_GF2>"(mat_GF2_c x, mat_GF2_c y)
    void mat_GF2_add "add"( mat_GF2_c x, mat_GF2_c a, mat_GF2_c b)
    void mat_GF2_sub "sub"( mat_GF2_c x, mat_GF2_c a, mat_GF2_c b)
    void mat_GF2_mul "mul"( mat_GF2_c x, mat_GF2_c a, mat_GF2_c b)
    void mat_GF2_negate "NTL::negate"(mat_GF2_c x, mat_GF2_c a)
    void mat_GF2_power "NTL::power"(mat_GF2_c t, mat_GF2_c x, long e)
    GF2_c mat_GF2_determinant "determinant"(mat_GF2_c m)
    void mat_GF2_transpose "transpose"(mat_GF2_c r, mat_GF2_c m)
    long mat_GF2_IsZero "IsZero"(mat_GF2_c x)
    void mat_GF2_setitem(mat_GF2_c* x, int i, int j, GF2_c* z)

    long mat_GF2_gauss "gauss"(mat_GF2_c A, long w)
    void mat_GF2_solve "solve"(GF2_c d, vec_GF2_c X, mat_GF2_c A, vec_GF2_c b)
    void mat_GF2_inv "inv" (mat_GF2_c X, mat_GF2_c A)


    long mat_GF2_IsIdent "IsIdent"(mat_GF2_c A, long n)
    long mat_GF2_IsDiag "IsDiag"(mat_GF2_c A, long n, GF2_c d)


    void mat_GF2_image "image"(mat_GF2_c X, mat_GF2_c A)
    void mat_GF2_kernel "kernel" (mat_GF2_c X, mat_GF2_c A)

    void vec_GF2_conv_mat_GF2 "conv" (vec_GF2_c out, mat_GF2_c inp)
    void mat_GF2_conv_vec_GF2(mat_GF2_c out, vec_GF2_c inp)

from sage.libs.ntl.convert cimport mpz_to_ZZ, ZZ_to_mpz<|MERGE_RESOLUTION|>--- conflicted
+++ resolved
@@ -16,11 +16,7 @@
 from sage.libs.ntl.ntl_vec_ZZ_pE_decl cimport *
 from sage.libs.ntl.ntl_ZZ_pEX_decl cimport *
 
-<<<<<<< HEAD
-cdef extern from "sage/libs/ntl/ntl_wrap.h":
-=======
 cdef extern from "sage/libs/ntl/ntlwrap.h":
->>>>>>> 0bd4c02e
     long NTL_OVFBND
     bint NTL_OVERFLOW(long, long, long)
 
