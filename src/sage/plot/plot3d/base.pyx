--- conflicted
+++ resolved
@@ -64,13 +64,8 @@
     """
     This is the baseclass for all 3d graphics objects.
 
-<<<<<<< HEAD
-    .. automethod:: _graphics_
-    .. automethod:: __add__
-=======
     .. automethod:: __add__
     .. automethod:: _rich_repr_
->>>>>>> 819000f6
     """
     def __cinit__(self):
         """
@@ -100,15 +95,9 @@
         """
         return str(self)
 
-<<<<<<< HEAD
-    def _graphics_(self, mime_types=None, figsize=None, dpi=None):
-        """
-        Magic graphics method.
-=======
     def _rich_repr_(self, display_manager, **kwds):
         """
         Rich Output Magic Method
->>>>>>> 819000f6
 
         See :mod:`sage.repl.rich_output` for details.
 
@@ -174,35 +163,8 @@
         - ``**kwds`` -- Optional keyword arguments are passed to the
           Tachyon raytracer.
 
-        INPUT/OUTPUT:
-
-<<<<<<< HEAD
-        See :meth:`sage.plot.graphics.Graphics._graphics_` for details.
-
-        EXAMPLES::
-
-            sage: S = sphere((0, 0, 0), 1)
-            sage: S._graphics_(mime_types={'image/png'})
-            Graphics file image/png
-            sage: S  # also productes graphics
-            Graphics3d Object
-            sage: [S, S]
-            [Graphics3d Object, Graphics3d Object]
-        """
-        from sage.structure.graphics_file import (
-            Mime, graphics_from_save, GraphicsFile)
-        if (mime_types is None) or (Mime.JMOL in mime_types):
-            # default to jmol
-            from sage.misc.temporary_file import tmp_filename
-            filename = tmp_filename(
-                ext=os.path.extsep + Mime.extension(Mime.JMOL))
-            self.save(filename)
-            return GraphicsFile(filename, Mime.JMOL)
-        preference = [Mime.PNG, Mime.JPG]
-        return graphics_from_save(self.save, preference,
-                                  allowed_mime_types=mime_types, 
-                                  figsize=figsize, dpi=dpi)
-=======
+        OUTPUT:
+
         Instance of
         :class:`~sage.repl.rich_output.output_graphics.OutputImagePng`,
         :class:`~sage.repl.rich_output.output_graphics.OutputImageGif`, or 
@@ -357,7 +319,6 @@
         canvas3d = '[' + ','.join(data) + ']'
         from sage.repl.rich_output.output_catalog import OutputSceneCanvas3d
         return OutputSceneCanvas3d(canvas3d)
->>>>>>> 819000f6
 
     def __str__(self):
         """
@@ -1516,41 +1477,10 @@
         if ext == '' or ext == '.sobj':
             SageObject.save(self, filename)
         elif ext in ['.bmp', '.png', '.gif', '.ppm', '.tiff', '.tif', '.jpg', '.jpeg']:
-<<<<<<< HEAD
-            opts = self._process_viewing_options(kwds)
-            T = self._prepare_for_tachyon(
-                opts['frame'], opts['axes'], opts['frame_aspect_ratio'],
-                opts['aspect_ratio'], opts['zoom']
-            )
-
-            if ext == '.png':
-                # No conversion is necessary
-                out_filename = filename
-            else:
-                # Save to a temporary file, and then convert using PIL
-                out_filename = sage.misc.temporary_file.tmp_filename(ext=ext)
-            tachyon_rt(T.tachyon(), out_filename, opts['verbosity'], True,
-                '-res %s %s' % (opts['figsize'][0]*100, opts['figsize'][1]*100))
-            if ext != '.png':
-                import PIL.Image as Image
-                Image.open(out_filename).save(filename)
-        elif filename.endswith('.spt.zip'):
-            # Jmol zip archive
-            opts = self._process_viewing_options(kwds)
-            zoom = opts['zoom']
-            T = self._prepare_for_jmol(
-                opts['frame'],
-                opts['axes'],
-                opts['frame_aspect_ratio'],
-                opts['aspect_ratio'],
-                zoom)
-            T.export_jmol(filename, zoom=zoom*100, **kwds)
-=======
             self.save_image(filename)
         elif filename.endswith('.spt.zip'):
             scene = self._rich_repr_jmol(**kwds)
             scene.jmol.save(filename)
->>>>>>> 819000f6
         else:
             raise ValueError('filetype not supported by save()')
 
