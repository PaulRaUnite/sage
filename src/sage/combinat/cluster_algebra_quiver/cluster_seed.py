--- conflicted
+++ resolved
@@ -3976,33 +3976,19 @@
         covers = []
         n = self.n()
         stack = [self]
-<<<<<<< HEAD
-        known_clusters = {}
-        while stack:
-            i = stack.pop()
-=======
         known_clusters = []
         while stack:
             i = stack.pop()
             Vari = tuple(sorted(i.cluster()))
->>>>>>> 2f76a4e7
             B = i.b_matrix()
             for k in range(n):
                 # check if green
                 if all(B[i2][k] >= 0 for i2 in range(n, 2 * n)):
                     j = i.mutate(k, inplace=False)
                     Varj = tuple(sorted(j.cluster()))
-<<<<<<< HEAD
-                    if Varj in known_clusters:
-                        covers.append((i, known_clusters[Varj]))
-                    else:
-                        covers.append((i, j))
-                        known_clusters[Varj] = j
-=======
                     covers.append((Vari, Varj))
                     if not(Varj in known_clusters):
                         known_clusters += [Varj]
->>>>>>> 2f76a4e7
                         stack.append(j)
 
         return DiGraph(covers)
