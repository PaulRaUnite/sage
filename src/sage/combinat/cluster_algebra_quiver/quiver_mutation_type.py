--- conflicted
+++ resolved
@@ -15,12 +15,8 @@
 #  Distributed under the terms of the GNU General Public License (GPL)
 #                  http://www.gnu.org/licenses/
 #*****************************************************************************
-<<<<<<< HEAD
 # python3
-from __future__ import division
-=======
-from __future__ import print_function
->>>>>>> 1076c498
+from __future__ import division, print_function
 
 from sage.structure.sage_object import SageObject
 from copy import copy
