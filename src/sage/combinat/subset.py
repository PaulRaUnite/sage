r"""
Subsets

The set of subsets of a finite set. The set can be given as a list or a Set
or else as an integer `n` which encodes the set `\{1,2,...,n\}`.
See :class:`Subsets` for more information and examples.

AUTHORS:

- Mike Hansen: initial version

- Florent Hivert (2009/02/06): doc improvements + new methods
"""
#*****************************************************************************
#       Copyright (C) 2007 Mike Hansen <mhansen@gmail.com>,
#                     2014 Vincent Delecroix <20100.delecroix@gmail.com>,
#
#  Distributed under the terms of the GNU General Public License (GPL)
#
#    This code is distributed in the hope that it will be useful,
#    but WITHOUT ANY WARRANTY; without even the implied warranty of
#    MERCHANTABILITY or FITNESS FOR A PARTICULAR PURPOSE.  See the GNU
#    General Public License for more details.
#
#  The full text of the GPL is available at:
#
#                  http://www.gnu.org/licenses/
#*****************************************************************************

import sage.misc.prandom as rnd
import itertools

from sage.categories.sets_cat import EmptySetError, Sets
from sage.categories.enumerated_sets import EnumeratedSets
from sage.categories.finite_enumerated_sets import FiniteEnumeratedSets

from sage.structure.parent import Parent
from sage.structure.element import Element

from sage.sets.set import Set, Set_object_enumerated
from sage.rings.arith import binomial
from sage.rings.integer_ring import ZZ
from sage.rings.integer import Integer
import choose_nk

ZZ_0 = ZZ.zero()

def Subsets(s, k=None, submultiset=False):
    """
<<<<<<< HEAD
    Returns the combinatorial class of the subsets of the finite set ``s``. The
    set can be given as a list, Set or any iterable convertible to a set. It can
    alternatively be given a non-negative integer `n` which encode the set
    `\{1,2,\dots,n\}` (i.e. the Sage ``range(1,s+1)``).

    A second optional parameter ``k`` can be given. In this case, Subsets
    returns the combinatorial class of subsets of ``s`` of size ``k``.
=======
    Return the combinatorial class of the subsets of the finite set
    ``s``. The set can be given as a list, Set or any iterable
    convertible to a set. Alternatively, a non-negative integer `n`
    can be provided in place of ``s``; in this case, the result is
    the combinatorial class of the subsets of the set
    `\{1,2,\dots,n\}` (i.e. of the Sage ``range(1,n+1)``).

    A second optional parameter ``k`` can be given. In this case,
    ``Subsets`` returns the combinatorial class of subsets of ``s``
    of size ``k``.

    .. WARNING::

        The subsets are returned as Sets. Do not assume that
        these Sets are ordered; they often are not!
        (E.g., ``Subsets(10).list()[619]`` returns
        ``{10, 4, 5, 6, 7}`` on my system.)
        See :class:`SubsetsSorted` for a similar class which
        returns the subsets as sorted tuples.
>>>>>>> f16112c7

    Finally the option ``submultiset`` allows one to deal with sets with
    repeated elements, usually called multisets. The method then
    returns the class of all multisets in which every element is
    contained at most as often as it is contained in ``s``. These
    multisets are encoded as lists.

    EXAMPLES::

        sage: S = Subsets([1, 2, 3]); S
        Subsets of {1, 2, 3}
        sage: S.cardinality()
        8
        sage: S.first()
        {}
        sage: S.last()
        {1, 2, 3}
        sage: S.random_element()  # random
        {2}
        sage: S.list()
        [{}, {1}, {2}, {3}, {1, 2}, {1, 3}, {2, 3}, {1, 2, 3}]

    Here is the same example where the set is given as an integer::

        sage: S = Subsets(3)
        sage: S.list()
        [{}, {1}, {2}, {3}, {1, 2}, {1, 3}, {2, 3}, {1, 2, 3}]

    We demonstrate various the effect of the various options::

        sage: S = Subsets(3, 2); S
        Subsets of {1, 2, 3} of size 2
        sage: S.list()
        [{1, 2}, {1, 3}, {2, 3}]

        sage: S = Subsets([1, 2, 2], submultiset=True); S
        SubMultiset of [1, 2, 2]
        sage: S.list()
        [[], [1], [2], [1, 2], [2, 2], [1, 2, 2]]

        sage: S = Subsets([1, 2, 2, 3], 3, submultiset=True); S
        SubMultiset of [1, 2, 2, 3] of size 3
        sage: S.list()
        [[1, 2, 2], [1, 2, 3], [2, 2, 3]]

        sage: S = Subsets(['a','b','a','b'], 2, submultiset=True); S.list()
        [['a', 'a'], ['a', 'b'], ['b', 'b']]


    And it is possible to play with subsets of subsets::

        sage: S = Subsets(3)
        sage: S2 = Subsets(S); S2
        Subsets of Subsets of {1, 2, 3}
        sage: S2.cardinality()
        256
        sage: it = iter(S2)
        sage: [it.next() for _ in xrange(8)]
        [{}, {{}}, {{1}}, {{2}}, {{3}}, {{1, 2}},  {{1, 3}}, {{2, 3}}]
        sage: S2.random_element()     # random
        {{2}, {1, 2, 3}, {}}
        sage: [S2.unrank(k) for k in xrange(256)] == S2.list()
        True

        sage: S3 = Subsets(S2)
        sage: S3.cardinality()
        115792089237316195423570985008687907853269984665640564039457584007913129639936
        sage: S3.unrank(14123091480)
        {{{1, 3}, {1, 2, 3}, {2}, {1}},
         {{2}, {1, 2, 3}, {}, {1, 2}},
         {},
         {{2}, {1, 2, 3}, {}, {3}, {1, 2}},
         {{1, 2, 3}, {}, {1}}, {{2}, {2, 3}, {}, {1, 2}}}

        sage: T = Subsets(S2, 10)
        sage: T.cardinality()
        278826214642518400
        sage: T.unrank(1441231049)
        {{{3}, {1, 2}, {}, {2, 3}, {1}, {1, 3}, ..., {{2, 3}, {}}, {{}}}
    """
    if k is not None:
        k = Integer(k)

    if isinstance(s, (int, Integer)):
        if s < 0:
            raise ValueError("s must be non-negative")
        from sage.sets.integer_range import IntegerRange
        s = IntegerRange(1,s+1)

#    if len(Set(s)) != len(s):
#        multi = True

    if k is None:
        if submultiset:
            return SubMultiset_s(s)
        else:
            return Subsets_s(s)
    else:
        if submultiset:
            return SubMultiset_sk(s, k)
        else:
            return Subsets_sk(s, k)

class Subsets_s(Parent):
    r"""
    Subsets of a given set.

    EXAMPLES::

        sage: S = Subsets(4); S
        Subsets of {1, 2, 3, 4}
        sage: S.cardinality()
        16
        sage: Subsets(4).list()
        [{}, {1}, {2}, {3}, {4},
         {1, 2}, {1, 3}, {1, 4}, {2, 3}, {2, 4}, {3, 4},
         {1, 2, 3}, {1, 2, 4}, {1, 3, 4}, {2, 3, 4},
         {1, 2, 3, 4}]

        sage: S = Subsets(Subsets(Subsets(GF(3)))); S
        Subsets of Subsets of Subsets of Finite Field of size 3
        sage: S.cardinality()
        115792089237316195423570985008687907853269984665640564039457584007913129639936
        sage: S.unrank(3149254230)
        {{{1, 2}, {0, 1, 2}, {0, 2}, {0, 1}},
         {{1, 2}, {}, {0, 2}, {1}, {0, 1, 2}, {2}},
         {{1, 2}, {0}}, {{1, 2}, {0, 1}, {0, 1, 2}, {1}},
         {{0, 2}, {1}}}
    """
    # TODO: Set_object_enumerated does not inherit from Element... so we set
    # directly element_class as Set_object_enumerated
    # (see also below the failed test in __init__)
    element_class = Set_object_enumerated

    def __init__(self, s):
        """
        TESTS::

            sage: s = Subsets(Set([1]))
            sage: e = s.first()
            sage: isinstance(e, s.element_class)
            True

        In the following "_test_elements" is temporarily disabled
        until :class:`sage.sets.set.Set_object_enumerated` objects
        pass the category tests::

            sage: S = Subsets([1,2,3])
            sage: TestSuite(S).run(skip=["_test_elements"])

            sage: S = sage.sets.set.Set_object_enumerated([1,2])
            sage: TestSuite(S).run()         # todo: not implemented
        """
        Parent.__init__(self, category=EnumeratedSets().Finite())
        if s not in EnumeratedSets():
            from sage.misc.misc import uniq
            from sage.sets.finite_enumerated_set import FiniteEnumeratedSet
            s = list(s)
            us = uniq(s)
            if len(us) == len(s):
                s = FiniteEnumeratedSet(s)
            else:
                s = FiniteEnumeratedSet(us)
        self._s  = s

    @property
    def _ls(self):
        r"""
        The list of elements of the underlying set.

        We try as much as possible to *not* use it.

        TESTS::

            sage: S = Subsets([1,2,3,4])
            sage: S._ls
            [1, 2, 3, 4]
        """
        return self._s.list()

    def underlying_set(self):
        r"""
        Return the set of elements.

        EXAMPLES::
<<<<<<< HEAD

            sage: Subsets(GF(13)).underlying_set()
            {0, 1, 2, 3, 4, 5, 6, 7, 8, 9, 10, 11, 12}
=======

            sage: Subsets(GF(13)).underlying_set()
            {0, 1, 2, 3, 4, 5, 6, 7, 8, 9, 10, 11, 12}
        """
        return self.element_class(self._s)

    def __eq__(self, other):
        r"""
        Equality test

        TESTS::

            sage: Subsets([0,1,2]) == Subsets([1,2,3])
            False
            sage: Subsets([0,1,2]) == Subsets([0,1,2])
            True
            sage: Subsets([0,1,2]) == Subsets([0,1,2],2)
            False
        """
        if self.__class__ != other.__class__:
            return False
        return self._s == other._s

    def __ne__(self, other):
        r"""
        Difference test

        TESTS::

            sage: Subsets([0,1,2]) != Subsets([1,2,3])
            True
            sage: Subsets([0,1,2]) != Subsets([0,1,2])
            False
            sage: Subsets([0,1,2]) != Subsets([0,1,2],2)
            True
        """
        return not self.__eq__(other)

    def _repr_(self):
>>>>>>> f16112c7
        """
        return self.element_class(self._s)

    def __eq__(self, other):
        r"""
        Equality test

        TESTS::

<<<<<<< HEAD
            sage: Subsets([0,1,2]) == Subsets([1,2,3])
            False
            sage: Subsets([0,1,2]) == Subsets([0,1,2])
            True
            sage: Subsets([0,1,2]) == Subsets([0,1,2],2)
            False
        """
        if self.__class__ != other.__class__:
            return False
        return self._s == other._s

    def __ne__(self, other):
        r"""
        Difference test

        TESTS::

            sage: Subsets([0,1,2]) != Subsets([1,2,3])
            True
            sage: Subsets([0,1,2]) != Subsets([0,1,2])
            False
            sage: Subsets([0,1,2]) != Subsets([0,1,2],2)
            True
        """
        return not self.__eq__(other)

    def _repr_(self):
        """
        TESTS::

=======
>>>>>>> f16112c7
            sage: repr(Subsets([1,2,3])) #indirect doctest
            'Subsets of {1, 2, 3}'
        """
        return "Subsets of {}".format(self._s)

    def __contains__(self, value):
        """
        TESTS::

            sage: S = Subsets([1,2,3])
            sage: Set([1,2]) in S
            True
            sage: Set([1,4]) in S
            False
            sage: Set([]) in S
            True
            sage: 2 in S
            False
        """
        if value not in Sets():
            return False
        return all(v in self._s for v in value)

    def cardinality(self):
        r"""
        Return the number of subsets of the set ``s``.

        This is given by `2^{|s|}`.

        EXAMPLES::

            sage: Subsets(Set([1,2,3])).cardinality()
            8
            sage: Subsets([1,2,3,3]).cardinality()
            8
            sage: Subsets(3).cardinality()
            8
        """
        return Integer(1) << self._s.cardinality()

    __len__ = cardinality

    def first(self):
        """
        Returns the first subset of ``s``. Since we aren't restricted to
        subsets of a certain size, this is always the empty set.

        EXAMPLES::

            sage: Subsets([1,2,3]).first()
            {}
            sage: Subsets(3).first()
            {}
        """
        return self.element_class([])

    def last(self):
        """
        Return the last subset of ``s``. Since we aren't restricted to
        subsets of a certain size, this is always the set ``s`` itself.

        EXAMPLES::

            sage: Subsets([1,2,3]).last()
            {1, 2, 3}
            sage: Subsets(3).last()
            {1, 2, 3}
        """
        return self.element_class(self._s)

    def __iter__(self):
        """
        Iterate through the subsets of ``s``.

        EXAMPLES::

            sage: [sub for sub in Subsets(Set([1,2,3]))]
            [{}, {1}, {2}, {3}, {1, 2}, {1, 3}, {2, 3}, {1, 2, 3}]
            sage: [sub for sub in Subsets(3)]
            [{}, {1}, {2}, {3}, {1, 2}, {1, 3}, {2, 3}, {1, 2, 3}]
            sage: [sub for sub in Subsets([1,2,3,3])]
            [{}, {1}, {2}, {3}, {1, 2}, {1, 3}, {2, 3}, {1, 2, 3}]

        """
        k = ZZ_0
        while k <= self._s.cardinality():
            for ss in Subsets_sk(self._s, k)._fast_iterator():
                yield self.element_class(ss)
            k += 1

    def random_element(self):
        """
        Return a random element of the class of subsets of ``s`` (in other
        words, a random subset of ``s``).

        EXAMPLES::

            sage: Subsets(3).random_element()           # random
            {2}
            sage: Subsets([4,5,6]).random_element()     # random
            {5}

            sage: S = Subsets(Subsets(Subsets([0,1,2])))
            sage: S.cardinality()
            115792089237316195423570985008687907853269984665640564039457584007913129639936
            sage: s = S.random_element()
            sage: s     # random
            {{{1, 2}, {2}, {0}, {1}}, {{1, 2}, {0, 1, 2}, {0, 2}, {0}, {0, 1}}, ..., {{1, 2}, {2}, {1}}, {{2}, {0, 2}, {}, {1}}}
            sage: s in S
            True
        """
        k = ZZ.random_element(0, self.cardinality())
        return self.unrank(k)

    def rank(self, sub):
        """
        Return the rank of ``sub`` as a subset of ``s``.

        EXAMPLES::

            sage: Subsets(3).rank([])
            0
            sage: Subsets(3).rank([1,2])
            4
            sage: Subsets(3).rank([1,2,3])
            7
            sage: Subsets(3).rank([2,3,4])
            Traceback (most recent call last):
            ...
            ValueError: {2, 3, 4} is not a subset of {1, 2, 3}
        """
        if sub not in Sets():
            ssub = Set(sub)
            if len(sub) != len(ssub):
                raise ValueError("repeated elements in {}".format(sub))
            sub = ssub

        try:
            index_list = sorted(self._s.rank(x) for x in sub)
        except (ValueError,IndexError):
            raise ValueError("{} is not a subset of {}".format(
                    Set(sub), self._s))

        n = self._s.cardinality()
        r = sum(binomial(n,i) for i in xrange(len(index_list)))
        return r + choose_nk.rank(index_list,n)

    def unrank(self, r):
        """
        Return the subset of ``s`` that has rank ``k``.

        EXAMPLES::

            sage: Subsets(3).unrank(0)
            {}
            sage: Subsets([2,4,5]).unrank(1)
            {2}
            sage: Subsets([1,2,3]).unrank(257)
            Traceback (most recent call last):
            ...
            IndexError: index out of range

        """
        r = Integer(r)
        if r >= self.cardinality() or r < 0:
            raise IndexError("index out of range")
        else:
            k = ZZ_0
            n = self._s.cardinality()
            bin = Integer(1)
            while r >= bin:
                r -= bin
                k += 1
                bin = binomial(n,k)
            return self.element_class([self._s.unrank(i) for i in choose_nk.from_rank(r, n, k)])

    def __call__(self, el):
        r"""
        Workaround for returning non elements.

        See the extensive documentation in
        :meth:`sage.sets.finite_enumerated_set.FiniteEnumeratedSet.__call__`.

        TESTS::

            sage: Subsets(['a','b','c'])(['a','b'])  # indirect doctest
            {'a', 'b'}
        """
        if not isinstance(el, Element):
            return self._element_constructor_(el)
        else:
            return Parent.__call__(self, el)

    def _element_constructor_(self,X):
        """
        TESTS::

            sage: S3 = Subsets(3); S3([1,2]) #indirect doctest
            {1, 2}
            sage: S3([0,1,2])
            Traceback (most recent call last):
            ...
            ValueError: {0, 1, 2} not in Subsets of {1, 2, 3}
        """
        e = self.element_class(X)
        if e not in self:
            raise ValueError("{} not in {}".format(e,self))
        return e

    def an_element(self):
        """
        Returns an example of subset.
<<<<<<< HEAD

        EXAMPLES::

=======

        EXAMPLES::

>>>>>>> f16112c7
            sage: Subsets(0).an_element()
            {}
            sage: Subsets(3).an_element()
            {1, 2}
            sage: Subsets([2,4,5]).an_element()
            {2, 4}
        """
        return self.unrank(self.cardinality() // 2)

class Subsets_sk(Subsets_s):
    r"""
    Subsets of fixed size of a set.
<<<<<<< HEAD

    EXAMPLES::

=======

    EXAMPLES::

>>>>>>> f16112c7
        sage: S = Subsets([0,1,2,5,7], 3); S
        Subsets of {0, 1, 2, 5, 7} of size 3
        sage: S.cardinality()
        10
        sage: S.first(), S.last()
        ({0, 1, 2}, {2, 5, 7})
        sage: S.random_element()  # random
        {0, 5, 7}
        sage: S([0,2,7])
        {0, 2, 7}
        sage: S([0,3,5])
        Traceback (most recent call last):
        ...
        ValueError: {0, 3, 5} not in Subsets of {0, 1, 2, 5, 7} of size 3
        sage: S([0])
        Traceback (most recent call last):
        ...
        ValueError: {0} not in Subsets of {0, 1, 2, 5, 7} of size 3
    """
    def __init__(self, s, k):
        """
        TESTS::

            sage: s = Subsets(Set([1]))
            sage: e = s.first()
            sage: isinstance(e, s.element_class)
            True

        In the following "_test_elements" is temporarily disabled
        until :class:`sage.sets.set.Set_object_enumerated` objects
        pass the category tests::

            sage: S = Subsets(3,2)
            sage: TestSuite(S).run(skip=["_test_elements"])
        """
        Subsets_s.__init__(self, s)
        self._k = Integer(k)
        if self._k < 0:
            raise ValueError("the integer k (={}) should be non-negative".format(k))

    def _repr_(self):
        """
        TESTS::

            sage: repr(Subsets(3,2)) #indirect doctest
            'Subsets of {1, 2, 3} of size 2'
        """
        return Subsets_s._repr_(self) + " of size {}".format(self._k)

    def __contains__(self, value):
        """
        TESTS:
            sage: S = Subsets([1,2,3], 2)
            sage: Set([1,2]) in S
            True
            sage: Set([1,4]) in S
            False
            sage: Set([]) in S
            False
        """
        return len(value) == self._k and Subsets_s.__contains__(self,value)

    def __eq__(self, other):
        r"""
        Equality test

        TESTS::

            sage: Subsets(5,3) == Subsets(5,3)
            True
            sage: Subsets(4,2) == Subsets(5,2) or Subsets(4,2) == Subsets(4,3)
            False
        """
        if self.__class__ != other.__class__:
            return False
        return self._s == other._s and self._k == other._k

    def __ne__(self, other):
        r"""
        Difference test

        TESTS::

            sage: Subsets(5,3) != Subsets(5,3)
            False
            sage: Subsets(4,2) != Subsets(5,2) and Subsets(4,2) != Subsets(4,3)
            True
        """
        return not self.__eq__(other)

    def cardinality(self):
        """
        EXAMPLES::

            sage: Subsets(Set([1,2,3]), 2).cardinality()
            3
            sage: Subsets([1,2,3,3], 2).cardinality()
            3
            sage: Subsets([1,2,3], 1).cardinality()
            3
            sage: Subsets([1,2,3], 3).cardinality()
            1
            sage: Subsets([1,2,3], 0).cardinality()
            1
            sage: Subsets([1,2,3], 4).cardinality()
            0
            sage: Subsets(3,2).cardinality()
            3
            sage: Subsets(3,4).cardinality()
            0
        """
        if self._k > self._s.cardinality():
            return ZZ_0
        return binomial(self._s.cardinality(), self._k)

    __len__ = cardinality

    def first(self):
        """
        Returns the first subset of s of size k.

        EXAMPLES::

            sage: Subsets(Set([1,2,3]), 2).first()
            {1, 2}
            sage: Subsets([1,2,3,3], 2).first()
            {1, 2}
            sage: Subsets(3,2).first()
            {1, 2}
            sage: Subsets(3,4).first()
            Traceback (most recent call last):
            ...
            EmptySetError
        """
        if self._k < 0 or self._k > self._s.cardinality():
            raise EmptySetError
        else:
            return self.element_class(list(itertools.islice(self._s, self._k)))

    def last(self):
        """
        Returns the last subset of s of size k.

        EXAMPLES::

            sage: Subsets(Set([1,2,3]), 2).last()
            {2, 3}
            sage: Subsets([1,2,3,3], 2).last()
            {2, 3}
            sage: Subsets(3,2).last()
            {2, 3}
            sage: Subsets(3,4).last()
            Traceback (most recent call last):
            ...
            EmptySetError
        """
        if self._k > self._s.cardinality():
            raise EmptySetError
        else:
            return self.element_class([i for i in itertools.islice(reversed(self._s),self._k)])
<<<<<<< HEAD

    def _fast_iterator(self):
        r"""
        Iterate through the subsets of size k if s.

        Beware that this function yield tuples and not sets. If you need sets
        use __iter__

        EXAMPLES::

=======

    def _fast_iterator(self):
        r"""
        Iterate through the subsets of size k if s.

        Beware that this function yield tuples and not sets. If you need sets
        use __iter__

        EXAMPLES::

>>>>>>> f16112c7
            sage: list(Subsets(range(3), 2)._fast_iterator())
            [(0, 1), (0, 2), (1, 2)]
        """
        return itertools.combinations(self._s, self._k)

    def __iter__(self):
        """
        Iterates through the subsets of s of size k.

        EXAMPLES::

            sage: Subsets(Set([1,2,3]), 2).list()
            [{1, 2}, {1, 3}, {2, 3}]
            sage: Subsets([1,2,3,3], 2).list()
            [{1, 2}, {1, 3}, {2, 3}]
            sage: Subsets(3,2).list()
            [{1, 2}, {1, 3}, {2, 3}]
            sage: Subsets(3,3).list()
            [{1, 2, 3}]
        """
        return itertools.imap(self.element_class, self._fast_iterator())

    def random_element(self):
        """
        Return a random element of the class of subsets of ``s`` of size
        ``k`` (in other words, a random subset of ``s`` of size ``k``).

        EXAMPLES::

            sage: Subsets(3, 2).random_element()
            {1, 2}
            sage: Subsets(3,4).random_element()
            Traceback (most recent call last):
            ...
            EmptySetError
        """
        lset = self._ls

        if self._k > len(lset):
            raise EmptySetError
        else:
            return self.element_class(rnd.sample(lset, self._k))

    def rank(self, sub):
        """
        Return the rank of ``sub`` as a subset of ``s`` of size ``k``.

        EXAMPLES::

            sage: Subsets(3,2).rank([1,2])
            0
            sage: Subsets([2,3,4],2).rank([3,4])
            2
            sage: Subsets([2,3,4],2).rank([2])
            Traceback (most recent call last):
            ...
            ValueError: {2} is not a subset of length 2 of {2, 3, 4}
            sage: Subsets([2,3,4],4).rank([2,3,4,5])
            Traceback (most recent call last):
            ...
            ValueError: {2, 3, 4, 5} is not a subset of length 4 of {2, 3, 4}
        """
        sub = Set(sub)
        n = self._s.cardinality()

        if self._k != sub.cardinality() or self._k > n:
            raise ValueError("{} is not a subset of length {} of {}".format(
                    sub, self._k, self._s))

        try:
            index_list = sorted(self._s.rank(x) for x in sub)
        except ValueError:
            raise ValueError("{} is not a subset of length {} of {}".format(
                    sub, self._k, self._s))

        return choose_nk.rank(index_list, n)

    def unrank(self, r):
        """
        Return the subset of ``s`` of size ``k`` that has rank ``r``.

        EXAMPLES::

            sage: Subsets(3,2).unrank(0)
            {1, 2}
            sage: Subsets([2,4,5],2).unrank(0)
            {2, 4}
            sage: Subsets([1,2,8],3).unrank(42)
            Traceback (most recent call last):
            ...
            IndexError: index out of range
        """
        lset = self._ls
        n = len(lset)

        if self._k > n or r >= self.cardinality() or r < 0:
            raise IndexError("index out of range")
        else:
            return self.element_class([lset[i] for i in choose_nk.from_rank(r, n, self._k)])

    def an_element(self):
        """
        Returns an example of subset.

        EXAMPLES::

            sage: Subsets(0,0).an_element()
            {}
            sage: Subsets(3,2).an_element()
            {1, 3}
            sage: Subsets([2,4,5],2).an_element()
            {2, 5}
        """
        return self.unrank(self.cardinality() // 2)

def dict_to_list(d):
    r"""
    Return a list whose elements are the elements of i of d repeated with
    multiplicity d[i].

    EXAMPLES::

        sage: from sage.combinat.subset import dict_to_list
        sage: dict_to_list({'a':1, 'b':3})
        ['a', 'b', 'b', 'b']
    """
    l = []
    for i,j in d.iteritems():
        l.extend([i]*j)
    return l

def list_to_dict(l):
    r"""
    Return a dictionnary whose keys are the elements of l and values are the
    multiplicity they appear in l.
<<<<<<< HEAD

    EXAMPLES::

=======

    EXAMPLES::

>>>>>>> f16112c7
        sage: from sage.combinat.subset import list_to_dict
        sage: list_to_dict(['a', 'b', 'b', 'b'])
        {'a': 1, 'b': 3}
    """
    d = {}
    for elt in l:
        if elt not in d:
            d[elt] = 0
        d[elt] += 1
    return d

class SubMultiset_s(Parent):
    """
    The combinatorial class of the sub multisets of ``s``.

    EXAMPLES::

        sage: S = Subsets([1,2,2,3], submultiset=True)
        sage: S.cardinality()
        12
        sage: S.list()
        [[],
         [1],
         [2],
         [3],
         [1, 2],
         [1, 3],
         [2, 2],
         [2, 3],
         [1, 2, 2],
         [1, 2, 3],
         [2, 2, 3],
         [1, 2, 2, 3]]
        sage: S.first()
        []
        sage: S.last()
        [1, 2, 2, 3]
    """
    # TODO: list does not inherit from Element... so we set
    # directly element_class as list
    element_class = list

    def __init__(self, s):
        """
        Constructs the combinatorial class of the sub multisets of s.

        EXAMPLES::

            sage: S = Subsets([1,2,2,3], submultiset=True)
            sage: Subsets([1,2,3,3], submultiset=True).cardinality()
            12
            sage: TestSuite(S).run()
        """
        Parent.__init__(self, category=FiniteEnumeratedSets())
<<<<<<< HEAD

        self._d = s
        if not isinstance(s, dict):
            self._d = list_to_dict(s)

=======

        self._d = s
        if not isinstance(s, dict):
            self._d = list_to_dict(s)

>>>>>>> f16112c7
    def _repr_(self):
        """
        TESTS::

            sage: S = Subsets([1, 2, 2, 3], submultiset=True); S #indirect doctest
            SubMultiset of [1, 2, 2, 3]
        """
        return "SubMultiset of {}".format(dict_to_list(self._d))

    def __eq__(self, other):
        r"""
        TESTS::

            sage: Subsets([1,2,2,3], submultiset=True) == Subsets([1,2,2,3], submultiset=True)
            True
            sage: Subsets([1,2,2,3], submultiset=True) == Subsets([1,2,3,3], submultiset=True)
            False
        """
        if self.__class__ != other.__class__:
            return False
        return self._d == other._d

    def __ne__(self, other):
        r"""
        TESTS::

            sage: Subsets([1,2,2,3], submultiset=True) != Subsets([1,2,2,3], submultiset=True)
            False
            sage: Subsets([1,2,2,3], submultiset=True) != Subsets([1,2,3,3], submultiset=True)
            True
        """
        return not self.__eq__(other)

    def __contains__(self, s):
        """
        TESTS::

            sage: S = Subsets([1,2,2,3], submultiset=True)
            sage: [] in S
            True
            sage: [1, 2, 2] in S
            True
            sage: all(i in S for i in S)
            True
            sage: [1, 2, 2, 2] in S
            False
            sage: [1, 3, 2, 2] in S
            True
            sage: [4] in S
            False
        """
        dd = {}
        for elt in s:
            if elt in dd:
                dd[elt] += 1
                if dd[elt] > self._d[elt]:
                    return False
            elif elt not in self._d:
                return False
            else:
                dd[elt] = 1
        return True

    def cardinality(self):
        r"""
        Return the cardinality of self

        EXAMPLES::

            sage: S = Subsets([1,1,2,3],submultiset=True)
            sage: S.cardinality()
            12
            sage: len(S.list())
            12

            sage: S = Subsets([1,1,2,2,3],submultiset=True)
            sage: S.cardinality()
            18
            sage: len(S.list())
            18

            sage: S = Subsets([1,1,1,2,2,3],submultiset=True)
            sage: S.cardinality()
            24
            sage: len(S.list())
            24
        """
        from sage.all import prod
        return Integer(prod(k+1 for k in self._d.values()))

    def random_element(self):
        r"""
        Return a random element of self with uniform law

        EXAMPLES::

            sage: S = Subsets([1,1,2,3], submultiset=True)
            sage: S.random_element()
            [2]
        """
        l = []
        for i in self._d:
            l.extend([i]*rnd.randint(0,self._d[i]))
        return l

    def generating_serie(self,variable='x'):
        r"""
        Return the serie (here a polynom) associated to the counting of the
        element of self weighted by the number of element they contain.

        EXAMPLES::

            sage: Subsets([1,1],submultiset=True).generating_serie()
            x^2 + x + 1
            sage: Subsets([1,1,2,3],submultiset=True).generating_serie()
            x^4 + 3*x^3 + 4*x^2 + 3*x + 1
            sage: Subsets([1,1,1,2,2,3,3,4],submultiset=True).generating_serie()
            x^8 + 4*x^7 + 9*x^6 + 14*x^5 + 16*x^4 + 14*x^3 + 9*x^2 + 4*x + 1

            sage: S = Subsets([1,1,1,2,2,3,3,4],submultiset=True)
            sage: S.cardinality()
            72
            sage: sum(S.generating_serie())
            72
        """
        from sage.all import prod
        R = ZZ[variable]
        return prod(R([1]*(n+1)) for n in self._d.values())

    def __iter__(self):
        """
        Iterates through the subsets of ``self``.  Note that each subset is
        represented by a list of its elements rather than a set since we can
        have multiplicities (no multiset data structure yet in sage).

        EXAMPLES::

            sage: S = Subsets([1,2,2,3], submultiset=True)
            sage: S.list()
            [[],
             [1],
             [2],
             [3],
             [1, 2],
             [1, 3],
             [2, 2],
             [2, 3],
             [1, 2, 2],
             [1, 2, 3],
             [2, 2, 3],
             [1, 2, 2, 3]]

        """
        for k in range(sum(self._d.values())+1):
            for s in SubMultiset_sk(self._d, k):
                yield s

    def __call__(self, el):
        r"""
        Workaround for returning non elements.

        See the extensive documentation in
        :meth:`sage.sets.finite_enumerated_set.FiniteEnumeratedSet.__call__`.

        TESTS::

            sage: Subsets(['a','b','b','c'], submultiset=True)(['a','b'])  # indirect doctest
            ['a', 'b']
        """
        if not isinstance(el, Element):
            return self._element_constructor_(el)
        else:
            return Parent.__call__(self, el)

    def _element_constructor_(self,X):
        """
        TESTS::

            sage: S = Subsets(['a','b','b','c'], submultiset=True)
            sage: S(['d'])
            Traceback (most recent call last):
            ...
            ValueError: ['d'] not in SubMultiset of ['a', 'c', 'b', 'b']
        """
        e = self.element_class(X)
        if e not in self:
            raise ValueError("{} not in {}".format(e,self))
        return e



class SubMultiset_sk(SubMultiset_s):
    """
    The combinatorial class of the subsets of size k of a multiset s.  Note
    that each subset is represented by a list of the elements rather than a
    set since we can have multiplicities (no multiset data structure yet in
    sage).

    EXAMPLES::

        sage: S = Subsets([1,2,3,3],2,submultiset=True)
        sage: S._k
        2
        sage: S.cardinality()
        4
        sage: S.first()
        [1, 2]
        sage: S.last()
        [3, 3]
        sage: [sub for sub in S]
        [[1, 2], [1, 3], [2, 3], [3, 3]]
        """
    def __init__(self, s, k):
        """
        TESTS::

            sage: S = Subsets([1,2,3,3],2,submultiset=True)
            sage: [sub for sub in S]
            [[1, 2], [1, 3], [2, 3], [3, 3]]
            sage: TestSuite(S).run()
        """
        SubMultiset_s.__init__(self, s)
        self._l = dict_to_list(self._d)
        self._k = k

    def __eq__(self, other):
        r"""
        TESTS::

            sage: Subsets([1,2,2,3], submultiset=True) == Subsets([1,2,2,3], submultiset=True)
            True
            sage: Subsets([1,2,2,3], submultiset=True) == Subsets([1,2,3,3], submultiset=True)
            False
        """
        if self.__class__ != other.__class__:
            return False
        return self._d == other._d and self._k == other._k

    def generating_serie(self,variable='x'):
        r"""
        Return the serie (this case a polynom) associated to the counting of the
        element of self weighted by the number of element they contains

        EXAMPLES::

            sage: x = ZZ['x'].gen()
            sage: l = [1,1,1,1,2,2,3]
            sage: for k in xrange(len(l)):
            ....:    S = Subsets(l,k,submultiset=True)
            ....:    print S.generating_serie(x) == S.cardinality()*x**k
            True
            True
            True
            True
            True
            True
            True
        """
        x = ZZ[variable].gen()
        P = SubMultiset_s.generating_serie(self)
        return P[self._k] * (x**self._k)

    def cardinality(self):
        r"""
        Return the cardinality of self

        EXAMPLES::

            sage: S = Subsets([1,2,2,3,3,3],4,submultiset=True)
            sage: S.cardinality()
            5
            sage: len(list(S))
            5

            sage: S = Subsets([1,2,2,3,3,3],3,submultiset=True)
            sage: S.cardinality()
            6
            sage: len(list(S))
            6
        """
        return Integer(sum(1 for _ in self))

    def _repr_(self):
        """
        TESTS::

            sage: S = Subsets([1, 2, 2, 3], 3, submultiset=True)
            sage: repr(S) #indirect doctest
            'SubMultiset of [1, 2, 2, 3] of size 3'
        """
        return "{} of size {}".format(SubMultiset_s._repr_(self), self._k)

    def __contains__(self, s):
        """
        TESTS::

            sage: S = Subsets([1,2,2,3], 2, submultiset=True)
            sage: [] in S
            False
            sage: [1, 2, 2] in S
            False
            sage: all(i in S for i in S)
            True
            sage: [2, 2] in S
            True
            sage: [1, 3] in S
            True
            sage: [4] in S
            False
            sage: [3, 3] in S
            False
        """
        return len(s) == self._k and SubMultiset_s.__contains__(self, s)

    def random_element(self):
        r"""
        Return a random submultiset of given length

        EXAMPLES::

            sage: Subsets(7,3).random_element()
            {1, 4, 7}
            sage: Subsets(7,5).random_element()
            {1, 3, 4, 5, 7}
        """
        return rnd.sample(self._l, self._k)

    def __iter__(self):
        """
        Iterates through the subsets of size ``self._k`` of the multiset
        ``self._s``. Note that each subset is represented by a list of the
        elements rather than a set since we can have multiplicities (no
        multiset data structure yet in sage).

        EXAMPLES::

            sage: S = Subsets([1,2,2,3],2, submultiset=True)
            sage: S.list()
            [[1, 2], [1, 3], [2, 2], [2, 3]]
        """
        from sage.combinat.integer_vector import IntegerVectors
        elts = self._d.keys()
        for iv in IntegerVectors(self._k, len(self._d), outer=self._d.values()):
<<<<<<< HEAD
            yield sum([[elts[i]] * iv[i] for i in range(len(iv))], [])
=======
            yield sum([[elts[i]] * iv[i] for i in range(len(iv))], [])

class SubsetsSorted(Subsets_s):
    """
    Lightweight class of all subsets of some set `S`, with each
    subset being encoded as a sorted tuple.

    Used to model indices of algebras given by subsets (so we don't
    have to explicitly build all `2^n` subsets in memory).
    For example, :class:`CliffordAlgebra`.
    """
    element_class = tuple

    def __contains__(self, value):
        """
        TESTS::

            sage: from sage.combinat.subset import SubsetsSorted
            sage: S = SubsetsSorted(range(3))
            sage: Set([1,2]) in S
            True
            sage: Set([1,4]) in S
            False
            sage: Set([]) in S
            True
            sage: (0,2) in S
            True
            sage: 2 in S
            False
        """
        if not isinstance(value, (list, tuple)) and value not in Sets():
            return False
        return all(v in self._s for v in value)

    def __iter__(self):
        """
        Iterate over ``self``.

        EXAMPLES::

            sage: from sage.combinat.subset import SubsetsSorted
            sage: S = SubsetsSorted(range(3))
            sage: [s for s in S]
            [(), (0,), (1,), (2,), (0, 1), (0, 2), (1, 2), (0, 1, 2)]
        """
        k = ZZ_0
        while k <= self._s.cardinality():
            for ss in Subsets_sk(self._s, k)._fast_iterator():
                yield self.element_class(sorted(ss))
            k += 1

    def first(self):
        """
        Return the first element of ``self``.

        EXAMPLES::

            sage: from sage.combinat.subset import SubsetsSorted
            sage: S = SubsetsSorted(range(3))
            sage: S.first()
            ()
        """
        return self.element_class([])

    def last(self):
        """
        Return the last element of ``self``.

        EXAMPLES::

            sage: from sage.combinat.subset import SubsetsSorted
            sage: S = SubsetsSorted(range(3))
            sage: S.last()
            (0, 1, 2)
        """
        return tuple(sorted(self._s))

    def random_element(self):
        """
        Return a random element of ``self``.

        EXAMPLES::

            sage: from sage.combinat.subset import SubsetsSorted
            sage: S = SubsetsSorted(range(3))
            sage: isinstance(S.random_element(), tuple)
            True
        """
        return tuple(sorted(Subsets_s.random_element(self)))

    def unrank(self, r):
        """
        Return the subset which has rank ``r``.

        EXAMPLES::

            sage: from sage.combinat.subset import SubsetsSorted
            sage: S = SubsetsSorted(range(3))
            sage: S.unrank(4)
            (0, 1)
        """
        r = Integer(r)
        if r >= self.cardinality() or r < 0:
            raise IndexError("index out of range")

        k = ZZ_0
        n = self._s.cardinality()
        binom = ZZ.one()
        while r >= binom:
            r -= binom
            k += 1
            binom = binomial(n,k)
        C = choose_nk.from_rank(r, n, k)
        return self.element_class(sorted([self._s.unrank(i) for i in C]))

    def _an_element_(self):
        """
        Return an element of ``self``.

        EXAMPLES::

            sage: from sage.combinat.subset import SubsetsSorted
            sage: S = SubsetsSorted(range(3))
            sage: S.an_element()
            (0, 1)
        """
        return self.element_class(sorted(Subsets_s._an_element_(self)))

    def _element_constructor_(self, x):
        """
        Construct an element of ``self``.

        EXAMPLES::

            sage: from sage.combinat.subset import SubsetsSorted
            sage: S = SubsetsSorted(range(3))
            sage: [s for s in S]
            [(), (0,), (1,), (2,), (0, 1), (0, 2), (1, 2), (0, 1, 2)]
        """
        return self.element_class(sorted(set(x)))
>>>>>>> f16112c7
<|MERGE_RESOLUTION|>--- conflicted
+++ resolved
@@ -47,15 +47,6 @@
 
 def Subsets(s, k=None, submultiset=False):
     """
-<<<<<<< HEAD
-    Returns the combinatorial class of the subsets of the finite set ``s``. The
-    set can be given as a list, Set or any iterable convertible to a set. It can
-    alternatively be given a non-negative integer `n` which encode the set
-    `\{1,2,\dots,n\}` (i.e. the Sage ``range(1,s+1)``).
-
-    A second optional parameter ``k`` can be given. In this case, Subsets
-    returns the combinatorial class of subsets of ``s`` of size ``k``.
-=======
     Return the combinatorial class of the subsets of the finite set
     ``s``. The set can be given as a list, Set or any iterable
     convertible to a set. Alternatively, a non-negative integer `n`
@@ -75,7 +66,6 @@
         ``{10, 4, 5, 6, 7}`` on my system.)
         See :class:`SubsetsSorted` for a similar class which
         returns the subsets as sorted tuples.
->>>>>>> f16112c7
 
     Finally the option ``submultiset`` allows one to deal with sets with
     repeated elements, usually called multisets. The method then
@@ -261,11 +251,6 @@
         Return the set of elements.
 
         EXAMPLES::
-<<<<<<< HEAD
-
-            sage: Subsets(GF(13)).underlying_set()
-            {0, 1, 2, 3, 4, 5, 6, 7, 8, 9, 10, 11, 12}
-=======
 
             sage: Subsets(GF(13)).underlying_set()
             {0, 1, 2, 3, 4, 5, 6, 7, 8, 9, 10, 11, 12}
@@ -305,49 +290,9 @@
         return not self.__eq__(other)
 
     def _repr_(self):
->>>>>>> f16112c7
-        """
-        return self.element_class(self._s)
-
-    def __eq__(self, other):
-        r"""
-        Equality test
-
-        TESTS::
-
-<<<<<<< HEAD
-            sage: Subsets([0,1,2]) == Subsets([1,2,3])
-            False
-            sage: Subsets([0,1,2]) == Subsets([0,1,2])
-            True
-            sage: Subsets([0,1,2]) == Subsets([0,1,2],2)
-            False
-        """
-        if self.__class__ != other.__class__:
-            return False
-        return self._s == other._s
-
-    def __ne__(self, other):
-        r"""
-        Difference test
-
-        TESTS::
-
-            sage: Subsets([0,1,2]) != Subsets([1,2,3])
-            True
-            sage: Subsets([0,1,2]) != Subsets([0,1,2])
-            False
-            sage: Subsets([0,1,2]) != Subsets([0,1,2],2)
-            True
-        """
-        return not self.__eq__(other)
-
-    def _repr_(self):
-        """
-        TESTS::
-
-=======
->>>>>>> f16112c7
+        """
+        TESTS::
+
             sage: repr(Subsets([1,2,3])) #indirect doctest
             'Subsets of {1, 2, 3}'
         """
@@ -560,15 +505,9 @@
     def an_element(self):
         """
         Returns an example of subset.
-<<<<<<< HEAD
-
-        EXAMPLES::
-
-=======
-
-        EXAMPLES::
-
->>>>>>> f16112c7
+
+        EXAMPLES::
+
             sage: Subsets(0).an_element()
             {}
             sage: Subsets(3).an_element()
@@ -581,15 +520,9 @@
 class Subsets_sk(Subsets_s):
     r"""
     Subsets of fixed size of a set.
-<<<<<<< HEAD
 
     EXAMPLES::
 
-=======
-
-    EXAMPLES::
-
->>>>>>> f16112c7
         sage: S = Subsets([0,1,2,5,7], 3); S
         Subsets of {0, 1, 2, 5, 7} of size 3
         sage: S.cardinality()
@@ -750,7 +683,6 @@
             raise EmptySetError
         else:
             return self.element_class([i for i in itertools.islice(reversed(self._s),self._k)])
-<<<<<<< HEAD
 
     def _fast_iterator(self):
         r"""
@@ -761,18 +693,6 @@
 
         EXAMPLES::
 
-=======
-
-    def _fast_iterator(self):
-        r"""
-        Iterate through the subsets of size k if s.
-
-        Beware that this function yield tuples and not sets. If you need sets
-        use __iter__
-
-        EXAMPLES::
-
->>>>>>> f16112c7
             sage: list(Subsets(range(3), 2)._fast_iterator())
             [(0, 1), (0, 2), (1, 2)]
         """
@@ -908,15 +828,9 @@
     r"""
     Return a dictionnary whose keys are the elements of l and values are the
     multiplicity they appear in l.
-<<<<<<< HEAD
 
     EXAMPLES::
 
-=======
-
-    EXAMPLES::
-
->>>>>>> f16112c7
         sage: from sage.combinat.subset import list_to_dict
         sage: list_to_dict(['a', 'b', 'b', 'b'])
         {'a': 1, 'b': 3}
@@ -971,19 +885,11 @@
             sage: TestSuite(S).run()
         """
         Parent.__init__(self, category=FiniteEnumeratedSets())
-<<<<<<< HEAD
 
         self._d = s
         if not isinstance(s, dict):
             self._d = list_to_dict(s)
 
-=======
-
-        self._d = s
-        if not isinstance(s, dict):
-            self._d = list_to_dict(s)
-
->>>>>>> f16112c7
     def _repr_(self):
         """
         TESTS::
@@ -1327,9 +1233,6 @@
         from sage.combinat.integer_vector import IntegerVectors
         elts = self._d.keys()
         for iv in IntegerVectors(self._k, len(self._d), outer=self._d.values()):
-<<<<<<< HEAD
-            yield sum([[elts[i]] * iv[i] for i in range(len(iv))], [])
-=======
             yield sum([[elts[i]] * iv[i] for i in range(len(iv))], [])
 
 class SubsetsSorted(Subsets_s):
@@ -1470,4 +1373,3 @@
             [(), (0,), (1,), (2,), (0, 1), (0, 2), (1, 2), (0, 1, 2)]
         """
         return self.element_class(sorted(set(x)))
->>>>>>> f16112c7
