# -*- coding: utf-8 -*-
r"""
Mutually Orthogonal Latin Squares (MOLS)

A Latin square is an `n\times n` array filled with `n` different symbols, each
occurring exactly once in each row and exactly once in each column. For Sage's
methods related to Latin Squares, see the module
:mod:`sage.combinat.matrices.latin`.

This module gathers constructions of Mutually Orthogonal Latin Squares, which
are equivalent to Transversal Designs and specific Orthogonal Arrays.

For more information on MOLS, see the :wikipedia:`Wikipedia entry on MOLS
<Graeco-Latin_square#Mutually_orthogonal_Latin_squares>`.

The following table prints the maximum number of MOLS that Sage can build for
every order `n<300`, similarly to the `table of MOLS
<http://books.google.fr/books?id=S9FA9rq1BgoC&dq=handbook%20combinatorial%20designs%20MOLS%2010000&pg=PA176>`_
from the Handbook of Combinatorial Designs.

::

    sage: def MOLS_table(number_of_lines):
    ....:     print "     "+join(['%3s'%str(i) for i in range(20)])
    ....:     print "    "+"_"*80
    ....:     for i in range(20*15):
    ....:         if i%20==0:
    ....:             print "\n"+'%3s'%str(i)+"|",
    ....:         print '%3s'%str(designs.mutually_orthogonal_latin_squares(i,None,existence=True) if i>1 else "+oo"),
    sage: MOLS_table(15) # long time
           0   1   2   3   4   5   6   7   8   9  10  11  12  13  14  15  16  17  18  19
        ________________________________________________________________________________
    <BLANKLINE>
      0| +oo +oo   1   2   3   4   1   6   7   8   1  10   4  12   1   2  15  16   2  18
     20|   3   2   1  22   3  24   2  26   3  28   2  30  31   3   2   4   3  36   2   3
     40|   4  40   2  42   3   4   2  46   3  48   2   3   3  52   4   4   6   3   2  58
     60|   4  60   2   6  63   4   2  66   4   4   6  70   7  72   2   3   3   6   2  78
     80|   7  80   4  82   6   6   6   3   7  88   2   6   3   4   2   6   7  96   6   8
    100|   6 100   6 102   7   3   4 106   4 108   2   6   7 112   2   7   4   8   2   6
    120|   6 120   2   6   4 124   6 126 127   4   6 130   6   6   2   6   7 136   4 138
    140|   6   7   6  10   8   7   6   7   4 148   6 150   7   8   4   4   4 156   2   6
    160|   7   7   2 162   4   7   4 166   7 168   6   8   6 172   6   6  10   6   6 178
    180|   6 180   6   6   7   8   6  10   6   6   2 190   7 192   6   7   6 196   6 198
    200|   7   7   6   7   4   6   6   8  12  10   6 210   6   7   6   6   7   8   4  10
    220|   6  12   6 222   7   8   6 226   6 228   6   6   7 232   6   7   6   6   2 238
    240|   7 240   6 242   6   7   6  12   7   7   3 250   3  10   3   7 255 256   4   7
    260|   4   8   4 262   7   8   6  10   6 268   6 270  15   7   3  10   6 276   6   8
    280|   7 280   6 282   6  12   6   7  15 288   6   6   4 292   6   6   7  10   6  12

TODO:

* Look at [ColDin01]_.

REFERENCES:

.. [Stinson2004] Douglas R. Stinson,
  Combinatorial designs: construction and analysis,
  Springer, 2004.

.. [ColDin01] Charles Colbourn, Jeffrey Dinitz,
  Mutually orthogonal latin squares: a brief survey of constructions,
  Volume 95, Issues 1-2, Pages 9-48,
  Journal of Statistical Planning and Inference,
  Springer, 1 May 2001.

Functions
---------
"""
from sage.categories.sets_cat import EmptySetError
from sage.misc.unknown import Unknown

def are_mutually_orthogonal_latin_squares(l, verbose=False):
    r"""
    Check wether the list of matrices in ``l`` form mutually orthogonal latin
    squares.

    INPUT:

    - ``verbose`` - if ``True`` then print why the list of matrices provided are
      not mutually orthogonal latin squares

    EXAMPLES::

        sage: from sage.combinat.designs.latin_squares import are_mutually_orthogonal_latin_squares
        sage: m1 = matrix([[0,1,2],[2,0,1],[1,2,0]])
        sage: m2 = matrix([[0,1,2],[1,2,0],[2,0,1]])
        sage: m3 = matrix([[0,1,2],[2,0,1],[1,2,0]])
        sage: are_mutually_orthogonal_latin_squares([m1,m2])
        True
        sage: are_mutually_orthogonal_latin_squares([m1,m3])
        False
        sage: are_mutually_orthogonal_latin_squares([m2,m3])
        True
        sage: are_mutually_orthogonal_latin_squares([m1,m2,m3], verbose=True)
        matrices 0 and 2 are not orthogonal
        False

        sage: m = designs.mutually_orthogonal_latin_squares(8,7)
        sage: are_mutually_orthogonal_latin_squares(m)
        True
    """
    if not l:
        raise ValueError("the list must be non empty")

    n = l[0].nrows()
    if any(M.nrows() != n and M.ncols() != n for M in l):
        if verbose:
            print "some matrix has wrong dimension"
        return False

    # check that the matrices in l are actually latin
    for i,M in enumerate(l):
        if (any(sorted(r) != range(n) for r in M.rows()) or
            any(sorted(c) != range(n) for c in M.columns())):
            if verbose:
                print "matrix %d is not latin"%i
            return False

    # check orthogonality of each pair
    for k1 in xrange(len(l)):
        M1 = l[k1]
        for k2 in xrange(k1):
            M2 = l[k2]
            L = [(M1[i,j],M2[i,j]) for i in xrange(n) for j in xrange(n)]
            if len(set(L)) != len(L):
                if verbose:
                    print "matrices %d and %d are not orthogonal"%(k2,k1)
                return False

    return True

def mutually_orthogonal_latin_squares(n,k, partitions = False, check = True, existence=False, who_asked=tuple()):
    r"""
    Returns `k` Mutually Orthogonal `n\times n` Latin Squares (MOLS).

    For more information on Latin Squares and MOLS, see
    :mod:`~sage.combinat.designs.latin_squares` or the :wikipedia:`Latin_square`,
    or even the
    :wikipedia:`Wikipedia entry on MOLS <Graeco-Latin_square#Mutually_orthogonal_Latin_squares>`.

    INPUT:

    - ``n`` (integer) -- size of the latin square.

    - ``k`` (integer) -- number of MOLS. If ``k=None`` it is set to the largest
      value available.

    - ``partition`` (boolean) -- a Latin Square can be seen as 3 partitions of
      the `n^2` cells of the array into `n` sets of size `n`, respectively :

      * The partition of rows
      * The partition of columns
      * The partition of number (cells numbered with 0, cells numbered with 1,
        ...)

      These partitions have the additional property that any two sets from
      different partitions intersect on exactly one element.

      When ``partition`` is set to ``True``, this function returns a list of `k+2`
      partitions satisfying this intersection property instead of the `k+2` MOLS
      (though the data is exactly the same in both cases).

    - ``existence`` (boolean) -- instead of building the design, returns:

        - ``True`` -- meaning that Sage knows how to build the design

        - ``Unknown`` -- meaning that Sage does not know how to build the
          design, but that the design may exist (see :mod:`sage.misc.unknown`).

        - ``False`` -- meaning that the design does not exist.

      .. NOTE::

          When ``k=None`` and ``existence=True`` the function returns an
          integer, i.e. the largest `k` such that we can build a `k` MOLS of
          order `n`.

    - ``check`` -- (boolean) Whether to check that output is correct before
      returning it. As this is expected to be useless (but we are cautious
      guys), you may want to disable it whenever you want speed. Set to
      ``True`` by default.

    - ``who_asked`` (internal use only) -- because of the equivalence between
      OA/TD/MOLS, each of the three constructors calls the others. We must keep
      track of who calls who in order to avoid infinite loops. ``who_asked`` is
      the tuple of the other functions that were called before this one.

    EXAMPLES::

        sage: designs.mutually_orthogonal_latin_squares(5,4)
        [
        [0 2 4 1 3]  [0 3 1 4 2]  [0 4 3 2 1]  [0 1 2 3 4]
        [4 1 3 0 2]  [3 1 4 2 0]  [2 1 0 4 3]  [4 0 1 2 3]
        [3 0 2 4 1]  [1 4 2 0 3]  [4 3 2 1 0]  [3 4 0 1 2]
        [2 4 1 3 0]  [4 2 0 3 1]  [1 0 4 3 2]  [2 3 4 0 1]
        [1 3 0 2 4], [2 0 3 1 4], [3 2 1 0 4], [1 2 3 4 0]
        ]

        sage: designs.mutually_orthogonal_latin_squares(7,3)
        [
        [0 2 4 6 1 3 5]  [0 3 6 2 5 1 4]  [0 4 1 5 2 6 3]
        [6 1 3 5 0 2 4]  [5 1 4 0 3 6 2]  [4 1 5 2 6 3 0]
        [5 0 2 4 6 1 3]  [3 6 2 5 1 4 0]  [1 5 2 6 3 0 4]
        [4 6 1 3 5 0 2]  [1 4 0 3 6 2 5]  [5 2 6 3 0 4 1]
        [3 5 0 2 4 6 1]  [6 2 5 1 4 0 3]  [2 6 3 0 4 1 5]
        [2 4 6 1 3 5 0]  [4 0 3 6 2 5 1]  [6 3 0 4 1 5 2]
        [1 3 5 0 2 4 6], [2 5 1 4 0 3 6], [3 0 4 1 5 2 6]
        ]

        sage: designs.mutually_orthogonal_latin_squares(5,2,partitions=True)
        [[[0, 1, 2, 3, 4],
          [5, 6, 7, 8, 9],
          [10, 11, 12, 13, 14],
          [15, 16, 17, 18, 19],
          [20, 21, 22, 23, 24]],
         [[0, 5, 10, 15, 20],
          [1, 6, 11, 16, 21],
          [2, 7, 12, 17, 22],
          [3, 8, 13, 18, 23],
          [4, 9, 14, 19, 24]],
         [[0, 8, 11, 19, 22],
          [3, 6, 14, 17, 20],
          [1, 9, 12, 15, 23],
          [4, 7, 10, 18, 21],
          [2, 5, 13, 16, 24]],
         [[0, 9, 13, 17, 21],
          [2, 6, 10, 19, 23],
          [4, 8, 12, 16, 20],
          [1, 5, 14, 18, 22],
          [3, 7, 11, 15, 24]]]

    What is the maximum number of MOLS of size 8 that Sage knows how to build?::

<<<<<<< HEAD
        sage: designs.mutually_orthogonal_latin_squares(5,5)
        Traceback (most recent call last):
        ...
        ValueError: There exist at most n-1 MOLS of size n.
        sage: designs.mutually_orthogonal_latin_squares(8,None,existence=True)
        7
        sage: designs.mutually_orthogonal_latin_squares(6,3,existence=True)
        Unknown
        sage: designs.mutually_orthogonal_latin_squares(10,2,availability=True)
        True
        sage: designs.mutually_orthogonal_latin_squares(10,2)
        [
        [1 8 9 0 2 4 6 3 5 7]  [1 7 6 5 0 9 8 2 3 4]
        [7 2 8 9 0 3 5 4 6 1]  [8 2 1 7 6 0 9 3 4 5]
        [6 1 3 8 9 0 4 5 7 2]  [9 8 3 2 1 7 0 4 5 6]
        [5 7 2 4 8 9 0 6 1 3]  [0 9 8 4 3 2 1 5 6 7]
        [0 6 1 3 5 8 9 7 2 4]  [2 0 9 8 5 4 3 6 7 1]
        [9 0 7 2 4 6 8 1 3 5]  [4 3 0 9 8 6 5 7 1 2]
        [8 9 0 1 3 5 7 2 4 6]  [6 5 4 0 9 8 7 1 2 3]
        [2 3 4 5 6 7 1 8 9 0]  [3 4 5 6 7 1 2 8 0 9]
        [3 4 5 6 7 1 2 0 8 9]  [5 6 7 1 2 3 4 0 9 8]
        [4 5 6 7 1 2 3 9 0 8], [7 1 2 3 4 5 6 9 8 0]
        ]
=======
        sage: designs.mutually_orthogonal_latin_squares(8,None,existence=True)
        7

    If you only want to know if Sage is able to build a given set of MOLS, just
    set the argument ``existence`` to ``True``::

        sage: designs.mutually_orthogonal_latin_squares(5, 5, existence=True)
        False
        sage: designs.mutually_orthogonal_latin_squares(6, 4, existence=True)
        Unknown

    If you ask for such a MOLS then you will respecively get an informative
    ``EmptySetError`` or ``NotImplementedError``::

        sage: designs.mutually_orthogonal_latin_squares(5, 5)
        Traceback (most recent call last):
        ...
        EmptySetError: There exist at most n-1 MOLS of size n.
        sage: designs.mutually_orthogonal_latin_squares(6, 3)
        Traceback (most recent call last):
        ...
        NotImplementedError: I don't know how to build these MOLS!
>>>>>>> a97434f3
    """
    from sage.combinat.designs.orthogonal_arrays import orthogonal_array
    from sage.matrix.constructor import Matrix

    # Is k is None we find the largest available
    if k is None:
        k = orthogonal_array(None,n,existence=True) - 2
        if existence:
            return k

    if k >= n:
        if existence:
            return False
        raise EmptySetError("There exist at most n-1 MOLS of size n.")

    elif n == 10 and k == 2:
        if availability:
            return True

        from database import MOLS_10_2
        matrices = MOLS_10_2()

    elif (orthogonal_array not in who_asked and
        orthogonal_array(k+2,n,existence=True,who_asked = who_asked+(mutually_orthogonal_latin_squares,)) is not Unknown):

        # Forwarding non-existence results
        if orthogonal_array(k+2,n,existence=True,who_asked = who_asked+(mutually_orthogonal_latin_squares,)):
            if existence:
                return True
        else:
            if existence:
                return False
            raise EmptySetError("These MOLS do not exist!")

        OA = orthogonal_array(k+2,n,check=False, who_asked = who_asked+(mutually_orthogonal_latin_squares,))
        OA.sort() # make sure that the first two columns are "11, 12, ..., 1n, 21, 22, ..."

        # We first define matrices as lists of n^2 values
        matrices = [[] for _ in range(k)]
        for L in OA:
            for i in range(2,k+2):
                matrices[i-2].append(L[i])

        # The real matrices
        matrices = [[M[i*n:(i+1)*n] for i in range(n)] for M in matrices]
        matrices = [Matrix(M) for M in matrices]

    else:
        if existence:
            return Unknown
        raise NotImplementedError("I don't know how to build these MOLS!")

    if check:
        assert are_mutually_orthogonal_latin_squares(matrices)

    # partitions have been requested but have not been computed yet
    if partitions is True:
        partitions = [[[i*n+j for j in range(n)] for i in range(n)],
                      [[j*n+i for j in range(n)] for i in range(n)]]
        for m in matrices:
            partition = [[] for i in range(n)]
            for i in range(n):
                for j in range(n):
                    partition[m[i,j]].append(i*n+j)
            partitions.append(partition)

    if partitions:
        return partitions
    else:
        return matrices

def latin_square_product(M,N,*others):
    r"""
    Returns the product of two (or more) latin squares.

    Given two Latin Squares `M,N` of respective sizes `m,n`, the direct product
    `M\times N` of size `mn` is defined by `(M\times
    N)((i_1,i_2),(j_1,j_2))=(M(i_1,j_1),N(i_2,j_2))` where `i_1,j_1\in [m],
    i_2,j_2\in [n]`

    Each pair of values `(i,j)\in [m]\times [n]` is then relabeled to `in+j`.

    This is Lemma 6.25 of [Stinson2004]_.

    INPUT:

    An arbitrary number of latin squares (greater than 2).

    EXAMPLES::

        sage: from sage.combinat.designs.latin_squares import latin_square_product
        sage: m=designs.mutually_orthogonal_latin_squares(4,3)[0]
        sage: latin_square_product(m,m,m)
        64 x 64 sparse matrix over Integer Ring
    """
    from sage.matrix.constructor import Matrix
    m = M.nrows()
    n = N.nrows()

    D = {((i,j),(ii,jj)):(M[i,ii],N[j,jj])
         for i in range(m)
         for ii in range(m)
         for j in range(n)
         for jj in range(n)}

    L = lambda i_j: i_j[0] * n + i_j[1]
    D = {(L(c[0]),L(c[1])): L(v) for c,v in D.iteritems()}
    P = Matrix(D)

    if others:
        return latin_square_product(P, others[0],*others[1:])
    else:
        return P<|MERGE_RESOLUTION|>--- conflicted
+++ resolved
@@ -231,31 +231,6 @@
 
     What is the maximum number of MOLS of size 8 that Sage knows how to build?::
 
-<<<<<<< HEAD
-        sage: designs.mutually_orthogonal_latin_squares(5,5)
-        Traceback (most recent call last):
-        ...
-        ValueError: There exist at most n-1 MOLS of size n.
-        sage: designs.mutually_orthogonal_latin_squares(8,None,existence=True)
-        7
-        sage: designs.mutually_orthogonal_latin_squares(6,3,existence=True)
-        Unknown
-        sage: designs.mutually_orthogonal_latin_squares(10,2,availability=True)
-        True
-        sage: designs.mutually_orthogonal_latin_squares(10,2)
-        [
-        [1 8 9 0 2 4 6 3 5 7]  [1 7 6 5 0 9 8 2 3 4]
-        [7 2 8 9 0 3 5 4 6 1]  [8 2 1 7 6 0 9 3 4 5]
-        [6 1 3 8 9 0 4 5 7 2]  [9 8 3 2 1 7 0 4 5 6]
-        [5 7 2 4 8 9 0 6 1 3]  [0 9 8 4 3 2 1 5 6 7]
-        [0 6 1 3 5 8 9 7 2 4]  [2 0 9 8 5 4 3 6 7 1]
-        [9 0 7 2 4 6 8 1 3 5]  [4 3 0 9 8 6 5 7 1 2]
-        [8 9 0 1 3 5 7 2 4 6]  [6 5 4 0 9 8 7 1 2 3]
-        [2 3 4 5 6 7 1 8 9 0]  [3 4 5 6 7 1 2 8 0 9]
-        [3 4 5 6 7 1 2 0 8 9]  [5 6 7 1 2 3 4 0 9 8]
-        [4 5 6 7 1 2 3 9 0 8], [7 1 2 3 4 5 6 9 8 0]
-        ]
-=======
         sage: designs.mutually_orthogonal_latin_squares(8,None,existence=True)
         7
 
@@ -278,7 +253,6 @@
         Traceback (most recent call last):
         ...
         NotImplementedError: I don't know how to build these MOLS!
->>>>>>> a97434f3
     """
     from sage.combinat.designs.orthogonal_arrays import orthogonal_array
     from sage.matrix.constructor import Matrix
