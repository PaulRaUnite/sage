--- conflicted
+++ resolved
@@ -64,13 +64,8 @@
 
     .. SEEALSO::
 
-<<<<<<< HEAD
-        * :func:`steiner_triple_system`
-        * :func:`v_4_1_BIBD`
-=======
         * :meth:`steiner_triple_system`
         * :meth:`v_4_1_BIBD`
->>>>>>> 4b5cb2be
 
     TODO:
 
