r"""
Symmetric Functions

For a comprehensive tutorial on how to use symmetric functions in Sage

.. SEEALSO:: :func:`SymmetricFunctions`

We define the algebra of symmetric functions in the Schur and elementary bases::

    sage: s = SymmetricFunctions(QQ).schur()
    sage: e = SymmetricFunctions(QQ).elementary()

Each is actually a graded Hopf algebra whose basis is indexed by
integer partitions::

    sage: s.category()
    Category of bases of Symmetric Functions over Rational Field
    sage: s.basis().keys()
    Partitions

Let us compute with some elements in different bases::

    sage: f1 = s([2,1]); f1
    s[2, 1]
    sage: f2 = e(f1); f2 # basis conversion
    e[2, 1] - e[3]
    sage: f1 == f2
    True
    sage: f1.expand(3, alphabet=['x','y','z'])
    x^2*y + x*y^2 + x^2*z + 2*x*y*z + y^2*z + x*z^2 + y*z^2
    sage: f2.expand(3, alphabet=['x','y','z'])
    x^2*y + x*y^2 + x^2*z + 2*x*y*z + y^2*z + x*z^2 + y*z^2

::

    sage: m = SymmetricFunctions(QQ).monomial()
    sage: m([3,1])
    m[3, 1]
    sage: m(4) # This is the constant 4, not the partition 4.
    4*m[]
    sage: m([4]) # This is the partition 4.
    m[4]
    sage: 3*m([3,1])-1/2*m([4])
    3*m[3, 1] - 1/2*m[4]

::

    sage: p = SymmetricFunctions(QQ).power()
    sage: f = p(3)
    sage: f
    3*p[]
    sage: f.parent()
    Symmetric Functions over Rational Field in the powersum basis
    sage: f + p([3,2])
    3*p[] + p[3, 2]

One can convert symmetric functions to symmetric polynomials and vice versa::

    sage: Sym = SymmetricFunctions(QQ)
    sage: p = Sym.powersum()
    sage: h = Sym.homogeneous()
    sage: f = h[2,1] + 2*p[3,1]
    sage: poly = f.expand(3); poly
    2*x0^4 + 2*x0^3*x1 + 2*x0*x1^3 + 2*x1^4 + 2*x0^3*x2 + 2*x1^3*x2 + 2*x0*x2^3 + 2*x1*x2^3 + 2*x2^4
    + x0^3 + 2*x0^2*x1 + 2*x0*x1^2 + x1^3 + 2*x0^2*x2 + 3*x0*x1*x2 + 2*x1^2*x2 + 2*x0*x2^2 + 2*x1*x2^2 + x2^3
    sage: Sym.from_polynomial(poly)
    3*m[1, 1, 1] + 2*m[2, 1] + m[3] + 2*m[3, 1] + 2*m[4]
    sage: Sym.from_polynomial(poly) == f
    True
    sage: g = h[1,1,1,1]
    sage: poly = g.expand(3)
    sage: Sym.from_polynomial(poly) == g
    False

::

    sage: Sym = SymmetricFunctions(QQ)
    sage: s = Sym.s()
    sage: h = Sym.h()
    sage: p = Sym.p()
    sage: e = Sym.e()
    sage: m = Sym.m()
    sage: a = s([3,1])
    sage: s(a)
    s[3, 1]
    sage: h(a)
    h[3, 1] - h[4]
    sage: p(a)
    1/8*p[1, 1, 1, 1] + 1/4*p[2, 1, 1] - 1/8*p[2, 2] - 1/4*p[4]
    sage: e(a)
    e[2, 1, 1] - e[2, 2] - e[3, 1] + e[4]
    sage: m(a)
    3*m[1, 1, 1, 1] + 2*m[2, 1, 1] + m[2, 2] + m[3, 1]
    sage: a.expand(4)
    x0^3*x1 + x0^2*x1^2 + x0*x1^3 + x0^3*x2 + 2*x0^2*x1*x2 + 2*x0*x1^2*x2 + x1^3*x2 + x0^2*x2^2 + 2*x0*x1*x2^2 + x1^2*x2^2 + x0*x2^3 + x1*x2^3 + x0^3*x3 + 2*x0^2*x1*x3 + 2*x0*x1^2*x3 + x1^3*x3 + 2*x0^2*x2*x3 + 3*x0*x1*x2*x3 + 2*x1^2*x2*x3 + 2*x0*x2^2*x3 + 2*x1*x2^2*x3 + x2^3*x3 + x0^2*x3^2 + 2*x0*x1*x3^2 + x1^2*x3^2 + 2*x0*x2*x3^2 + 2*x1*x2*x3^2 + x2^2*x3^2 + x0*x3^3 + x1*x3^3 + x2*x3^3

Here are further examples::

    sage: h(m([1]))
    h[1]
    sage: h( m([2]) +m([1,1]) )
    h[2]
    sage: h( m([3]) + m([2,1]) + m([1,1,1]) )
    h[3]
    sage: h( m([4]) + m([3,1]) + m([2,2]) + m([2,1,1]) + m([1,1,1,1]) )
    h[4]
    sage: k = 5
    sage: h( sum([ m(part) for part in Partitions(k)]) )
    h[5]
    sage: k = 10
    sage: h( sum([ m(part) for part in Partitions(k)]) )
    h[10]

::

    sage: P3 = Partitions(3)
    sage: P3.list()
    [[3], [2, 1], [1, 1, 1]]
    sage: m = SymmetricFunctions(QQ).monomial()
    sage: f = sum([m(p) for p in P3])
    sage: m.get_print_style()
    'lex'
    sage: f
    m[1, 1, 1] + m[2, 1] + m[3]
    sage: m.set_print_style('length')
    sage: f
    m[3] + m[2, 1] + m[1, 1, 1]
    sage: m.set_print_style('maximal_part')
    sage: f
    m[1, 1, 1] + m[2, 1] + m[3]
    sage: m.set_print_style('lex')

::

    sage: Sym = SymmetricFunctions(QQ)
    sage: s = Sym.s()
    sage: m = Sym.m()
    sage: m([3])*s([2,1])
    2*m[3, 1, 1, 1] + m[3, 2, 1] + 2*m[4, 1, 1] + m[4, 2] + m[5, 1]
    sage: s(m([3])*s([2,1]))
    s[2, 1, 1, 1, 1] - s[2, 2, 2] - s[3, 3] + s[5, 1]
    sage: s(s([2,1])*m([3]))
    s[2, 1, 1, 1, 1] - s[2, 2, 2] - s[3, 3] + s[5, 1]
    sage: e = Sym.e()
    sage: e([4])*e([3])*e([1])
    e[4, 3, 1]

::

    sage: s = SymmetricFunctions(QQ).s()
    sage: z = s([2,1]) + s([1,1,1])
    sage: z.coefficient([2,1])
    1
    sage: z.length()
    2
    sage: z.support()
    [[1, 1, 1], [2, 1]]
    sage: z.degree()
    3

TESTS:

Check that we can handle large integers properly (:trac:`13413`)::

    sage: s = SymmetricFunctions(QQ).s()
    sage: p = SymmetricFunctions(QQ).p()
    sage: max(s(p([1]*36)).coefficients())  # long time (4s on sage.math, 2013)
    40971642983700000000

BACKWARD INCOMPATIBLE CHANGES (:trac:`5457`):

The symmetric functions code has been refactored to take
advantage of the coercion systems. This introduced a couple of glitches:

- On some bases changes, coefficients in Jack polynomials are not normalized

- Except in a few cases, conversions and coercions are only defined
  between symmetric functions over the same coefficient ring. E.g.
  the following does not work anymore::

      sage: s  = SymmetricFunctions(QQ)
      sage: s2 = SymmetricFunctions(QQ['t'])
      sage: s([1]) + s2([2]) # todo: not implemented

  This feature will probably come back at some point through
  improvements to the Sage coercion system.

Backward compatibility should be essentially retained.

AUTHORS:

- Mike Hansen (2007-06-15)
- Nicolas M. Thiery (partial refactoring)
- Mike Zabrocki, Anne Schilling (2012)
- Darij Grinberg (2013) Sym over rings that are not characteristic 0

"""
#*****************************************************************************
#       Copyright (C) 2007 Mike Hansen <mhansen@gmail.com>
#                     2012 Anne Schilling <anne at math.ucdavis.edu>
#                     2012 Mike Zabrocki <mike.zabrocki@gmail.com>
#
#  Distributed under the terms of the GNU General Public License (GPL)
#
#    This code is distributed in the hope that it will be useful,
#    but WITHOUT ANY WARRANTY; without even the implied warranty of
#    MERCHANTABILITY or FITNESS FOR A PARTICULAR PURPOSE.  See the GNU
#    General Public License for more details.
#
#  The full text of the GPL is available at:
#
#                  http://www.gnu.org/licenses/
#*****************************************************************************
from sage.misc.cachefunc import cached_method
<<<<<<< HEAD
from sage.rings.all import Integer, PolynomialRing, QQ
=======
from sage.rings.all import Integer, PolynomialRing, QQ, ZZ
>>>>>>> f16112c7
from sage.rings.polynomial.polynomial_element import is_Polynomial
from sage.rings.polynomial.multi_polynomial import is_MPolynomial
import sage.combinat.partition
from sage.combinat.partition import _Partitions, Partitions
import sage.libs.symmetrica.all as symmetrica  # used in eval()
from sage.combinat.free_module import CombinatorialFreeModule
from sage.matrix.constructor import matrix
from sage.misc.misc import prod, uniq
from copy import copy
from functools import reduce


def SymmetricFunctionAlgebra(R, basis="schur"):
    r"""
    This is deprecated in :trac:`15473`. Use instead
    :class:`SymmetricFunctions` as ``SymmetricFunctions(R).basis()``

    INPUT:

    -  ``R`` -- ring with identity basis
    -  ``basis`` -- a string for the name of the basis, must be one of
       'schur', 'elementary', 'homogeneous', 'power', 'monomial' or their
       abbreviations 's', 'e', 'h', 'p', 'm'

    OUTPUT: A SymmetricFunctionAlgebra

    EXAMPLES::

        sage: SymmetricFunctionAlgebra(QQ)
        doctest:...: DeprecationWarning: this function is deprecated. Use SymmetricFunctions(R).basis()
        See http://trac.sagemath.org/15473 for details.
        Symmetric Functions over Rational Field in the Schur basis
    """
    sage.misc.superseded.deprecation(15473, "this function is deprecated. Use SymmetricFunctions(R).basis()")
    from sage.combinat.sf.sf import SymmetricFunctions
    Sym = SymmetricFunctions(R)
    if basis == 'schur' or basis == 's':
        return Sym.s()
    elif basis == "elementary" or  basis == 'e':
        return Sym.e()
    elif basis == "homogeneous" or basis == 'h':
        return Sym.h()
    elif basis == 'power' or basis == 'p':
        return Sym.p()
    elif basis == 'monomial' or basis == 'm':
        return Sym.m()
    else:
        raise ValueError("unknown basis (= %s)"%basis)

def is_SymmetricFunctionAlgebra(x):
    """
    Checks whether ``x`` is a symmetric function algebra.

    EXAMPLES::

        sage: from sage.combinat.sf.sfa import is_SymmetricFunctionAlgebra
        sage: is_SymmetricFunctionAlgebra(5)
        False
        sage: is_SymmetricFunctionAlgebra(ZZ)
        False
        sage: is_SymmetricFunctionAlgebra(SymmetricFunctions(ZZ).schur())
        True
        sage: is_SymmetricFunctionAlgebra(SymmetricFunctions(QQ).e())
        True
        sage: is_SymmetricFunctionAlgebra(SymmetricFunctions(QQ).macdonald(q=1,t=1).P())
        True
        sage: is_SymmetricFunctionAlgebra(SymmetricFunctions(FractionField(QQ['q','t'])).macdonald().P())
        True
    """
    return isinstance(x, SymmetricFunctionAlgebra_generic)

def zee(part):
    r"""
    Return the size of the centralizer of any permutation of cycle type
    ``part``.

    Note that the size of the centralizer is the inner product between
    ``p(part)`` and itself, where `p` is the power-sum symmetric
    functions.

    INPUT:

    - ``part`` -- an integer partition (for example, ``[2,1,1]``)

    OUTPUT:

    - the integer `\prod_{i} i^{m_i(part)} m_i(part)!` where `m_i(part)` is
      the number of parts in the partition ``part`` equal to `i`

    EXAMPLES::

        sage: from sage.combinat.sf.sfa import zee
        sage: zee([2,1,1])
        4
    """
    if not isinstance(part, sage.combinat.partition.Partition):
        part = sage.combinat.partition.Partition(part)
    return part.centralizer_size()


def is_SymmetricFunction(x):
    r"""
    Checks whether ``x`` is a symmetric function.

    EXAMPLES::

        sage: from sage.combinat.sf.sfa import is_SymmetricFunction
        sage: s = SymmetricFunctions(QQ).s()
        sage: is_SymmetricFunction(2)
        False
        sage: is_SymmetricFunction(s(2))
        True
        sage: is_SymmetricFunction(s([2,1]))
        True
    """
    return isinstance(x, SymmetricFunctionAlgebra_generic.Element)

from sage.categories.realizations import Realizations, Category_realization_of_parent
class SymmetricFunctionsBases(Category_realization_of_parent):
    r"""
    The category of bases of the ring of symmetric functions.
    """
    def __init__(self, base):
        r"""
        Initialize the bases of the ring of symmetric functions.

        INPUT:

        - ``self`` -- a category of bases for the symmetric functions
        - ``base`` -- ring of symmetric functions

        TESTS::

            sage: from sage.combinat.sf.sfa import SymmetricFunctionsBases
            sage: Sym = SymmetricFunctions(QQ)
            sage: bases = SymmetricFunctionsBases(Sym); bases
            Category of bases of Symmetric Functions over Rational Field
            sage: Sym.schur() in bases
            True
        """
        Category_realization_of_parent.__init__(self, base)

    def _repr_(self):
        r"""
        Returns the representation of ``self``.

        INPUT:

        - ``self`` -- a category of bases for the symmetric functions

        EXAMPLES::

            sage: from sage.combinat.sf.sfa import SymmetricFunctionsBases
            sage: Sym = SymmetricFunctions(QQ)
            sage: bases = SymmetricFunctionsBases(Sym)
            sage: bases._repr_()
            'Category of bases of Symmetric Functions over Rational Field'
        """
        return "Category of bases of %s" % self.base()

    def super_categories(self):
        r"""
        The super categories of ``self``.

        INPUT:

        - ``self`` -- a category of bases for the symmetric functions

        EXAMPLES::

            sage: from sage.combinat.sf.sfa import SymmetricFunctionsBases
            sage: Sym = SymmetricFunctions(QQ)
            sage: bases = SymmetricFunctionsBases(Sym)
            sage: bases.super_categories()
            [Category of commutative graded hopf algebras with basis over Rational Field,
             Category of realizations of Symmetric Functions over Rational Field]
        """
        from sage.categories.all import CommutativeRings, GradedHopfAlgebrasWithBasis
        return [GradedHopfAlgebrasWithBasis(self.base().base_ring()).Commutative(),
                Realizations(self.base())]

    class ParentMethods:

        def is_integral_domain(self, proof=True):
            """
            Return whether ``self`` is an integral domain. (It is if
            and only if the base ring is an integral domain.)

            INPUT:

            - ``self`` -- a basis of the symmetric functions
            - ``proof`` -- an optional argument (default value: ``True``)

            EXAMPLES::

                sage: s = SymmetricFunctions(QQ).s()
                sage: s.is_integral_domain()
                True

            The following doctest is disabled pending :trac:`15475`::

                sage: s = SymmetricFunctions(Zmod(14)).s() # not tested
                sage: s.is_integral_domain() # not tested
                False
            """
            return self.base_ring().is_integral_domain()

        def is_field(self, proof=True):
            """
            Return whether ``self`` is a field. (It is not.)

            INPUT:

            - ``self`` -- a basis of the symmetric functions
            - ``proof`` -- an optional argument (default value: ``True``)

            EXAMPLES::

                sage: s = SymmetricFunctions(QQ).s()
                sage: s.is_field()
                False
            """
            return False

        def is_commutative(self):
            """
            Returns whether this symmetric function algebra is commutative.

            INPUT:

            - ``self`` -- a basis of the symmetric functions

            EXAMPLES::

                sage: s = SymmetricFunctions(QQ).s()
                sage: s.is_commutative()
                True
            """
            return self.base_ring().is_commutative()

        def _repr_(self):
            """
            Text representation of this basis of symmetric functions

            INPUT:

            - ``self`` -- a basis of the symmetric functions

            EXAMPLES::

                sage: Sym = SymmetricFunctions(FractionField(QQ['q,t'])); Sym
                Symmetric Functions over Fraction Field of Multivariate Polynomial Ring in q, t over Rational Field
                sage: Sym.p()
                Symmetric Functions over Fraction Field of Multivariate Polynomial Ring in q, t over Rational Field in the powersum basis

            In the following examples, we rename {{{Sym}}} for brevity::

                sage: Sym.rename("Sym"); Sym
                Sym

            Classical bases::

                sage: Sym.s()
                Sym in the Schur basis
                sage: Sym.p()
                Sym in the powersum basis
                sage: Sym.m()
                Sym in the monomial basis
                sage: Sym.e()
                Sym in the elementary basis
                sage: Sym.h()
                Sym in the homogeneous basis
                sage: Sym.f()
                Sym in the forgotten basis

            Macdonald polynomials::

                sage: Sym.macdonald().P()
                Sym in the Macdonald P basis
                sage: Sym.macdonald().Q()
                Sym in the Macdonald Q basis
                sage: Sym.macdonald().J()
                Sym in the Macdonald J basis
                sage: Sym.macdonald().H()
                Sym in the Macdonald H basis
                sage: Sym.macdonald().Ht()
                Sym in the Macdonald Ht basis
                sage: Sym.macdonald().S()
                Sym in the Macdonald S basis

            Macdonald polynomials, with specialized parameters::

                sage: Sym.macdonald(q=1).S()
                Sym in the Macdonald S with q=1 basis
                sage: Sym.macdonald(q=1,t=3).P()
                Sym in the Macdonald P with q=1 and t=3 basis

            Hall-Littlewood polynomials:

                sage: Sym.hall_littlewood().P()
                Sym in the Hall-Littlewood P basis
                sage: Sym.hall_littlewood().Q()
                Sym in the Hall-Littlewood Q basis
                sage: Sym.hall_littlewood().Qp()
                Sym in the Hall-Littlewood Qp basis

            Hall-Littlewood polynomials, with specialized parameter::

                sage: Sym.hall_littlewood(t=1).P()
                Sym in the Hall-Littlewood P with t=1 basis

            Jack polynomials::

                sage: Sym.jack().J()
                Sym in the Jack J basis
                sage: Sym.jack().P()
                Sym in the Jack P basis
                sage: Sym.jack().Q()
                Sym in the Jack Q basis
                sage: Sym.jack().Qp()
                Sym in the Jack Qp basis

            Jack polynomials, with specialized parameter::

                sage: Sym.jack(t=1).J()
                Sym in the Jack J with t=1 basis

            Zonal polynomials::

                sage: Sym.zonal()
                Sym in the zonal basis

            LLT polynomials::

                sage: Sym.llt(3).hspin()
                Sym in the level 3 LLT spin basis
                sage: Sym.llt(3).hcospin()
                Sym in the level 3 LLT cospin basis

            LLT polynomials, with specialized parameter::

                sage: Sym.llt(3, t=1).hspin()
                Sym in the level 3 LLT spin with t=1 basis
                sage: Sym.llt(3, t=1).hcospin()
                Sym in the level 3 LLT cospin with t=1 basis

            TESTS::

                sage: Sym.s()._repr_()
                'Sym in the Schur basis'
                sage: Sym.s()._repr_.__module__
                'sage.combinat.sf.sfa'

            ::

                sage: Sym.rename()
            """
            return "%s in the %s basis"%(self.realization_of(), self.basis_name())

        @cached_method
        def one_basis(self):
            r"""
            Returns the empty partition, as per ``AlgebrasWithBasis.ParentMethods.one_basis``

            INPUT:

            - ``self`` -- a basis of the ring of symmetric functions

            EXAMPLES::

                sage: Sym = SymmetricFunctions(QQ['t'].fraction_field())
                sage: s = Sym.s()
                sage: s.one_basis()
                []
                sage: Q = Sym.hall_littlewood().Q()
                sage: Q.one_basis()
                []

            .. TODO:: generalize to Modules.Graded.Connected.ParentMethods
            """
            return sage.combinat.partition.Partition([])

        def degree_on_basis(self, b):
            r"""
            Return the degree of the basis element indexed by ``b``.

            INPUT:

            - ``self`` -- a basis of the symmetric functions
            - ``b`` -- a partition

            EXAMPLES::

                sage: Sym = SymmetricFunctions(QQ['q,t'].fraction_field())
                sage: m = Sym.monomial()
                sage: m.degree_on_basis(Partition([3,2]))
                5
                sage: P = Sym.macdonald().P()
                sage: P.degree_on_basis(Partition([]))
                0
            """
            return sum(b)

        def antipode_by_coercion(self, element):
            r"""
            The antipode of ``element``.

            INPUT:

            - ``element`` -- element in a basis of the ring of symmetric functions

            EXAMPLES::

                sage: Sym = SymmetricFunctions(QQ)
                sage: p = Sym.p()
                sage: s = Sym.s()
                sage: e = Sym.e()
                sage: h = Sym.h()
                sage: (h([]) + h([1])).antipode() # indirect doctest
                h[] - h[1]
                sage: (s([]) + s([1]) + s[2]).antipode()
                s[] - s[1] + s[1, 1]
                sage: (p([2]) + p([3])).antipode()
                -p[2] - p[3]
                sage: (e([2]) + e([3])).antipode()
                e[1, 1] - e[1, 1, 1] - e[2] + 2*e[2, 1] - e[3]
                sage: f = Sym.f()
                sage: f([3,2,1]).antipode()
                -f[3, 2, 1] - 4*f[3, 3] - 2*f[4, 2] - 2*f[5, 1] - 6*f[6]

            The antipode is an involution::

                sage: Sym = SymmetricFunctions(ZZ)
                sage: s = Sym.s()
                sage: all( s[u].antipode().antipode() == s[u] for u in Partitions(4) )
                True

            The antipode is an algebra homomorphism::

                sage: Sym = SymmetricFunctions(FiniteField(23))
                sage: h = Sym.h()
                sage: all( all( (s[u] * s[v]).antipode() == s[u].antipode() * s[v].antipode()
                ....:           for u in Partitions(3) )
                ....:      for v in Partitions(3) )
                True

            TESTS:

            Everything works over `\ZZ`::

                sage: Sym = SymmetricFunctions(ZZ)
                sage: p = Sym.p()
                sage: s = Sym.s()
                sage: e = Sym.e()
                sage: h = Sym.h()
                sage: (h([]) + h([1])).antipode() # indirect doctest
                h[] - h[1]
                sage: (s([]) + s([1]) + s[2]).antipode()
                s[] - s[1] + s[1, 1]
                sage: (p([2]) + p([3])).antipode()
                -p[2] - p[3]
                sage: (e([2]) + e([3])).antipode()
                e[1, 1] - e[1, 1, 1] - e[2] + 2*e[2, 1] - e[3]
            """
            return self.degree_negation(element.omega())

        def counit(self, element):
            r"""
            Return the counit of ``element``.

            The counit is the constant term of ``element``.

            INPUT:

            - ``element`` -- element in a basis of the ring of symmetric functions

            EXAMPLES::

                sage: Sym = SymmetricFunctions(QQ)
                sage: m = Sym.monomial()
                sage: f = 2*m[2,1] + 3*m[[]]
                sage: f.counit()
                3
            """
            return element.degree_zero_coefficient()

        def degree_negation(self, element):
            r"""
            Return the image of ``element`` under the degree negation
            automorphism of the ring of symmetric functions.

            The degree negation is the automorphism which scales every
            homogeneous element of degree `k` by `(-1)^k` (for all `k`).

            INPUT:

            - ``element`` -- symmetric function written in ``self``

            EXAMPLES::

                sage: Sym = SymmetricFunctions(ZZ)
                sage: m = Sym.monomial()
                sage: f = 2*m[2,1] + 4*m[1,1] - 5*m[1] - 3*m[[]]
                sage: m.degree_negation(f)
                -3*m[] + 5*m[1] + 4*m[1, 1] - 2*m[2, 1]

            TESTS:

            Using :meth:`degree_negation` on an element of a different
            basis works correctly::

                sage: e = Sym.elementary()
                sage: m.degree_negation(e[3])
                -m[1, 1, 1]
                sage: m.degree_negation(m(e[3]))
                -m[1, 1, 1]
            """
            return self.sum_of_terms([ (lam, (-1)**(sum(lam)%2) * a)
                                       for lam, a in self(element) ])

        def corresponding_basis_over(self, R):
            r"""
            Return the realization of symmetric functions corresponding to
            ``self`` but over the base ring ``R``. Only works when ``self``
            is one of the classical bases, not one of the `q,t`-dependent
            ones. In the latter case, ``None`` is returned instead.

            INPUT:

            - ``R`` -- a commutative ring

            EXAMPLES::

                sage: Sym = SymmetricFunctions(QQ)
                sage: m = Sym.monomial()
                sage: m.corresponding_basis_over(ZZ)
                Symmetric Functions over Integer Ring in the monomial basis

                sage: Sym = SymmetricFunctions(CyclotomicField())
                sage: s = Sym.schur()
                sage: s.corresponding_basis_over(Integers(13))
                Symmetric Functions over Ring of integers modulo 13 in the Schur basis

                sage: P = ZZ['q','t']
                sage: Sym = SymmetricFunctions(P)
                sage: mj = Sym.macdonald().J()
                sage: mj.corresponding_basis_over(Integers(13))

            TESTS:

            Let's check that this handles each of the bases properly::

                sage: P = QQ['q','t']
                sage: Sym = SymmetricFunctions(P)
                sage: Q = CyclotomicField()['q','t']
                sage: Sym.s().corresponding_basis_over(CyclotomicField())
                Symmetric Functions over Universal Cyclotomic Field in the Schur basis
                sage: Sym.p().corresponding_basis_over(CyclotomicField())
                Symmetric Functions over Universal Cyclotomic Field in the powersum basis
                sage: Sym.m().corresponding_basis_over(CyclotomicField())
                Symmetric Functions over Universal Cyclotomic Field in the monomial basis
                sage: Sym.e().corresponding_basis_over(CyclotomicField())
                Symmetric Functions over Universal Cyclotomic Field in the elementary basis
                sage: Sym.h().corresponding_basis_over(CyclotomicField())
                Symmetric Functions over Universal Cyclotomic Field in the homogeneous basis
                sage: Sym.f().corresponding_basis_over(CyclotomicField())
                Symmetric Functions over Universal Cyclotomic Field in the forgotten basis
                sage: Sym.w().corresponding_basis_over(CyclotomicField())
                Symmetric Functions over Universal Cyclotomic Field in the Witt basis
                sage: Sym.macdonald().P().corresponding_basis_over(CyclotomicField())
                sage: Sym.macdonald().Q().corresponding_basis_over(CyclotomicField())
                sage: Sym.macdonald().J().corresponding_basis_over(CyclotomicField())
                sage: Sym.macdonald().H().corresponding_basis_over(CyclotomicField())
                sage: Sym.macdonald().Ht().corresponding_basis_over(CyclotomicField())
                sage: Sym.macdonald().S().corresponding_basis_over(CyclotomicField())
                sage: Sym.macdonald(q=1).S().corresponding_basis_over(CyclotomicField())
                sage: Sym.macdonald(q=1,t=3).P().corresponding_basis_over(CyclotomicField())
                sage: Sym.hall_littlewood().P().corresponding_basis_over(CyclotomicField())
                sage: Sym.hall_littlewood().Q().corresponding_basis_over(CyclotomicField())
                sage: Sym.hall_littlewood().Qp().corresponding_basis_over(CyclotomicField())
                sage: Sym.hall_littlewood(t=1).P().corresponding_basis_over(CyclotomicField())
                sage: Sym.jack().J().corresponding_basis_over(CyclotomicField())
                sage: Sym.jack().P().corresponding_basis_over(CyclotomicField())
                sage: Sym.jack().Q().corresponding_basis_over(CyclotomicField())
                sage: Sym.jack().Qp().corresponding_basis_over(CyclotomicField())
                sage: Sym.jack(t=1).J().corresponding_basis_over(CyclotomicField())
                sage: Sym.zonal().corresponding_basis_over(CyclotomicField())
                Symmetric Functions over Universal Cyclotomic Field in the zonal basis
                sage: Sym.llt(3).hspin().corresponding_basis_over(CyclotomicField())
                sage: Sym.llt(3).hcospin().corresponding_basis_over(CyclotomicField())
                sage: Sym.llt(3, t=1).hspin().corresponding_basis_over(CyclotomicField())
                sage: Sym.llt(3, t=1).hcospin().corresponding_basis_over(CyclotomicField())

            .. TODO::

                This function is an ugly hack using strings. It should be
                rewritten as soon as the bases of ``SymmetricFunctions`` are
                put on a more robust and systematic footing.
            """
            from sage.combinat.sf.sf import SymmetricFunctions
            from sage.misc.misc import attrcall
            try:
                return attrcall(self._basis)(SymmetricFunctions(R))
            except AttributeError:   # or except (AttributeError, ValueError):
                return None
            #Alternative code proposed by Florent Hivert, which sadly fails for the
            #forgotten basis (which reduces differently than the other ones):
            #try:
            #    parentred1 = self._reduction
            #    parentred2 = parentred1[1][0]._reduction
            #    parentred2prime = tuple([parentred2[0], tuple([R]), parentred2[2]])
            #    from sage.structure.unique_representation import unreduce
            #    parent2 = unreduce(*parentred2prime)
            #    parentred1prime = tuple([parentred1[0], tuple([parent2]), parentred1[2]])
            #    return unreduce(*parentred1prime)
            #except (AttributeError, ValueError):
            #    return None
            #This code relied heavily on the construction of bases of
            #``SymmetricFunctions`` and on their reduction.

        def Eulerian(self, n, j, k=None):
            """
            Return the Eulerian symmetric function `Q_{n,j}` (with `n`
            either an integer or a partition) or `Q_{n,j,k}` (if the
            optional argument ``k`` is specified) in terms of the basis
            ``self``.

            It is known that the Eulerian quasisymmetric functions are
            in fact symmetric functions [SW2010]_. For more information,
            see :meth:`QuasiSymmetricFunctions.Fundamental.Eulerian()`,
            which accepts the same syntax as this method.

            INPUT:

            - ``n`` -- the nonnegative integer `n` or a partition
            - ``j`` -- the number of excedances
            - ``k`` -- (optional) if specified, determines the number of fixed
              points of the permutations which are being summed over

            EXAMPLES::

                sage: Sym = SymmetricFunctions(QQ)
                sage: m = Sym.m()
                sage: m.Eulerian(3, 1)
                4*m[1, 1, 1] + 3*m[2, 1] + 2*m[3]
                sage: h = Sym.h()
                sage: h.Eulerian(4, 2)
                h[2, 2] + h[3, 1] + h[4]
                sage: s = Sym.s()
                sage: s.Eulerian(5, 2)
                s[2, 2, 1] + s[3, 1, 1] + 5*s[3, 2] + 6*s[4, 1] + 6*s[5]
                sage: s.Eulerian([2,2,1], 2)
                s[2, 2, 1] + s[3, 2] + s[4, 1] + s[5]
                sage: s.Eulerian(5, 2, 2)
                s[3, 2] + s[4, 1] + s[5]

            We check Equation (5.4) in [SW2010]_::

                sage: h.Eulerian([6], 3)
                h[3, 2, 1] - h[4, 1, 1] + 2*h[4, 2] + h[5, 1]
                sage: s.Eulerian([6], 3)
                s[3, 2, 1] + s[3, 3] + 3*s[4, 2] + 3*s[5, 1] + 3*s[6]
            """
            from sage.combinat.ncsf_qsym.qsym import QuasiSymmetricFunctions
            F = QuasiSymmetricFunctions(self.base_ring()).F()
            if n in _Partitions:
                n = _Partitions(n)
            return self(F.Eulerian(n, j, k).to_symmetric_function())

        def gessel_reutenauer(self, lam):
            r"""
            Return the Gessel-Reutenauer symmetric function
            corresponding to the partition ``lam`` written in the basis
            ``self``.

            Let `\lambda` be a partition. The *Gessel-Reutenauer
            symmetric function* `\mathbf{GR}_\lambda` corresponding to
            `\lambda` is the symmetric function denoted `L_\lambda` in
            [GR1993]_ and in Exercise 7.89 of [STA]_. It can be defined
            in several ways:

            - It is the sum of the monomials `\mathbf{x}_w` over all
              words `w` over the alphabet
              `\left\{ 1, 2, 3, \ldots \right\}` which have CFL type
              `\lambda`. Here, the monomial `\mathbf{x}_w` for a word
              `w = \left(w_1, w_2, \ldots, w_k\right)` is defined as
              `x_{w_1} x_{w_2} \cdots x_{w_k}`, and the *CFL type* of
              a word `w` is defined as the partition obtained by
              sorting (in decreasing order) the lengths of the factors
              in the Lyndon factorization
              (:meth:`~sage.combinat.words.finite_word.FiniteWord_class.lyndon_factorization`)
              of `w`. The fact that this power series
              `\mathbf{GR}_\lambda` is symmetric is not obvious.

            - It is the sum of the fundamental quasisymmetric
              functions `F_{\operatorname{Des} \sigma}` over all
              permutations `\sigma` which have cycle type `\lambda`. See
              :class:`sage.combinat.ncsf_qsym.qsym.QuasiSymmetricFunctions.Fundamental`
              for the definition of fundamental quasisymmetric functions,
              and :meth:`~sage.combinat.permutation.Permutation.cycle_type`
              for that of cycle type. For a permutation `\sigma`, we use
              `\operatorname{Des} \sigma` to denote the descent composition
              (:meth:`~sage.combinat.permutation.Permutation.descents_composition`)
              of `\sigma`. Again, this definition makes the symmetry
              of `\mathbf{GR}_\lambda` far from obvious.

            - For every positive integer `n`, we have

              .. MATH::

                  \mathbf{GR}_{\left(n\right)}
                  = \frac{1}{n} \sum_{d \mid n} \mu(d) p_d^{n/d},

              where `p_d` denotes the `d`-th power-sum symmetric
              function. This `\mathbf{GR}_{\left(n\right)}` is also
              denoted by `L_n`. Now, `\mathbf{GR}_\lambda` is defined
              as the product:

              .. MATH::

                  h_{m_1} \left[L_1\right] \cdot h_{m_2} \left[L_2\right]
                  \cdot h_{m_3} \left[L_3\right] \cdots,

              where `m_i` denotes the multiplicity of the part `i` in
              `\lambda`, and where the square brackets stand for
              plethysm (:meth:`plethysm`). This definition makes
              the symmetry (but not the integrality!) of
              `\mathbf{GR}_\lambda` obvious.

            The equivalences of these three definitions are proven in
            [GR1993]_ Sections 2-3.

            INPUT:

            - ``lam`` -- a partition or a positive integer (in the latter
              case, it is understood to mean the partition ``[lam]``)

            OUTPUT:

            The Gessel-Reutenauer symmetric function
            `\mathbf{GR}_\lambda`, where `\lambda` is ``lam``,
            expanded in the basis ``self``.

            REFERENCES:

            .. [GR1993] Ira M. Gessel, Christophe Reutenauer.
               *Counting Permutations with Given Cycle Structure
               and Descent Set*.
               Journal of Combinatorial Theory, Series A, 64 (1993),
               pp. 189--215.

            EXAMPLES:

            The first few values of `\mathbf{GR}_{(n)} = L_n`::

                sage: Sym = SymmetricFunctions(ZZ)
                sage: h = Sym.h()
                sage: h.gessel_reutenauer(1)
                h[1]
                sage: h.gessel_reutenauer(2)
                h[1, 1] - h[2]
                sage: h.gessel_reutenauer(3)
                h[2, 1] - h[3]
                sage: h.gessel_reutenauer(4)
                h[2, 1, 1] - h[2, 2]
                sage: h.gessel_reutenauer(5)
                h[2, 1, 1, 1] - h[2, 2, 1] - h[3, 1, 1] + h[3, 2] + h[4, 1] - h[5]
                sage: h.gessel_reutenauer(6)
                h[2, 1, 1, 1, 1] - h[2, 2, 1, 1] - h[2, 2, 2]
                 - 2*h[3, 1, 1, 1] + 5*h[3, 2, 1] - 2*h[3, 3] + h[4, 1, 1]
                 - h[4, 2] - h[5, 1] + h[6]

            Gessel-Reutenauer functions indexed by partitions::
            
                sage: h.gessel_reutenauer([2, 1])
                h[1, 1, 1] - h[2, 1]
                sage: h.gessel_reutenauer([2, 2])
                h[1, 1, 1, 1] - 3*h[2, 1, 1] + 2*h[2, 2] + h[3, 1] - h[4]

            The Gessel-Reutenauer functions are Schur-postive::

                sage: s = Sym.s()
                sage: s.gessel_reutenauer([2, 1])
                s[1, 1, 1] + s[2, 1]
                sage: s.gessel_reutenauer([2, 2, 1])
                s[1, 1, 1, 1, 1] + s[2, 1, 1, 1] + s[2, 2, 1] + s[3, 2]

            They do not form a basis, as the following example (from
            [GR1993]_ p. 201) shows::

                sage: s.gessel_reutenauer([4]) == s.gessel_reutenauer([2, 1, 1])
                True

            Of the above three equivalent definitions of
            `\mathbf{GR}_\lambda`, we use the third one for
            computations. Let us check that the second one gives the
            same results::

                sage: QSym = QuasiSymmetricFunctions(ZZ)
                sage: F = QSym.F() # fundamental basis
                sage: def GR_def2(lam): # `\mathbf{GR}_\lambda`
                ....:     n = lam.size()
                ....:     r = F.sum_of_monomials([sigma.descents_composition()
                ....:                             for sigma in Permutations(n)
                ....:                             if sigma.cycle_type() == lam])
                ....:     return r.to_symmetric_function()
                sage: all( GR_def2(lam) == h.gessel_reutenauer(lam)
                ....:      for n in range(5) for lam in Partitions(n) )
                True

            And the first one, too (assuming symmetry)::

                sage: m = Sym.m()
                sage: def GR_def1(lam): # `\mathbf{GR}_\lambda`
                ....:     n = lam.size()
                ....:     Permus_mset = sage.combinat.permutation.Permutations_mset
                ....:     def coeff_of_m_mu_in_result(mu):
                ....:         words_to_check = Permus_mset([i for (i, l) in enumerate(mu)
                ....:                                       for _ in range(l)])
                ....:         return sum((1 for w in words_to_check if
                ....:                     Partition(list(reversed(sorted([len(v) for v in Word(w).lyndon_factorization()]))))
                ....:                     == lam))
                ....:     r = m.sum_of_terms([(mu, coeff_of_m_mu_in_result(mu))
                ....:                         for mu in Partitions(n)],
                ....:                        distinct=True)
                ....:     return r
                sage: all( GR_def1(lam) == h.gessel_reutenauer(lam)
                ....:      for n in range(5) for lam in Partitions(n) )
                True

            TESTS:

            This works fine over other base rings::

                sage: Sym = SymmetricFunctions(FractionField(QQ['q','t']))
                sage: P = Sym.macdonald().P()
                sage: h = Sym.h()
                sage: P.gessel_reutenauer(3) == P(h.gessel_reutenauer(3))
                True

            .. NOTE::

                The currently existing implementation of this function is
                technically unsatisfactory. It distinguishes the case when the
                base ring is a `\QQ`-algebra from the case
                where it isn't. In the latter, it does a computation using
                universal coefficients, again distinguishing the case when it is
                able to compute the "corresponding" basis of the symmetric function
                algebra over `\QQ` (using the ``corresponding_basis_over`` hack)
                from the case when it isn't (in which case it transforms everything
                into the Schur basis, which is slow).
            """
            if lam in ZZ:
                lam = [lam]
            lam = _Partitions(lam)
            R = self.base_ring()
            # We use [GR1993]_ Theorem 3.6 and work over `\QQ` to
            # compute the Gessel-Reutenauer symmetric function.
            if self.has_coerce_map_from(QQ):
                # [GR1993]_ Theorem 3.6
                m = lam.to_exp_dict() # == {i: m_i | i occurs in lam}
                p = self.realization_of().power()
                h = self.realization_of().complete()
                mu = sage.rings.arith.Moebius()
                from sage.rings.arith import squarefree_divisors
                def component(i, g): # == h_g[L_i]
                    L_i = p.sum_of_terms([(_Partitions([d] * (i//d)), R(mu(d)))
                                          for d in squarefree_divisors(i)],
                                         distinct=True) / i
                    return p(h[g]).plethysm(L_i)
                return self( p.prod(component(i, g) for i, g in m.items()) )

            # The base ring does not coerce into `\QQ`

            # comp_parent is the parent that is going to be used for
            # computations. In most cases it will just be self.
            comp_parent = self
            # Now let's try to find out what basis self is in, and
            # construct the corresponding basis of symmetric functions
            # over QQ.
            corresponding_parent_over_QQ = self.corresponding_basis_over(QQ)
            if corresponding_parent_over_QQ is None:
                # This is the case where the corresponding basis
                # over QQ cannot be found. This can have two reasons:
                # Either the basis depends on variables (like the
                # Macdonald symmetric functions), or its basis_name()
                # is not identical to the name of the method on
                # SymmetricFunctions(QQ) that builds it. Either way,
                # give up looking for the corresponding parent, and
                # transform everything into the Schur basis (very
                # slow!) instead.
                comp_parent = self.realization_of().schur()
                from sage.combinat.sf.sf import SymmetricFunctions
                corresponding_parent_over_QQ = SymmetricFunctions(QQ).schur()
            corresponding_result = corresponding_parent_over_QQ.gessel_reutenauer(lam)
            comp_base_ring = comp_parent.base_ring()
            result = comp_parent.sum_of_terms((nu, comp_base_ring(c))
                                               for nu, c in corresponding_result)
            return self(result)    # just in case comp_parent != self.

        def carlitz_shareshian_wachs(self, n, d, s, comparison=None):
            r"""
            Return the Carlitz-Shareshian-Wachs symmetric function
            `X_{n, d, s}` (if ``comparison`` is ``None``), or
            `U_{n, d, s}` (if ``comparison`` is ``-1``), or
            `V_{n, d, s}` (if ``comparison`` is ``0``), or
            `W_{n, d, s}` (if ``comparison`` is ``1``) written in the
            basis ``self``. These functions are defined below.

            The Carlitz-Shareshian-Wachs symmetric functions have been
            introduced in [GriRei2014]_, Exercise 2.84, as
            refinements of a certain particular case of chromatic
            quasisymmetric functions defined by Shareshian and Wachs.
            Their definitions are as follows:

            Let `n`, `d` and `s` be three nonnegative integers. Let
            `W(n, d, s)` denote the set of all `n`-tuples
            `(w_1, w_2, \ldots, w_n)` of positive integers having the
            property that there exist precisely `d` elements `i`
            of `\left\{ 1, 2, \ldots, n-1 \right\}` satisfying
            `w_i > w_{i+1}`, and precisely `s` elements `i` of
            `\left\{ 1, 2, \ldots, n-1 \right\}` satisfying
            `w_i = w_{i+1}`. For every
            `w = (w_1, w_2, \ldots, w_n) \in W(n, d, s)`, let `x_w`
            be the monomial `x_{w_1} x_{w_2} \cdots x_{w_n}`. We then
            define the power series `X_{n, d, s}` by

            .. MATH::

                X_{n, d, s} = \sum_{w \in W(n, d, s)} x_w .

            This is a symmetric function (according to
            [GriRei2014]_, Exercise 2.84(b)), and for `s = 0` equals
            the `t^d`-coefficient of the descent enumerator of Smirnov
            words of length `n` (an example of a chromatic
            quasisymmetric function which happens to be symmetric --
            see [ShaWach2014]_, Example 2.5).

            Assume that `n > 0`. Then, we can define three further
            power series as follows:

            .. MATH::

                U_{n, d, s} = \sum_{w_1 < w_n} x_w ; \qquad
                V_{n, d, s} = \sum_{w_1 = w_n} x_w ; \qquad
                W_{n, d, s} = \sum_{w_1 > w_n} x_w ,

            where all three sums range over
            `w = (w_1, w_2, \ldots, w_n) \in W(n, d, s)`. These
            three power series `U_{n, d, s}`, `V_{n, d, s}` and
            `W_{n, d, s}` are symmetric functions as well
            ([GriRei2014]_, Exercise 2.84(c)). Their sum is
            `X_{n, d, s}`.

            REFERENCES:

            .. [ShaWach2014] John Shareshian, Michelle L. Wachs.
               *Chromatic quasisymmetric functions*.
               :arxiv:`1405.4629v1`.

            INPUT:

            - ``n`` -- a nonnegative integer

            - ``d`` -- a nonnegative integer

            - ``s`` -- a nonnegative integer

            - ``comparison`` (default: ``None``) -- a variable
              which can take the forms ``None``, ``-1``, ``0``
              and ``1``

            OUTPUT:

            The Carlitz-Shareshian-Wachs symmetric function
            `X_{n, d, s}` (if ``comparison`` is ``None``), or
            `U_{n, d, s}` (if ``comparison`` is ``-1``), or
            `V_{n, d, s}` (if ``comparison`` is ``0``), or
            `W_{n, d, s}` (if ``comparison`` is ``1``) written in the
            basis ``self``.

            EXAMPLES:

            The power series `X_{n, d, s}`::

                sage: Sym = SymmetricFunctions(ZZ)
                sage: m = Sym.m()
                sage: m.carlitz_shareshian_wachs(3, 2, 1)
                0
                sage: m.carlitz_shareshian_wachs(3, 1, 1)
                m[2, 1]
                sage: m.carlitz_shareshian_wachs(3, 2, 0)
                m[1, 1, 1]
                sage: m.carlitz_shareshian_wachs(3, 0, 2)
                m[3]
                sage: m.carlitz_shareshian_wachs(3, 1, 0)
                4*m[1, 1, 1] + m[2, 1]
                sage: m.carlitz_shareshian_wachs(3, 0, 1)
                m[2, 1]
                sage: m.carlitz_shareshian_wachs(3, 0, 0)
                m[1, 1, 1]
                sage: m.carlitz_shareshian_wachs(5, 2, 2)
                m[2, 2, 1] + m[3, 1, 1]
                sage: m.carlitz_shareshian_wachs(1, 0, 0)
                m[1]
                sage: m.carlitz_shareshian_wachs(0, 0, 0)
                m[]

            The power series `U_{n, d, s}`::

                sage: m.carlitz_shareshian_wachs(3, 2, 1, comparison=-1)
                0
                sage: m.carlitz_shareshian_wachs(3, 1, 1, comparison=-1)
                0
                sage: m.carlitz_shareshian_wachs(3, 2, 0, comparison=-1)
                0
                sage: m.carlitz_shareshian_wachs(3, 0, 2, comparison=-1)
                0
                sage: m.carlitz_shareshian_wachs(3, 1, 0, comparison=-1)
                2*m[1, 1, 1]
                sage: m.carlitz_shareshian_wachs(3, 0, 1, comparison=-1)
                m[2, 1]
                sage: m.carlitz_shareshian_wachs(3, 0, 0, comparison=-1)
                m[1, 1, 1]
                sage: m.carlitz_shareshian_wachs(5, 2, 2, comparison=-1)
                0
                sage: m.carlitz_shareshian_wachs(4, 2, 0, comparison=-1)
                3*m[1, 1, 1, 1]
                sage: m.carlitz_shareshian_wachs(1, 0, 0, comparison=-1)
                0

            The power series `V_{n, d, s}`::

                sage: m.carlitz_shareshian_wachs(3, 2, 1, comparison=0)
                0
                sage: m.carlitz_shareshian_wachs(3, 1, 1, comparison=0)
                0
                sage: m.carlitz_shareshian_wachs(3, 2, 0, comparison=0)
                0
                sage: m.carlitz_shareshian_wachs(3, 0, 2, comparison=0)
                m[3]
                sage: m.carlitz_shareshian_wachs(3, 1, 0, comparison=0)
                m[2, 1]
                sage: m.carlitz_shareshian_wachs(3, 0, 1, comparison=0)
                0
                sage: m.carlitz_shareshian_wachs(3, 0, 0, comparison=0)
                0
                sage: m.carlitz_shareshian_wachs(5, 2, 2, comparison=0)
                0
                sage: m.carlitz_shareshian_wachs(4, 2, 0, comparison=0)
                m[2, 1, 1]
                sage: m.carlitz_shareshian_wachs(1, 0, 0, comparison=0)
                m[1]

            The power series `W_{n, d, s}`::

                sage: m.carlitz_shareshian_wachs(3, 2, 1, comparison=1)
                0
                sage: m.carlitz_shareshian_wachs(3, 1, 1, comparison=1)
                m[2, 1]
                sage: m.carlitz_shareshian_wachs(3, 2, 0, comparison=1)
                m[1, 1, 1]
                sage: m.carlitz_shareshian_wachs(3, 0, 2, comparison=1)
                0
                sage: m.carlitz_shareshian_wachs(3, 1, 0, comparison=1)
                2*m[1, 1, 1]
                sage: m.carlitz_shareshian_wachs(3, 0, 1, comparison=1)
                0
                sage: m.carlitz_shareshian_wachs(3, 0, 0, comparison=1)
                0
                sage: m.carlitz_shareshian_wachs(5, 2, 2, comparison=1)
                m[2, 2, 1] + m[3, 1, 1]
                sage: m.carlitz_shareshian_wachs(4, 2, 0, comparison=1)
                8*m[1, 1, 1, 1] + 2*m[2, 1, 1] + m[2, 2]
                sage: m.carlitz_shareshian_wachs(1, 0, 0, comparison=1)
                0

            TESTS:

            This works fine over other base rings::

                sage: Sym = SymmetricFunctions(FractionField(QQ['q','t']))
                sage: P = Sym.macdonald().P()
                sage: m = Sym.m()
                sage: m.carlitz_shareshian_wachs(4, 1, 1)
                4*m[2, 1, 1] + 2*m[2, 2] + 2*m[3, 1]
                sage: P.carlitz_shareshian_wachs(4, 1, 1) == P(m.carlitz_shareshian_wachs(4, 1, 1))
                True
            """
            # Stupid implementation.
            R = self.base_ring()
            m = self.realization_of().m()
            Permus_mset = sage.combinat.permutation.Permutations_mset
            # Defining a ``check_word`` function. This function will be used
            # to check if an `n`-tuple `w` of positive integers belongs to
            # `W(n, d, s)` and satisfies the additional requirement
            # determined by ``comparison``.
            # The ``comparison`` check has been factored out so that
            # ``comparison`` needs not be called a myriad of times. Might
            # be folly.
            if comparison is None:
                def check_word(w):
                    if sum((1 for i in range(n-1) if w[i] > w[i+1])) != d:
                        return False
                    if sum((1 for i in range(n-1) if w[i] == w[i+1])) != s:
                        return False
                    return True
            elif comparison == -1:
                def check_word(w):
                    if sum((1 for i in range(n-1) if w[i] > w[i+1])) != d:
                        return False
                    if sum((1 for i in range(n-1) if w[i] == w[i+1])) != s:
                        return False
                    return (w[0] < w[-1])
            elif comparison == 0:
                def check_word(w):
                    if sum((1 for i in range(n-1) if w[i] > w[i+1])) != d:
                        return False
                    if sum((1 for i in range(n-1) if w[i] == w[i+1])) != s:
                        return False
                    return (w[0] == w[-1])
            elif comparison == 1:
                def check_word(w):
                    if sum((1 for i in range(n-1) if w[i] > w[i+1])) != d:
                        return False
                    if sum((1 for i in range(n-1) if w[i] == w[i+1])) != s:
                        return False
                    return (w[0] > w[-1])

            def coeff_of_m_mu_in_result(mu):
                # Compute the coefficient of the monomial symmetric
                # function ``m[mu]`` in the result.
                words_to_check = Permus_mset([i for (i, l) in enumerate(mu)
                                              for _ in range(l)])
                return R( sum(1 for w in words_to_check if check_word(w)) )

            from sage.combinat.partition import Partitions_n
            r = m.sum_of_terms([(mu, coeff_of_m_mu_in_result(mu))
                                for mu in Partitions_n(n)],
                               distinct=True)
            return self(r)

    class ElementMethods:

        def degree_negation(self):
            r"""
            Return the image of ``self`` under the degree negation
            automorphism of the ring of symmetric functions.

            The degree negation is the automorphism which scales every
            homogeneous element of degree `k` by `(-1)^k` (for all `k`).

            Calling ``degree_negation(self)`` is equivalent to calling
            ``self.parent().degree_negation(self)``.

            EXAMPLES::

                sage: Sym = SymmetricFunctions(ZZ)
                sage: m = Sym.monomial()
                sage: f = 2*m[2,1] + 4*m[1,1] - 5*m[1] - 3*m[[]]
                sage: f.degree_negation()
                -3*m[] + 5*m[1] + 4*m[1, 1] - 2*m[2, 1]
                sage: x = m.zero().degree_negation(); x
                0
                sage: parent(x) is m
                True
            """
            return self.parent().sum_of_terms([ (lam, (-1)**(sum(lam)%2) * a)
                                                for lam, a in self ])

        def degree_zero_coefficient(self):
            r"""
            Returns the degree zero coefficient of ``self``.

            INPUT:

            - ``self`` -- an element of the symmetric functions

            EXAMPLES::

                sage: Sym = SymmetricFunctions(QQ)
                sage: m = Sym.monomial()
                sage: f = 2*m[2,1] + 3*m[[]]
                sage: f.degree_zero_coefficient()
                3
            """
            return self.coefficient([])

class SymmetricFunctionAlgebra_generic(CombinatorialFreeModule):
    r"""
    Abstract base class for symmetric function algebras.

    .. TODO::

        Most of the methods in this class are generic (manipulations of
        morphisms, ...) and should be generalized (or removed)

    TESTS::

        sage: s = SymmetricFunctions(QQ).s()
        sage: m = SymmetricFunctions(ZZ).m()
        sage: s(m([2,1]))
        -2*s[1, 1, 1] + s[2, 1]
    """
    def __init__(self, Sym, basis_name = None, prefix = None):
        r"""
        Initializes the symmetric function algebra.

        INPUT:

        - ``Sym`` -- the ring of symmetric functions
        - ``basis_name`` -- name of basis (default: ``None``)
        - ``prefix`` -- prefix used to display basis

        TESTS::

            sage: from sage.combinat.sf.classical import SymmetricFunctionAlgebra_classical
            sage: s = SymmetricFunctions(QQ).s()
            sage: isinstance(s, SymmetricFunctionAlgebra_classical)
            True
            sage: TestSuite(s).run()
        """
        R = Sym.base_ring()
        from sage.categories.all import CommutativeRings
        if R not in CommutativeRings():
            raise TypeError("Argument R must be a commutative ring.")
        try:
            R(Integer(1))
        except Exception:
            raise ValueError("R must have a unit element")

        if basis_name is not None:
            self._basis = basis_name
        if prefix is not None:
            self._prefix = prefix
        self._sym = Sym
        CombinatorialFreeModule.__init__(self, Sym.base_ring(), _Partitions,
                                         category = SymmetricFunctionsBases(Sym),
                                         bracket = "", prefix = prefix)

    _print_style = 'lex'

    # Todo: share this with ncsf and over algebras with basis indexed by word-like elements
    def __getitem__(self, c, *rest):
        r"""
        This method implements the abuses of notations ``p[2,1]``,
        ``p[[2,1]]``, ``p[Partition([2,1])]``.

        INPUT:

        - ``c`` -- a list, list of lists, or partition

        .. TODO::

            Should call ``super.term`` so as not to interfere with the
            standard notation ``p['x,y,z']``.

        EXAMPLES::

            sage: s = SymmetricFunctions(QQ).s()
            sage: s[2,1]
            s[2, 1]
            sage: s[[2,1]]
            s[2, 1]
            sage: s[Partition([2,1])]
            s[2, 1]
        """
        C = self.basis().keys()
        if isinstance(c, C.element_class):
            if len(rest) != 0:
                raise ValueError("invalid number of arguments")
        else:
            if len(rest) > 0 or isinstance(c, int) or isinstance(c, Integer):
                c = C([c]+list(rest))
            else:
                c = C(list(c))
        return self.monomial(c)

    def _change_by_proportionality(self, x, function):
        r"""
        Return the symmetric function obtained from ``x`` by scaling
        each basis element corresponding to the partition `\lambda` by
        ``function``(`\lambda`).

        INPUT:

        - ``x`` -- a symmetric function
        - ``function`` -- a function which takes in a partition
          and returns a scalar

        OUTPUT:

        A symmetric function in ``self`` which is a scaled version of ``x``.

        EXAMPLES::

            sage: s = SymmetricFunctions(QQ).s()
            sage: a = s([3])+s([2,1])+s([1,1,1]); a
            s[1, 1, 1] + s[2, 1] + s[3]
            sage: f = lambda part: len(part)
            sage: s._change_by_proportionality(a, f)
            3*s[1, 1, 1] + 2*s[2, 1] + s[3]
        """
        BR = self.base_ring()
        z_elt = {}
        for m, c in x._monomial_coefficients.iteritems():
            coeff = function(m)
            z_elt[m] = BR( c*coeff )
        return self._from_dict(z_elt)

    def _change_by_plethysm(self, x, expr, deg_one):
        r"""
        Return the plethysm of ``x`` by ``expr``.

        INPUT:

        - ``x` -- a symmetric function
        - ``expr`` -- an expression used in the plethysm
        - ``deg_one`` -- a list (or iterable) specifying the degree one
          variables (that is, the terms to be treated as degree-one
          elements when encountered in ``x``; they will be taken to the
          appropriate powers when computing the plethysm)

        OUTPUT:

        The plethysm of ``x`` by ``expr``.

        EXAMPLES::

            sage: m = SymmetricFunctions(QQ).m()
            sage: a = m([2,1])
            sage: a.omega()
            -m[2, 1] - 2*m[3]
            sage: m._change_by_plethysm(-a,-1,[])
            -m[2, 1] - 2*m[3]

        ::

            sage: s = SymmetricFunctions(QQ).s()
            sage: a = s([3])
            sage: s._change_by_plethysm(-a,-1,[])
            s[1, 1, 1]
        """
        #Covert to the power sum
        p = self.realization_of().power()
        p_x = p(x)
        expr_k = lambda k: expr.subs(**dict([(str(x),x**k) for x in deg_one]))
        f = lambda m,c: (m, c*prod([expr_k(k) for k in m]))
        return self(p_x.map_item(f))

    # TODO:
    #  - lift to combinatorial_module
    #  - rename to _apply_bimodule_morphism or generalize to true multi_module
    #  - generalization with a "neighbor function" that given x says
    #    for which y one has f(x,y) != 0
    #  - add option orthonormal
    def _apply_multi_module_morphism(self, x, y, f, orthogonal=False):
        r"""
        Applies morphism specified by ``f`` on (``x``,``y``).

        INPUT:

        - ``x`` -- an element of ``self``
        - ``y`` -- an element of ``self``
        - ``f`` -- a function that takes in two partitions
          (basis elements) and returns an element of the target domain
        - ``orthogonal`` -- if orthogonal is set to ``True``, then
          ``f(part1, part2)`` is assumed to be 0 if ``part1 != part2``.

        EXAMPLES::

            sage: s = SymmetricFunctions(QQ).s()
            sage: a = s([2,1])+s([1,1,1])
            sage: b = s([3])+s([2,1])
            sage: f1 = lambda p1, p2: len(p1)*len(p2)
            sage: f2 = lambda p1, p2: len(p1)+len(p2)
            sage: s._apply_multi_module_morphism(a,b,f1,orthogonal=False) #(2+3)*(2+1)
            15
            sage: s._apply_multi_module_morphism(a,b,f1,orthogonal=True)  #(2)*(2)
            4
            sage: s._apply_multi_module_morphism(a,b,f2,orthogonal=False) #2*(2+3+2+1)
            16
            sage: s._apply_multi_module_morphism(a,b,f2,orthogonal=True)  #2+2
            4
        """
        # broken for most coeff ring
        res = 0
        if orthogonal:
            # could check which of x and y has less terms
            # for mx, cx in x:
            for mx, cx in x._monomial_coefficients.iteritems():
                if mx not in y._monomial_coefficients:
                    continue
                else:
                    # cy = y[mx]
                    cy = y._monomial_coefficients[mx]
                # might as well call f(mx)
                res += cx*cy*f(mx, mx)
            return res
        else:
            for mx, cx in x._monomial_coefficients.iteritems():
                for my, cy in y._monomial_coefficients.iteritems():
                    res += cx*cy*f(mx,my)
            return res

    def _from_element(self, x):
        r"""
        Return the element of ``self`` with the same 'internal structure' as
        ``x``. This means the element whose coefficients in the basis ``self``
        are the respective coefficients of ``x`` in the basis of ``x``.

        INPUT:

        - ``x`` -- a symmetric function

        EXAMPLES::

            sage: e = SymmetricFunctions(QQ).e()
            sage: s = SymmetricFunctions(QQ).s()
            sage: a = e([2,1]) + e([1,1,1]); a
            e[1, 1, 1] + e[2, 1]
            sage: s._from_element(a)
            s[1, 1, 1] + s[2, 1]
        """
        return self._from_dict(x.monomial_coefficients())

    def _from_cache(self, element, cache_function, cache_dict, **subs_dict):
        r"""
        Return the image of an element ``element`` of some realization `M`
        of the ring of symmetric functions under a linear map from `M` to
        ``self`` whose matrix representation is cached (with ``cache_dict``
        serving as cache, and ``cache_function`` as the function which
        precomputes this cache).

        INPUT:

        -  ``element`` -- an element of a realization `M` of the ring of
           symmetric functions. Note that `M` can be a different realization
           than the one in which ``self`` is written, and does not have to
           be specified. It is assumed that the basis of ``self`` is indexed
           by partitions, and the degree of a basis element is the size of
           the partition indexing it.

        -  ``cache_function`` -- a function which accepts an
           integer `n` as its input and creates the cache for that homogeneous
           component (saving it in ``cache_dict``).

        -  ``cache_dict`` -- a dictionary storing a cache.
           It should be indexed by the positive integers `n`. Its values
           are dictionaries indexed by the partitions of size `n`. The values
           of those latter dictionaries are, again, dictionaries indexed by
           partitions of size `n`. Altogether, ``cache_dict`` should be
           understood to encode a graded linear map from `M` to the
           realization ``self`` of the ring of symmetric functions; the
           encoding is done in such a way that, for any `n` and any partitions
           ``lam`` and ``mu`` of `n`, the ``self[mu]``-coordinate of the image
           of ``M[lam]`` under this linear map (in the basis ``self``) is
           ``cache_dict[lam][mu]``.

        -  ``subs_dict`` -- (optional) a dictionary for any substitutions
           to make after the value is extracted from ``cache_dict``.

        EXAMPLES::

            sage: R.<x> = QQ[]
            sage: Sym = SymmetricFunctions(R)
            sage: s = Sym.s()
            sage: p21 = Partition([2,1])
            sage: a = s(p21)
            sage: e = Sym.e()
            sage: cache_dict = {}
            sage: cache_dict[3] = {}
            sage: cache_dict[3][p21] = {}
            sage: cache_dict[3][p21][p21] = x^2
            sage: cache_dict[3][p21][Partition([1,1,1])] = 3*x
            sage: cache_function = lambda n: 0 #do nothing
            sage: e._from_cache(a, cache_function, cache_dict)
            3*x*e[1, 1, 1] + x^2*e[2, 1]
            sage: e._from_cache(a, cache_function, cache_dict, x=2)
            6*e[1, 1, 1] + 4*e[2, 1]
        """
        # Convert x to the monomial basis
        BR = self.base_ring()
        zero = BR.zero()
        z_elt = {}
        for part, c in element.monomial_coefficients().iteritems():
            if sum(part) not in cache_dict:
                cache_function(sum(part))
            # Make sure it is a partition (for #13605), this is
            #   needed for the old kschur functions - TCS
            part = _Partitions(part)
            for part2, c2 in cache_dict[sum(part)][part].iteritems():
                if hasattr(c2,'subs'): # c3 may be in the base ring
                    c3 = c*BR(c2.subs(**subs_dict))
                else:
                    c3 = c*BR(c2)
                # c3 = c*c2
                # if hasattr(c3,'subs'): # c3 may be in the base ring
                #     c3 = c3.subs(**subs_dict)
                z_elt[ part2 ] = z_elt.get(part2, zero) + BR(c3)
        return self._from_dict(z_elt)

    def _invert_morphism(self, n, base_ring, self_to_other_cache, other_to_self_cache,\
                         to_other_function=None, to_self_function=None, \
                         upper_triangular=False, lower_triangular=False, \
                         ones_on_diagonal=False):
        r"""
        Compute the inverse of a morphism between ``self`` and ``other``
        (more precisely, its `n`-th graded component).

        In order to use this, you must be able to compute the morphism in
        one direction. This method assumes that the morphism is indeed
        invertible.

        INPUT:

        -  ``n`` -- an integer, the homogeneous component of
           symmetric functions for which we want to a morphism's inverse

        -  ``base_ring`` -- the base ring being worked over

        -  ``self_to_other_cache`` -- a dictionary which
           stores the transition from ``self`` to ``other``

        -  ``other_to_self_cache`` -- a dictionary which
           stores the transition from ``other`` to ``self``

        -  ``to_other_function`` -- a function which takes in
           a partition and returns a function which gives the coefficients of
           ``self(part)`` in the ``other`` basis

        -  ``to_self_function`` -- a function which takes in a
           partition and returns a function which gives the coefficients of
           ``other(part)`` in ``self``

        -  ``upper_triangular`` -- a boolean, if ``True``, the
           inverse will be computed by back substitution

        -  ``lower_triangular`` -- a boolean, if ``True``, the
           inverse will be computed by forward substitution

        -  ``ones_on_diagonal`` -- a boolean, if ``True``, the
           entries on the diagonal of the morphism (and inverse) matrix are
           assumed to be ones. This is used to remove divisions from the
           forward and back substitute algorithms.

        OUTPUT:

        Nothing is returned, but the caches ``self_to_other_cache``
        and ``other_to_self_cache`` are updated with the `n`-th degree
        components of the respective transition matrices.

        EXAMPLES:

        First, we will do an example of inverting the morphism
        which sends a Schur function to its conjugate Schur function. Note
        that this is an involution. ::

            sage: s = SymmetricFunctions(QQ).s()
            sage: conj = lambda p1: lambda p2: QQ(1) if p2 == p1.conjugate() else QQ(0)
            sage: c1 = {}
            sage: c2 = {}
            sage: s._invert_morphism(4, QQ, c1, c2, to_other_function = conj)
            sage: l = lambda c: [ (i[0],[j for j in sorted(i[1].items())]) for i in sorted(c.items())]
            sage: l(c1[4])
            [([1, 1, 1, 1], [([4], 1)]),
             ([2, 1, 1], [([3, 1], 1)]),
             ([2, 2], [([2, 2], 1)]),
             ([3, 1], [([2, 1, 1], 1)]),
             ([4], [([1, 1, 1, 1], 1)])]
            sage: l(c2[4])
            [([1, 1, 1, 1], [([4], 1)]),
             ([2, 1, 1], [([3, 1], 1)]),
             ([2, 2], [([2, 2], 1)]),
             ([3, 1], [([2, 1, 1], 1)]),
             ([4], [([1, 1, 1, 1], 1)])]
            sage: c2 == c1
            True

        We can check that we get the same results if we specify
        ``to_self_function = conj``::

            sage: d1 = {}
            sage: d2 = {}
            sage: s._invert_morphism(4, QQ, d1, d2, to_self_function = conj)
            sage: d1 == c1
            True
            sage: d2 == c2
            True

        Now we do an example of upper triangularity and check that we get
        the same thing whether or not we specify ``ones_on_diagonal``::

            sage: f = lambda p1: lambda p2: QQ(1) if p2 <= p1 else QQ(0)
            sage: c1 = {}
            sage: c2 = {}
            sage: s._invert_morphism(3, QQ, c1, c2, to_other_function = f, upper_triangular=True)
            sage: l(c1[3])
            [([1, 1, 1], [([1, 1, 1], 1)]),
             ([2, 1], [([1, 1, 1], 1), ([2, 1], 1)]),
             ([3], [([1, 1, 1], 1), ([2, 1], 1), ([3], 1)])]
            sage: l(c2[3])
            [([1, 1, 1], [([1, 1, 1], 1)]),
             ([2, 1], [([1, 1, 1], -1), ([2, 1], 1)]),
             ([3], [([2, 1], -1), ([3], 1)])]

        ::

            sage: d1 = {}
            sage: d2 = {}
            sage: s._invert_morphism(3, QQ, d1, d2, to_other_function = f,upper_triangular=True, ones_on_diagonal=True)
            sage: c1 == d1
            True
            sage: c2 == d2
            True

        Finally, we do the same thing for lower triangular matrices::

            sage: f = lambda p1: lambda p2: QQ(1) if p2 >= p1 else QQ(0)
            sage: c1 = {}
            sage: c2 = {}
            sage: s._invert_morphism(3, QQ, c1, c2, to_other_function = f, lower_triangular=True)
            sage: l(c1[3])
            [([1, 1, 1], [([1, 1, 1], 1), ([2, 1], 1), ([3], 1)]),
             ([2, 1], [([2, 1], 1), ([3], 1)]),
             ([3], [([3], 1)])]

        ::

            sage: l(c2[3])
            [([1, 1, 1], [([1, 1, 1], 1), ([2, 1], -1)]),
             ([2, 1], [([2, 1], 1), ([3], -1)]),
             ([3], [([3], 1)])]

        ::

            sage: d1 = {}
            sage: d2 = {}
            sage: s._invert_morphism(3, QQ, d1, d2, to_other_function = f,lower_triangular=True, ones_on_diagonal=True)
            sage: c1 == d1
            True
            sage: c2 == d2
            True
        """
        #Decide whether we know how to go from self to other or
        #from other to self
        if to_other_function is not None:
            known_cache    = self_to_other_cache  #the known direction
            unknown_cache  = other_to_self_cache  #the unknown direction
            known_function = to_other_function
        else:
            unknown_cache  = self_to_other_cache  #the known direction
            known_cache    = other_to_self_cache  #the unknown direction
            known_function = to_self_function

        #Do nothing if we've already computed the inverse
        #for degree n.
        if n in known_cache and n in unknown_cache:
            return

        #Univariate polynomial arithmetic is faster
        #over ZZ.  Since that is all we need to compute
        #the transition matrices between S and P, we
        #should use that.
        #Zt = ZZ['t']
        #t = Zt.gen()
        one  = base_ring.one()
        zero = base_ring.zero()

        #Get and store the list of partitions we'll need
        pn = sage.combinat.partition.Partitions_n(n).list()
        len_pn = len(pn)

        #Create the initial cache dictionaries
        known_cache_n = {}
        known_matrix_n = matrix(base_ring, len_pn, len_pn)
        unknown_cache_n = {}
        for i in range(len_pn):
            known_cache_part = {}
            f = known_function(pn[i])
            for j in range(len_pn):
                if lower_triangular and j>i:
                    break
                if upper_triangular and i>j:
                    continue
                value = f(pn[j])
                if value != zero:
                    known_cache_part[ pn[ j ] ] = value
                    known_matrix_n[i,j] = value
            known_cache_n[ pn[i] ] = known_cache_part

            unknown_cache_n[ pn[i] ] = {}

        #Compute the inverse of the matrix
        if upper_triangular is not False and lower_triangular is not False:
            raise ValueError("only one of upper_triangular and lower_triangular can be specified")
        elif upper_triangular is not False:
            #Compute the inverse of by using back
            #substitution.  We solve a len(pn) systems of
            #equations known_matrix_n*x = b_i for x, where e_i
            #is the ith standard basis vector
            inverse = copy(known_matrix_n.parent().zero_matrix())

            delta = lambda i: lambda j: one if i == j else zero

            for column in range(len_pn):
                e = delta(column)
                x = [0]*len_pn
                for i in range(len_pn-1,-1,-1):
                    value = e(i)
                    if not ones_on_diagonal:
                        value /= known_matrix_n[i,i]
                    for j in range(i+1,len_pn):
                        if ones_on_diagonal:
                            value -= known_matrix_n[i,j]*x[j]
                        else:
                            value -= known_matrix_n[i,j]*x[j]/known_matrix_n[i,i]
                    x[i] = value
                for j in range(column+1):
                    if x[j] != zero:
                        inverse[j,column] = x[j]

        elif lower_triangular is not False:
            #Compute the inverse of by using forward
            #substitution.  We solve a len(pn) systems of
            #equations known_matrix_n*x = b_i for x, where e_i
            #is the ith standard basis vector
            inverse = copy(known_matrix_n.parent().zero_matrix())

            delta = lambda i: lambda j: one if i == j else zero

            for column in range(len_pn):
                e = delta(column)
                x = []
                for i in range(len_pn):
                    value = e(i)
                    if not ones_on_diagonal:
                        value /= known_matrix_n[i,i]
                    for j in range(len(x)):
                        if ones_on_diagonal:
                            value -= known_matrix_n[i,j]*x[j]
                        else:
                            value -= known_matrix_n[i,j]*x[j]/known_matrix_n[i,i]
                    x.append(value)
                for j in range(column,len(x)):
                    if x[j] != zero:
                        inverse[j,column] = x[j]

        else:
            inverse = ~known_matrix_n

        for i in range(len_pn):
            for j in range(len_pn):
                if inverse[i,j] != zero:
                    if hasattr(self, '_normalize_coefficients'):
                        unknown_cache_n[ pn[i] ] [ pn[j] ] = self._normalize_coefficients(inverse[i,j])
                    else:
                        unknown_cache_n[ pn[i] ] [ pn[j] ] = inverse[i,j]

        known_cache[ n ]   = known_cache_n
        unknown_cache[ n ] = unknown_cache_n

    def symmetric_function_ring(self):
        r"""
        Return the family of symmetric functions associated to the
        basis ``self``.

        OUTPUT:

        - returns an instance of the ring of symmetric functions

        EXAMPLES::

            sage: schur = SymmetricFunctions(QQ).schur()
            sage: schur.symmetric_function_ring()
            Symmetric Functions over Rational Field
            sage: power = SymmetricFunctions(QQ['t']).power()
            sage: power.symmetric_function_ring()
            Symmetric Functions over Univariate Polynomial Ring in t over Rational Field
        """
        return self.realization_of()

    def prefix(self):
        r"""
        Return the prefix on the elements of ``self``.

        EXAMPLES::

            sage: schur = SymmetricFunctions(QQ).schur()
            sage: schur([3,2,1])
            s[3, 2, 1]
            sage: schur.prefix()
            's'
        """
        return self._prefix

    def transition_matrix(self, basis, n):
        r"""
        Return the transition matrix between ``self`` and ``basis`` for the
        homogeneous component of degree ``n``.

        INPUT:

        - ``basis`` -- a basis of the ring of symmetric functions
        - ``n`` -- a nonnegative integer

        OUTPUT:

        - a matrix of coefficients giving the expansion of the
          homogeneous degree-`n` elements of ``self`` in the
          degree-`n` elements of ``basis``

        EXAMPLES::

            sage: s = SymmetricFunctions(QQ).s()
            sage: m = SymmetricFunctions(QQ).m()
            sage: s.transition_matrix(m,5)
            [1 1 1 1 1 1 1]
            [0 1 1 2 2 3 4]
            [0 0 1 1 2 3 5]
            [0 0 0 1 1 3 6]
            [0 0 0 0 1 2 5]
            [0 0 0 0 0 1 4]
            [0 0 0 0 0 0 1]
            sage: s.transition_matrix(m,1)
            [1]
            sage: s.transition_matrix(m,0)
            [1]

        ::

            sage: p = SymmetricFunctions(QQ).p()
            sage: s.transition_matrix(p, 4)
            [ 1/4  1/3  1/8  1/4 1/24]
            [-1/4    0 -1/8  1/4  1/8]
            [   0 -1/3  1/4    0 1/12]
            [ 1/4    0 -1/8 -1/4  1/8]
            [-1/4  1/3  1/8 -1/4 1/24]
            sage: StoP = s.transition_matrix(p,4)
            sage: a = s([3,1])+5*s([1,1,1,1])-s([4])
            sage: a
            5*s[1, 1, 1, 1] + s[3, 1] - s[4]
            sage: mon = a.support()
            sage: coeffs = a.coefficients()
            sage: coeffs
            [5, 1, -1]
            sage: mon
            [[1, 1, 1, 1], [3, 1], [4]]
            sage: cm = matrix([[-1,1,0,0,5]])
            sage: cm * StoP
            [-7/4  4/3  3/8 -5/4 7/24]
            sage: p(a)
            7/24*p[1, 1, 1, 1] - 5/4*p[2, 1, 1] + 3/8*p[2, 2] + 4/3*p[3, 1] - 7/4*p[4]

        ::

            sage: h = SymmetricFunctions(QQ).h()
            sage: e = SymmetricFunctions(QQ).e()
            sage: s.transition_matrix(m,7) == h.transition_matrix(s,7).transpose()
            True

        ::

            sage: h.transition_matrix(m, 7) == h.transition_matrix(m, 7).transpose()
            True

        ::

            sage: h.transition_matrix(e, 7) == e.transition_matrix(h, 7)
            True

        ::

            sage: p.transition_matrix(s, 5)
            [ 1 -1  0  1  0 -1  1]
            [ 1  0 -1  0  1  0 -1]
            [ 1 -1  1  0 -1  1 -1]
            [ 1  1 -1  0 -1  1  1]
            [ 1  0  1 -2  1  0  1]
            [ 1  2  1  0 -1 -2 -1]
            [ 1  4  5  6  5  4  1]

        ::

            sage: e.transition_matrix(m,7) == e.transition_matrix(m,7).transpose()
            True
        """
        P = sage.combinat.partition.Partitions_n(n)
        Plist = P.list()
        m = []
        for row_part in Plist:
            z = basis(self(row_part))
            m.append( map( lambda col_part: z.coefficient(col_part), Plist ) )
        return matrix(m)


    def _gram_schmidt(self, n, source, scalar, cache, leading_coeff=None, upper_triangular=True):
        r"""
        Apply Gram-Schmidt to ``source`` with respect to the scalar product
        ``scalar`` for all partitions of `n`. The scalar product is supposed
        to make the power-sum basis orthogonal. The Gram-Schmidt algorithm
        computes an orthogonal basis (with respect to the scalar product
        given by ``scalar``) of the `n`-th homogeneous component of the
        ring of symmetric functions such that the transition matrix from
        the basis ``source`` to this orthogonal basis is triangular.

        The result is not returned, but instead, the coefficients of the
        elements of the orthogonal basis with respect to the basis
        ``source`` are stored in the cache ``cache``.

        The implementation uses the powersum basis, so this function
        shouldn't be used unless the base ring is a `\QQ`-algebra
        (or ``self`` and ``source`` are both the powersum basis).

        INPUT:

        - ``n`` -- nonnegative integer which specifies the size of
          the partitions
        - ``source`` -- a basis of the ring of symmetric functions
        - ``scalar`` -- a function ``zee`` from partitions to the base ring
          which specifies the scalar product by `\langle p_{\lambda},
          p_{\lambda} \rangle = \mathrm{zee}(\lambda)`.
        - ``cache`` -- a cache function
        - ``leading_coeff`` -- (default: ``None``) specifies the leading
          coefficients for Gram-Schmidt
        - ``upper_triangular`` -- (defaults to ``True``) boolean, indicates
          whether the transition is upper triangular or not

        EXAMPLES::

            sage: cache = {}
            sage: from sage.combinat.sf.sfa import zee
            sage: s = SymmetricFunctions(QQ).s()
            sage: m = SymmetricFunctions(QQ).m()
            sage: s._gram_schmidt(3, m, zee, cache)
            sage: l = lambda c: [ (i[0],[j for j in sorted(i[1].items())]) for i in sorted(c.items())]
            sage: l(cache)
            [([1, 1, 1], [([1, 1, 1], 1)]),
             ([2, 1], [([1, 1, 1], 2), ([2, 1], 1)]),
             ([3], [([1, 1, 1], 1), ([2, 1], 1), ([3], 1)])]
        """
        BR = self.base_ring(); one = BR.one()
        p = self.realization_of().p()

        # Create a function which converts x and y to the power-sum basis and applies
        # the scalar product.
        pscalar = lambda x,y: p._apply_multi_module_morphism(p(x), p(y), lambda a,b:scalar(a), orthogonal=True)

        if leading_coeff is None:
            leading_coeff = lambda x: one

        # We are going to be doing everything like we are in the upper-triangular case
        # We list the partitions in "decreasing order" and work from the beginning forward.
        # If we are in the lower-triangular case, then we shouldn't reverse the list
        l = Partitions(n).list()
        if upper_triangular:
            l.reverse()

        # precomputed elements
        precomputed_elements = []

        # Handle the initial case
        cache[l[0]] = { l[0]: leading_coeff(l[0]) }
        precomputed_elements.append(leading_coeff( l[0] )*source(l[0]))

        for i in range(1, len(l)):
            start = leading_coeff( l[i] )*source(l[i])
            sub = 0
            for j in range(i):
                sub += pscalar( start, precomputed_elements[j] ) / pscalar(precomputed_elements[j], precomputed_elements[j]) * precomputed_elements[j]
            res = start - sub

            if hasattr(self, '_normalize_coefficients'):
                res = res.map_coefficients(self._normalize_coefficients)
            precomputed_elements.append(res)
            # Now, res == precomputed_elements[i]
            cache[l[i]] = {}
            for j in range(i+1):
                cache[l[i]][l[j]] = res.coefficient(l[j])


    def _inner_plethysm_pk_g(self, k, g, cache):
        r"""
        Return the inner plethysm between the power-sum symmetric
        function `p_k` and the symmetric function ``g``.

        See :meth:`inner_plethysm` for the definition of inner
        plethysm.

        .. WARNING::

            The function ``g`` *must* be given in the power-sum
            basis for this method to return a correct result.

        ALGORITHM:

        Express ``g`` in the power sum basis as
        `g = \sum_\mu c_\mu p_\mu/z_\mu`
        (where `z_\mu` is the size of the centralizer of any
        permutation with cycle type `\mu`). Then, the inner plethysm
        is calculated as

        .. MATH::

            p_k \{ g \} = \sum_\mu c_\mu p_k \{ p_\mu/z_\mu \}~.

        The inner plethysm `p_k \{ p_mu/z_\mu \}` is given by the formula

        .. MATH::

            p_k \{ p_\mu/z_\mu \} = \sum_{\nu : \nu^k = \mu } p_{\nu}/z_{\nu}~,

        where `\nu^k` is the `k`-th power of `nu` (see
        :~sage.combinat.partition.partition_power`).

        .. SEEALSO:: :func:`~sage.combinat.partition.partition_power`,
            :meth:`~sage.combinat.sf.sfa.SymmetricFunctionAlgebra_generic_Element.inner_plethysm`

        INPUT:

        -  ``k`` -- a positive integer

        -  ``g`` -- a symmetric function in the power sum basis

        -  ``cache`` -- a dictionary whose keys are (k, g) pairs
           and values are the cached output of this function

        EXAMPLES::

            sage: p = SymmetricFunctions(QQ).p()
            sage: p._inner_plethysm_pk_g(2, p([1,1,1]), {})
            p[1, 1, 1] + 3*p[2, 1]
            sage: p._inner_plethysm_pk_g(5, p([2,2,1,1,1]), {})
            p[2, 2, 1, 1, 1]
        """
        try:
            return cache[(k,g)]
        except KeyError:
            pass

        p = self.realization_of().p()
        res = 0
        degrees = uniq([ sum(m) for m in g.support() ])
        for d in degrees:
            for mu in sage.combinat.partition.Partitions(d):
                mu_k = mu.power(k)
                if mu_k in g:
                    res += g.coefficient(mu_k)*mu_k.centralizer_size()/mu.centralizer_size()*p(mu)

        cache[(k,g)] = res
        return res

    def _inner_plethysm_pnu_g(self, p_x, cache, nu):
        r"""
        Return the inner plethysm of the power-sum symmetric function
        `p_\nu` with another symmetric function ``p_x`` in the
        power-sum basis.

        See :meth:`inner_plethysm` for the definition of inner
        plethysm.

        .. WARNING::

            The function ``p_x`` *must* be given in the power-sum
            basis for this method to return a correct result.

        The computation uses the inner plethysm of `p_k` and ``p_x``
        and the identity

        .. MATH::

            (f \cdot g) \{ h \} = (f \{ h \}) \ast (g \{ h \})~.

        .. SEEALSO:: :meth:`_inner_plethysm_pk_g`, 
            :meth:`~sage.combinat.sf.sfa.SymmetricFunctionAlgebra_generic_Element.itensor`,
            :meth:`~sage.combinat.sf.sfa.SymmetricFunctionAlgebra_generic_Element.inner_plethysm`

        INPUT:

        - ``p_x`` -- a symmetric function in the power sum basis

        - ``cache`` -- a cache function

        - ``nu`` -- a partition

        Note that the order of the arguments is somewhat strange in order
        to facilitate partial function application.

        OUTPUT:

        - an element of the basis ``self``

        EXAMPLES::

            sage: p = SymmetricFunctions(QQ).p()
            sage: s = SymmetricFunctions(QQ).s()
            sage: p._inner_plethysm_pnu_g( p([1,1,1]), {}, Partition([2,1]))
            6*p[1, 1, 1]
            sage: p._inner_plethysm_pnu_g( p([1,1,1]), {}, Partition([]))
            1/6*p[1, 1, 1] + 1/2*p[2, 1] + 1/3*p[3]
            sage: s(_)
            s[3]
        """
        #We handle the constant term case separately.  It should be
        #the case that p([]).inner_tensor(s(mu)) = s([ mu.size() ]).
        #Here, we get the degrees of the homogeneous pieces of
        if not nu._list:
            s = self.realization_of().s()
            degrees = [ part.size() for part in p_x.support() ]
            degrees = uniq(degrees)
            if 0 in degrees:
                ext = self([])
            else:
                ext = 0
            return ext + self(sum([s([n]) for n in degrees if n!=0]))

        #For each k in nu, we compute the inner plethysm of
        #p_k with p_x
        res = [self._inner_plethysm_pk_g(k, p_x, cache) for k in nu]

        #To get the final answer, we compute the inner tensor product
        #of all the symmetric functions in res
        return self(reduce(lambda x, y: 0 if x==0 else x.itensor(y), res))


    def _dual_basis_default(self):
        """
        Returns the default value for ``self.dual_basis()``

        .. SEEALSO:: :meth:`dual_basis`

        EXAMPLES:

        This default implementation constructs the dual basis using
        the standard (Hall) scalar product::

            sage: Sym = SymmetricFunctions(QQ)
            sage: Sym.p()._dual_basis_default()
            Dual basis to Symmetric Functions over Rational Field in the powersum basis with respect to the Hall scalar product

        This is meant to be overriden by subclasses for which an
        explicit dual basis is known::

            sage: Sym.s()._dual_basis_default()
            Symmetric Functions over Rational Field in the Schur basis
            sage: Sym.h()._dual_basis_default()
            Symmetric Functions over Rational Field in the monomial basis
            sage: Sym.m()._dual_basis_default()
            Symmetric Functions over Rational Field in the homogeneous basis
            sage: Sym.f()._dual_basis_default()
            Symmetric Functions over Rational Field in the elementary basis
            sage: Sym.e()._dual_basis_default()
            Symmetric Functions over Rational Field in the forgotten basis
            sage: Sym.f()._dual_basis_default()
            Symmetric Functions over Rational Field in the elementary basis
        """
        return self.dual_basis(scalar=zee, scalar_name = "Hall scalar product")


    def dual_basis(self, scalar=None, scalar_name="", basis_name=None, prefix=None):
        r"""
        Return the dual basis of ``self`` with respect to the scalar
        product ``scalar``.

        INPUT:

        - ``scalar`` -- A function ``zee`` from partitions to the base ring
          which specifies the scalar product by `\langle p_{\lambda},
          p_{\lambda} \rangle = \mathrm{zee}(\lambda)`. (Independently on the
          function chosen, the power sum basis will always be orthogonal;
          the function ``scalar`` only determines the norms of the basis
          elements.) If ``scalar`` is None, then the standard (Hall) scalar
          product is used.
        - ``scalar_name`` -- name of the scalar function
        - ``prefix`` -- prefix used to display the basis

        EXAMPLES:

        The duals of the elementary symmetric functions with respect to the
        Hall scalar product are the forgotten symmetric functions.

        ::

            sage: e = SymmetricFunctions(QQ).e()
            sage: f = e.dual_basis(prefix='f'); f
            Dual basis to Symmetric Functions over Rational Field in the elementary basis with respect to the Hall scalar product
            sage: f([2,1])^2
            4*f[2, 2, 1, 1] + 6*f[2, 2, 2] + 2*f[3, 2, 1] + 2*f[3, 3] + 2*f[4, 1, 1] + f[4, 2]
            sage: f([2,1]).scalar(e([2,1]))
            1
            sage: f([2,1]).scalar(e([1,1,1]))
            0

        Since the power-sum symmetric functions are orthogonal, their duals
        with respect to the Hall scalar product are scalar multiples of
        themselves.

        ::

            sage: p = SymmetricFunctions(QQ).p()
            sage: q = p.dual_basis(prefix='q'); q
            Dual basis to Symmetric Functions over Rational Field in the powersum basis with respect to the Hall scalar product
            sage: q([2,1])^2
            4*q[2, 2, 1, 1]
            sage: p([2,1]).scalar(q([2,1]))
            1
            sage: p([2,1]).scalar(q([1,1,1]))
            0
        """
        import dual
        if scalar is None:
            if basis_name is None and prefix is None:
                return self._dual_basis_default()
            scalar = zee
            scalar_name = "Hall scalar product"
        return dual.SymmetricFunctionAlgebra_dual(self, scalar, scalar_name,
                                                  basis_name = basis_name,
                                                  prefix = prefix)

    def basis_name(self):
        r"""
        Return the name of the basis of ``self``.

        This is used for output and, for the classical bases of
        symmetric functions, to connect this basis with Symmetrica.

        EXAMPLES::

            sage: Sym = SymmetricFunctions(QQ)
            sage: s = Sym.s()
            sage: s.basis_name()
            'Schur'
            sage: p = Sym.p()
            sage: p.basis_name()
            'powersum'
            sage: h = Sym.h()
            sage: h.basis_name()
            'homogeneous'
            sage: e = Sym.e()
            sage: e.basis_name()
            'elementary'
            sage: m = Sym.m()
            sage: m.basis_name()
            'monomial'
            sage: f = Sym.f()
            sage: f.basis_name()
            'forgotten'
        """
        return self._basis

    def get_print_style(self):
        r"""
        Return the value of the current print style for ``self``.

        EXAMPLES::

            sage: s = SymmetricFunctions(QQ).s()
            sage: s.get_print_style()
            'lex'
            sage: s.set_print_style('length')
            sage: s.get_print_style()
            'length'
            sage: s.set_print_style('lex')
        """
        return self._print_style

    def set_print_style(self, ps):
        r"""
        Set the value of the current print style to ``ps``.

        INPUT:

        - ``ps`` -- a string specifying the printing style

        EXAMPLES::

            sage: s = SymmetricFunctions(QQ).s()
            sage: s.get_print_style()
            'lex'
            sage: s.set_print_style('length')
            sage: s.get_print_style()
            'length'
            sage: s.set_print_style('lex')
        """
        if ps == 'lex':
            self.print_options(generator_cmp = lambda x,y: cmp(x,y))
        elif ps == 'length':
            self.print_options(generator_cmp = lambda x,y: cmp(len(x), len(y)))
        elif ps == 'maximal_part':
            self.print_options(generator_cmp = lambda x,y: cmp(_lmax(x), _lmax(y)))
        else:
            raise ValueError("the print style must be one of lex, length, or maximal_part ")
        self._print_style = ps

    def _latex_term(self, m):
        r"""
        Latex terms (i.e. partitions) as plain lists (and not as
        ferrers diagrams).

        INPUT:

        - ``m`` -- a partition or list

        EXAMPLES::

            sage: m = SymmetricFunctions(QQ).m()
            sage: m._latex_term(Partition([3,2,1]))
            'm_{3,2,1}'
            sage: f = sum([m(p) for p in Partitions(3)])
            sage: m.set_print_style('lex')
            sage: latex(f)
            m_{1,1,1} + m_{2,1} + m_{3}
            sage: m.set_print_style('length')
            sage: latex(f)
            m_{3} + m_{2,1} + m_{1,1,1}
            sage: m.set_print_style('maximal_part')
            sage: latex(f)
            m_{1,1,1} + m_{2,1} + m_{3}
        """
        return super(SymmetricFunctionAlgebra_generic, self)._latex_term(','.join(str(i) for i in m))

    def from_polynomial(self, poly, check=True):
        r"""
        Convert polynomial to a symmetric function in the monomial basis
        and then to the basis ``self``.

        INPUT:

        - ``poly`` -- a symmetric polynomial
        - ``check`` -- (default: ``True``) boolean, specifies whether
          the computation checks that the polynomial is indeed symmetric

        EXAMPLES::

            sage: Sym = SymmetricFunctions(QQ)
            sage: h = Sym.homogeneous()
            sage: f = (h([]) + h([2,1]) + h([3])).expand(3)
            sage: h.from_polynomial(f)
            h[] + h[2, 1] + h[3]
            sage: s = Sym.s()
            sage: g = (s([]) + s([2,1])).expand(3); g
            x0^2*x1 + x0*x1^2 + x0^2*x2 + 2*x0*x1*x2 + x1^2*x2 + x0*x2^2 + x1*x2^2 + 1
            sage: s.from_polynomial(g)
            s[] + s[2, 1]
        """
        m = self.realization_of().m()
        return self(m.from_polynomial(poly, check=check))

    def coproduct_by_coercion(self, elt):
        r"""
        Return the coproduct of the element ``elt`` by coercion to
        the Schur basis.

        INPUT:

        - ``elt`` -- an instance of this basis

        OUTPUT:

        - The image of ``elt`` under the comultiplication (=coproduct)
          of the coalgebra of symmetric functions. The result is an
          element of the tensor squared of the basis ``self``.

        EXAMPLES::

            sage: m = SymmetricFunctions(QQ).m()
            sage: m[3,1,1].coproduct()
            m[] # m[3, 1, 1] + m[1] # m[3, 1] + m[1, 1] # m[3] + m[3] # m[1, 1] + m[3, 1] # m[1] + m[3, 1, 1] # m[]
            sage: m.coproduct_by_coercion(m[2,1])
            m[] # m[2, 1] + m[1] # m[2] + m[2] # m[1] + m[2, 1] # m[]
            sage: m.coproduct_by_coercion(m[2,1]) == m([2,1]).coproduct()
            True
            sage: McdH = SymmetricFunctions(QQ['q','t'].fraction_field()).macdonald().H()
            sage: McdH[2,1].coproduct()
            McdH[] # McdH[2, 1] + ((q^2*t-1)/(q*t-1))*McdH[1] # McdH[1, 1] + ((q*t^2-1)/(q*t-1))*McdH[1] # McdH[2] + ((q^2*t-1)/(q*t-1))*McdH[1, 1] # McdH[1] + ((q*t^2-1)/(q*t-1))*McdH[2] # McdH[1] + McdH[2, 1] # McdH[]
            sage: HLQp = SymmetricFunctions(QQ['t'].fraction_field()).hall_littlewood().Qp()
            sage: HLQp[2,1].coproduct()
            HLQp[] # HLQp[2, 1] + HLQp[1] # HLQp[1, 1] + HLQp[1] # HLQp[2] + HLQp[1, 1] # HLQp[1] + HLQp[2] # HLQp[1] + HLQp[2, 1] # HLQp[]
            sage: Sym = SymmetricFunctions(FractionField(QQ['t']))
            sage: LLT = Sym.llt(3)
            sage: LLT.cospin([3,2,1]).coproduct()
            (t+1)*m[] # m[1, 1] + m[] # m[2] + (t+1)*m[1] # m[1] + (t+1)*m[1, 1] # m[] + m[2] # m[]
            sage: f = SymmetricFunctions(ZZ).f()
            sage: f[3].coproduct()
            f[] # f[3] + f[3] # f[]
            sage: f[3,2,1].coproduct()
            f[] # f[3, 2, 1] + f[1] # f[3, 2] + f[2] # f[3, 1] + f[2, 1] # f[3] + f[3] # f[2, 1] + f[3, 1] # f[2] + f[3, 2] # f[1] + f[3, 2, 1] # f[]
        """
        from sage.categories.tensor import tensor
        s = self.realization_of().schur()
        return self.tensor_square().sum(coeff * tensor([self(s[x]), self(s[y])])
                                        for ((x,y), coeff) in s(elt).coproduct())


class SymmetricFunctionAlgebra_generic_Element(CombinatorialFreeModule.Element):
    r"""
    Class of generic elements for the symmetric function algebra.

    TESTS::

        sage: m = SymmetricFunctions(QQ).m()
        sage: f = sum([m(p) for p in Partitions(3)])
        sage: m.set_print_style('lex')
        sage: f
        m[1, 1, 1] + m[2, 1] + m[3]
        sage: m.set_print_style('length')
        sage: f
        m[3] + m[2, 1] + m[1, 1, 1]
        sage: m.set_print_style('maximal_part')
        sage: f
        m[1, 1, 1] + m[2, 1] + m[3]
        sage: m.set_print_style('lex')
    """

    def plethysm(self, x, include=None, exclude=None):
        r"""
        Return the outer plethysm of ``self`` with ``x``. This is
        implemented only over base rings which are `\QQ`-algebras.
        (To compute outer plethysms over general binomial rings, change
        bases to the fraction field.)

        The outer plethysm of `f` with `g` is commonly denoted by
        `f \left[ g \right]` or by `f \circ g`. It is an algebra map
        in `f`, but not (generally) in `g`.

        By default, the degree one elements are taken to be the
        generators for the ``self``'s base ring. This setting can be
        modified by specifying the ``include`` and ``exclude`` keywords.

        INPUT:

        -  ``x`` -- a symmetric function over the same base ring as
           ``self``

        -  ``include`` -- a list of variables to be treated as
           degree one elements instead of the default degree one elements

        -  ``exclude`` -- a list of variables to be excluded
           from the default degree one elements

        EXAMPLES::

            sage: Sym = SymmetricFunctions(QQ)
            sage: s = Sym.s()
            sage: h = Sym.h()
            sage: s ( h([3])( h([2]) ) )
            s[2, 2, 2] + s[4, 2] + s[6]
            sage: p = Sym.p()
            sage: p([3])( s([2,1]) )
            1/3*p[3, 3, 3] - 1/3*p[9]
            sage: e = Sym.e()
            sage: e([3])( e([2]) )
            e[3, 3] + e[4, 1, 1] - 2*e[4, 2] - e[5, 1] + e[6]

        ::

            sage: R.<t> = QQ[]
            sage: s = SymmetricFunctions(R).s()
            sage: a = s([3])
            sage: f = t*s([2])
            sage: a(f)
            t^3*s[2, 2, 2] + t^3*s[4, 2] + t^3*s[6]
            sage: f(a)
            t*s[4, 2] + t*s[6]
            sage: s(0).plethysm(s[1])
            0
            sage: s(1).plethysm(s[1])
            s[]
            sage: s(1).plethysm(s(0))
            s[]

        .. SEEALSO::

            :meth:`frobenius`
        """
        if not is_SymmetricFunction(x):
            raise TypeError("only know how to compute plethysms between symmetric functions")
        parent = self.parent()
        p = parent.realization_of().power()
        R = parent.base_ring()
        p_x = p(x)
        if self == parent.zero():
            return self

        #Handle degree one elements
        if include is not None and exclude is not None:
            raise RuntimeError("include and exclude cannot both be specified")

        try:
            degree_one = [R(g) for g in R.variable_names_recursive()]
        except AttributeError:
            try:
                degree_one = R.gens()
            except NotImplementedError:
                degree_one = []

        if include:
            degree_one = [R(g) for g in include]
        if exclude:
            degree_one = [g for g in degree_one if g not in exclude]


        #Takes in n, and returns a function which takes in a partition and
        #scales all of the parts of that partition by n
        scale_part = lambda n: lambda m: m.__class__(m.parent(), [i*n for i in m])

        raise_c = lambda n: lambda c: c.subs(**dict((str(g),g**n) for g in degree_one if g != 1))

        #Takes n an symmetric function f, and an n and returns the
        #symmetric function with all of its basis partitions scaled
        #by n
        pn_pleth = lambda f, n: f.map_support(scale_part(n))

        #Takes in a partition and applies
        f = lambda part: prod( pn_pleth(p_x.map_coefficients(raise_c(i)), i) for i in part )
        return parent(p._apply_module_morphism(p(self),f))

    __call__ = plethysm


    def inner_plethysm(self, x):
        r"""
        Return the inner plethysm of ``self`` with ``x``.

        Whenever `R` is a `\QQ`-algebra, and `f` and `g` are two
        symmetric functions over `R` such that the constant term of `f`
        is zero, the inner plethysm of `f` with `g` is a symmetric
        function over `R`, and the degree of this symmetric function is
        the same as the degree of `g`. We will denote the inner plethysm
        of `f` with `g` by `f \{ g \}` (in contrast to the notation of
        outer plethysm which is generally denoted `f [ g ]`); in Sage
        syntax, it is ``f.inner_plethysm(g)``.

        First we describe the axiomatic definition of the operation; see
        below for a representation-theoretic interpretation.
        In the following equations, we denote the outer product
        (i.e., the standard product on the ring of symmetric functions,
        :meth:`~sage.categories.algebras_with_basis.AlgebrasWithBasis.ParentMethods.product`)
        by `\cdot` and the Kronecker product (:meth:`itensor`) by `\ast`).

        .. MATH::

            (f + g) \{ h \} = f \{ h \} + g \{ h \}

            (f \cdot g) \{ h \} = (f \{ h \}) \ast (g \{ h \})

            p_k \{ f + g \} = p_k \{ f \} + p_k \{ g \}

        where `p_k` is the `k`-th power-sum symmetric function for every
        `k > 0`.

        Let `\sigma` be a permutation of cycle type `\mu` and let `\mu^k`
        be the cycle type of `\sigma^k`. Then,

        .. MATH::

            p_k \{ p_\mu/z_\mu \} = \sum_{\nu : \nu^k = \mu } p_{\nu}/z_{\nu}

        Since `(p_\mu/z_\mu)_{\mu}` is a basis for the symmetric
        functions, these four formulas define the symmetric function
        operation `f \{ g \}` for any symmetric functions `f` and `g`
        (where `f` has constant term `0`) by expanding `f` in the
        power sum basis and `g` in the dual basis `p_\mu/z_\mu`.

        .. SEEALSO:: :meth:`itensor`, :func:`~sage.combinat.partition.partition_power`,
            :meth:`plethysm`

        This operation admits a representation-theoretic interpretation
        in the case where `f` is a Schur function `s_\lambda` and
        `g` is a homogeneous degree `n` symmetric function with
        nonnegative integral coefficients in the Schur basis.
        The symmetric function `f \{ g \}` is the Frobenius
        image of the `S_n`-representation constructed as follows.

        The assumptions on `g` imply that `g` is the Frobenius image of a
        representation `\rho` of the symmetric group `S_n`:

        .. MATH::

            \rho : S_n \to GL_N.

        If the degree `N` of this representation is greater than or equal
        to the number of parts of `\lambda`, then `f`, which denotes `s_\lambda`,
        corresponds to the character of some irreducible `GL_N`-representation, say

        .. MATH::

            \sigma : GL_N \to GL_M.

        The composition `\sigma \circ \rho : S_n \to GL_M` is a representation
        of `S_n` whose Frobenius image is precisely `f \{ g \}`.

        If `N` is less than the number of parts of `\lambda`,
        then `f \{ g \}` is `0` by definition.

        When `f` is a symmetric function with constant term `\neq 0`, the
        inner plethysm `f \{ g \}` isn't well-defined in the ring of
        symmetric functions. Indeed, it is not clear how to define
        `1 \{ g \}`. The most sensible way to get around this probably is
        defining it as the infinite sum `h_0 + h_1 + h_2 + \cdots` (where
        `h_i` means the `i`-th complete homogeneous symmetric function)
        in the completion of this ring with respect to its grading. This is
        how [SchaThi1994]_ defines `1 \{ g \}`. The present method,
        however, sets it to be the sum of `h_i` over all `i` for which the
        `i`-th homogeneous component of `g` is nonzero. This is rather a
        hack than a reasonable definition. Use with caution!

        .. NOTE::

            If a symmetric function `g` is written in the form
            `g = g_0 + g_1 + g_2 + \cdots` with each `g_i` homogeneous
            of degree `i`, then
            `f \{ g \} = f \{ g_0 \} + f \{ g_1 \} + f \{ g_2 \} + \cdots`
            for every `f` with constant term `0`. But in general, inner
            plethysm is not linear in the second variable.

        REFERENCES:

        .. [King] King, R. Branching rules for `GL_m \supset \Sigma_n`
           and the evaluation of inner plethysms.
           J. Math. Phys. 15, 258 (1974) :doi:`10.1063/1.1666632`

        .. [SchaThi1994] Thomas Scharf, Jean-Yves Thibon.
           *A Hopf-algebra approach to inner plethysm*.
           Advances in Mathematics 104 (1994), pp. 30-58.
           ftp://ftp.mathe2.uni-bayreuth.de/axel/papers/scharf:a_hopf_algebra_approach_to_inner_plethysm.ps.gz

        INPUT:

        - ``x`` -- element of the ring of symmetric functions over the same
          base ring as ``self``

        OUTPUT:

        - an element of symmetric functions in the parent of ``self``

        EXAMPLES::

            sage: Sym = SymmetricFunctions(QQ)
            sage: s = Sym.schur()
            sage: p = Sym.power()
            sage: h = Sym.complete()
            sage: s([2,1]).inner_plethysm(s([1,1,1]))
            0
            sage: s([2]).inner_plethysm(s([2,1]))
            s[2, 1] + s[3]
            sage: s([1,1]).inner_plethysm(s([2,1]))
            s[1, 1, 1]
            sage: s[2,1].inner_tensor(s[2,1])
            s[1, 1, 1] + s[2, 1] + s[3]

        ::

            sage: f = s([2,1]) + 2*s([3,1])
            sage: f.itensor(f)
            s[1, 1, 1] + s[2, 1] + 4*s[2, 1, 1] + 4*s[2, 2] + s[3] + 4*s[3, 1] + 4*s[4]
            sage: s( h([1,1]).inner_plethysm(f) )
            s[1, 1, 1] + s[2, 1] + 4*s[2, 1, 1] + 4*s[2, 2] + s[3] + 4*s[3, 1] + 4*s[4]

        ::

            sage: s([]).inner_plethysm(s([1,1]) + 2*s([2,1])+s([3]))
            s[2] + s[3]
            sage: [s([]).inner_plethysm(s(la)) for la in Partitions(4)]
            [s[4], s[4], s[4], s[4], s[4]]
            sage: s([3]).inner_plethysm(s([]))
            s[]
            sage: s[1,1,1,1].inner_plethysm(s[2,1])
            0
            sage: s[1,1,1,1].inner_plethysm(2*s[2,1])
            s[3]

        ::

            sage: p[3].inner_plethysm(p[3])
            0
            sage: p[3,3].inner_plethysm(p[3])
            0
            sage: p[3].inner_plethysm(p[1,1,1])
            p[1, 1, 1] + 2*p[3]
            sage: p[4].inner_plethysm(p[1,1,1,1]/24)
            1/24*p[1, 1, 1, 1] + 1/4*p[2, 1, 1] + 1/8*p[2, 2] + 1/4*p[4]
            sage: p[3,3].inner_plethysm(p[1,1,1])
            6*p[1, 1, 1] + 12*p[3]

        TESTS::

            sage: s(0).inner_plethysm(s(0))
            0
            sage: s(1).inner_plethysm(s(0))
            0
            sage: s(0).inner_plethysm(s(1))
            0
            sage: s(1).inner_plethysm(s(1))
            s[]
            sage: s(2).inner_plethysm(s(1))
            2*s[]
            sage: s(1).inner_plethysm(s(2))
            s[]
        """
        parent = self.parent()
        if self == parent.zero():
            return self
        p = parent.realization_of().power()
        cache = {}
        ip_pnu_g = parent._inner_plethysm_pnu_g
        return parent.sum( c*ip_pnu_g(p(x), cache, nu)
                           for (nu, c) in p(self).monomial_coefficients().iteritems() )


    def omega(self):
        r"""
        Return the image of ``self`` under the omega automorphism.

        The *omega automorphism* is defined to be the unique algebra
        endomorphism `\omega` of the ring of symmetric functions that
        satisfies `\omega(e_k) = h_k` for all positive integers `k`
        (where `e_k` stands for the `k`-th elementary symmetric
        function, and `h_k` stands for the `k`-th complete homogeneous
        symmetric function). It furthermore is a Hopf algebra
        endomorphism and an involution, and it is also known as the
        *omega involution*. It sends the power-sum symmetric function
        `p_k` to `(-1)^{k-1} p_k` for every positive integer `k`.

        The images of some bases under the omega automorphism are given by

        .. MATH::

            \omega(e_{\lambda}) = h_{\lambda}, \qquad
            \omega(h_{\lambda}) = e_{\lambda}, \qquad
            \omega(p_{\lambda}) = (-1)^{|\lambda| - \ell(\lambda)}
            p_{\lambda}, \qquad
            \omega(s_{\lambda}) = s_{\lambda^{\prime}},

        where `\lambda` is any partition, where `\ell(\lambda)` denotes
        the length (:meth:`~sage.combinat.partition.Partition.length`)
        of the partition `\lambda`, where `\lambda^{\prime}` denotes the
        conjugate partition
        (:meth:`~sage.combinat.partition.Partition.conjugate`) of
        `\lambda`, and where the usual notations for bases are used
        (`e` = elementary, `h` = complete homogeneous, `p` = powersum,
        `s` = Schur).

        The default implementation converts to the Schur basis, then
        performs the automorphism and changes back.

        :meth:`omega_involution()` is a synonym for the :meth:`omega()` method.

        EXAMPLES::

            sage: J = SymmetricFunctions(QQ).jack(t=1).P()
            sage: a = J([2,1]) + J([1,1,1])
            sage: a.omega()
            JackP[2, 1] + JackP[3]
            sage: J(0).omega()
            0
            sage: J(1).omega()
            JackP[]

        The forgotten symmetric functions are the images of the monomial
        symmetric functions under omega::

            sage: Sym = SymmetricFunctions(ZZ)
            sage: m = Sym.m()
            sage: f = Sym.f()
            sage: all( f(lam) == m(lam).omega() for lam in Partitions(3) )
            True
            sage: all( m(lam) == f(lam).omega() for lam in Partitions(3) )
            True
        """
        parent = self.parent()
        s = parent.realization_of().schur()
        return parent(s(self).omega())

    omega_involution = omega

    def theta(self,a):
        r"""
        Return the image of ``self`` under the theta endomorphism which sends
        `p_k` to `a \cdot p_k` for every positive integer `k`.

        In general, this is well-defined outside of the powersum basis only
        if the base ring is a `\QQ`-algebra.

        INPUT:

        - ``a`` -- an element of the base ring

        EXAMPLES::

            sage: s = SymmetricFunctions(QQ).s()
            sage: s([2,1]).theta(2)
            2*s[1, 1, 1] + 6*s[2, 1] + 2*s[3]
            sage: p = SymmetricFunctions(QQ).p()
            sage: p([2]).theta(2)
            2*p[2]
            sage: p(0).theta(2)
            0
            sage: p(1).theta(2)
            p[]
        """
        p = self.parent().realization_of().power()
        p_self = p(self)
        res = p_self.map_item(lambda m,c: (m, c * a**len(m)))
        return self.parent()(res)

    def theta_qt(self,q=None,t=None):
        r"""
        Return the image of ``self`` under the `q,t`-deformed theta
        endomorphism which sends `p_k` to `\frac{1-q^k}{1-t^k} \cdot p_k`
        for all positive integers `k`.

        In general, this is well-defined outside of the powersum basis only
        if the base ring is a `\QQ`-algebra.

        INPUT:

        - ``q``, ``t`` -- parameters (default: ``None``, in which case 'q'
          and 't' are used)

        EXAMPLES::

            sage: QQqt = QQ['q,t'].fraction_field()
            sage: q,t = QQqt.gens()
            sage: p = SymmetricFunctions(QQqt).p()
            sage: p([2]).theta_qt(q,t)
            ((-q^2+1)/(-t^2+1))*p[2]
            sage: p([2,1]).theta_qt(q,t)
            ((q^3-q^2-q+1)/(t^3-t^2-t+1))*p[2, 1]
            sage: p(0).theta_qt(q=1,t=3)
            0
            sage: p([2,1]).theta_qt(q=2,t=3)
            3/16*p[2, 1]
            sage: s = p.realization_of().schur()
            sage: s([3]).theta_qt(q=0)*(1-t)*(1-t^2)*(1-t^3)
            t^3*s[1, 1, 1] + (t^2+t)*s[2, 1] + s[3]
            sage: p(1).theta_qt()
            p[]
        """
        parent = self.parent()
        BR = parent.base_ring()
        p = parent.realization_of().power()
        p_self = p(self)
        if t is None:
            if hasattr(parent,"t"):
                t = parent.t
            else:
                t = BR(QQ['t'].gen())
        if q is None:
            if hasattr(parent,"q"):
                q = parent.q
            else:
                q = BR(QQ['q'].gen())
        res = p_self.map_item(lambda m,c: (m, BR(prod([(1-q**k)/(1-t**k) for k in m])*c)))
        return parent(res)

    def omega_qt(self,q = None,t = None):
        r"""
        Return the image of ``self`` under the `q,t`-deformed omega
        automorphism which sends `p_k` to
        `(-1)^{k-1} \cdot \frac{1-q^k}{1-t^k} \cdot p_k` for all positive
        integers `k`.

        In general, this is well-defined outside of the powersum basis only
        if the base ring is a `\QQ`-algebra.

        If `q = t`, then this is the omega automorphism (:meth:`omega`).

        INPUT:

        - ``q``, ``t`` -- parameters (default: ``None``, in which case
          ``'q'`` and ``'t'`` are used)

        EXAMPLES::

            sage: QQqt = QQ['q,t'].fraction_field()
            sage: q,t = QQqt.gens()
            sage: p = SymmetricFunctions(QQqt).p()
            sage: p[5].omega_qt()
            ((-q^5+1)/(-t^5+1))*p[5]
            sage: p[5].omega_qt(q,t)
            ((-q^5+1)/(-t^5+1))*p[5]
            sage: p([2]).omega_qt(q,t)
            ((q^2-1)/(-t^2+1))*p[2]
            sage: p([2,1]).omega_qt(q,t)
            ((-q^3+q^2+q-1)/(t^3-t^2-t+1))*p[2, 1]
            sage: p([3,2]).omega_qt(5,q)
            -(2976/(q^5-q^3-q^2+1))*p[3, 2]
            sage: p(0).omega_qt()
            0
            sage: p(1).omega_qt()
            p[]
            sage: H = SymmetricFunctions(QQqt).macdonald().H()
            sage: H([1,1]).omega_qt()
            ((2*q^2-2*q*t-2*q+2*t)/(t^3-t^2-t+1))*McdH[1, 1] + ((q-1)/(t-1))*McdH[2]
            sage: H([1,1]).omega_qt(q,t)
            ((2*q^2-2*q*t-2*q+2*t)/(t^3-t^2-t+1))*McdH[1, 1] + ((q-1)/(t-1))*McdH[2]
            sage: H([1,1]).omega_qt(t,q)
            ((t^3-t^2-t+1)/(q^3-q^2-q+1))*McdH[2]
            sage: Sym = SymmetricFunctions(FractionField(QQ['q','t']))
            sage: S = Sym.macdonald().S()
            sage: S([1,1]).omega_qt()
            ((q^2-q*t-q+t)/(t^3-t^2-t+1))*McdS[1, 1] + ((-q^2*t+q*t+q-1)/(-t^3+t^2+t-1))*McdS[2]
            sage: s = Sym.schur()
            sage: s(S([1,1]).omega_qt())
            s[2]
        """
        parent = self.parent()
        BR = parent.base_ring()
        p = parent.realization_of().power()
        p_self = p(self)
        if t is None:
            if hasattr(parent,"t"):
                t = parent.t
            else:
                t = BR(QQ['t'].gen())
        if q is None:
            if hasattr(parent,"q"):
                q = parent.q
            else:
                q = BR(QQ['q'].gen())
        f = lambda part: prod([(-1)**(i-1)*(1-q**i)/(1-t**i) for i in part])
        res = p_self.map_item(lambda m,c: (m, BR(f(m)*c)))
        return parent(res)

    def itensor(self, x):
        r"""
        Return the internal (tensor) product of ``self`` and ``x`` in the
        basis of ``self``.

        The internal tensor product can be defined as the linear extension
        of the definition on power sums
        `p_{\lambda} \ast p_{\mu} = \delta_{\lambda,\mu} z_{\lambda}
        p_{\lambda}`, where `z_{\lambda} = (1^{r_1} r_1!) (2^{r_2} r_2!)
        \cdots` for `\lambda = (1^{r_1} 2^{r_2} \cdots )` and where `\ast`
        denotes the internal tensor product.
        The internal tensor product is also known as the Kronecker product,
        or as the second multiplication on the ring of symmetric functions.

        Note that the internal product of any two homogeneous symmetric
        functions of equal degrees is a homogeneous symmetric function of the
        same degree. On the other hand, the internal product of two homogeneous
        symmetric functions of distinct degrees is `0`.

        .. NOTE::

            The internal product is sometimes referred to as "inner product"
            in the literature, but unfortunately this name is shared by a
            different operation, namely the Hall inner product
            (see :meth:`scalar`).

        INPUT:

        - ``x`` -- element of the ring of symmetric functions over the
          same base ring as ``self``

        OUTPUT:

        - the internal product of ``self`` with ``x`` (an element of the
          ring of symmetric functions in the same basis as ``self``)

        The methods :meth:`itensor`, :meth:`internal_product`,
        :meth:`kronecker_product`, :meth:`inner_tensor` are all
        synonyms.

        EXAMPLES::

            sage: s = SymmetricFunctions(QQ).s()
            sage: a = s([2,1])
            sage: b = s([3])
            sage: a.itensor(b)
            s[2, 1]
            sage: c = s([3,2,1])
            sage: c.itensor(c)
            s[1, 1, 1, 1, 1, 1] + 2*s[2, 1, 1, 1, 1] + 3*s[2, 2, 1, 1] + 2*s[2, 2, 2]
             + 4*s[3, 1, 1, 1] + 5*s[3, 2, 1] + 2*s[3, 3] + 4*s[4, 1, 1]
             + 3*s[4, 2] + 2*s[5, 1] + s[6]

        There are few quantitative results pertaining to Kronecker products
        in general, which makes their computation so difficult. Let us test
        a few of them in different bases.

        The Kronecker product of any homogeneous symmetric function `f` of
        degree `n` with the `n`-th complete homogeneous symmetric function
        ``h[n]`` (a.k.a. ``s[n]``) is `f`::

            sage: h = SymmetricFunctions(ZZ).h()
            sage: all( h([5]).itensor(h(p)) == h(p) for p in Partitions(5) )
            True

        The Kronecker product of a Schur function `s_{\lambda}` with the `n`-th
        elementary symmetric function ``e[n]``, where `n = \left| \lambda
        \right|`, is `s_{\lambda'}` (where `\lambda'` is the conjugate
        partition of `\lambda`)::

            sage: F = CyclotomicField(12)
            sage: s = SymmetricFunctions(F).s()
            sage: e = SymmetricFunctions(F).e()
            sage: all( e([5]).itensor(s(p)) == s(p.conjugate()) for p in Partitions(5) )
            True

        The Kronecker product is commutative::

            sage: e = SymmetricFunctions(FiniteField(19)).e()
            sage: m = SymmetricFunctions(FiniteField(19)).m()
            sage: all( all( e(p).itensor(m(q)) == m(q).itensor(e(p)) for q in Partitions(4) )
            ....:      for p in Partitions(4) )
            True

            sage: F = FractionField(QQ['q','t'])
            sage: mq = SymmetricFunctions(F).macdonald().Q()
            sage: mh = SymmetricFunctions(F).macdonald().H()
            sage: all( all( mq(p).itensor(mh(r)) == mh(r).itensor(mq(p))   # long time
            ....:           for r in Partitions(4) )
            ....:      for p in Partitions(3) )
            True

        Let us check (on examples) Proposition 5.2 of Gelfand, Krob, Lascoux, Leclerc,
        Retakh, Thibon, "Noncommutative symmetric functions", :arXiv:`hep-th/9407124`, for
        `r = 2`::

            sage: e = SymmetricFunctions(FiniteField(29)).e()
            sage: s = SymmetricFunctions(FiniteField(29)).s()
            sage: m = SymmetricFunctions(FiniteField(29)).m()
            sage: def tensor_copr(u, v, w):  # computes \mu ((u \otimes v) * \Delta(w)) with
            ....:                            # * meaning Kronecker product and \mu meaning the
            ....:                            # usual multiplication.
            ....:     result = w.parent().zero()
            ....:     for partition_pair, coeff in w.coproduct():
            ....:         result += coeff * w.parent()(u).itensor(partition_pair[0]) * w.parent()(v).itensor(partition_pair[1])
            ....:     return result
            sage: all( all( all( tensor_copr(e[u], s[v], m[w])   # long time
            ....:                == (e[u] * s[v]).itensor(m[w])
            ....:                for w in Partitions(5) )
            ....:           for v in Partitions(2) )
            ....:      for u in Partitions(3) )
            True

        Some examples from Briand, Orellana, Rosas, "The stability of the Kronecker
        products of Schur functions." :arXiv:`0907.4652`::

            sage: s = SymmetricFunctions(ZZ).s()
            sage: s[2,2].itensor(s[2,2])
            s[1, 1, 1, 1] + s[2, 2] + s[4]
            sage: s[3,2].itensor(s[3,2])
            s[2, 1, 1, 1] + s[2, 2, 1] + s[3, 1, 1] + s[3, 2] + s[4, 1] + s[5]
            sage: s[4,2].itensor(s[4,2])
            s[2, 2, 2] + s[3, 1, 1, 1] + 2*s[3, 2, 1] + s[4, 1, 1] + 2*s[4, 2] + s[5, 1] + s[6]

        An example from p. 220 of Thibon, "Hopf algebras of symmetric functions
        and tensor products of symmetric group representations", International
        Journal of Algebra and Computation, 1991::

            sage: s = SymmetricFunctions(QQbar).s()
            sage: s[2,1].itensor(s[2,1])
            s[1, 1, 1] + s[2, 1] + s[3]

        TESTS::

            sage: s = SymmetricFunctions(QQ).s()
            sage: a = s([8,8])
            sage: a.itensor(a) # long time
            s[4, 4, 4, 4] + s[5, 5, 3, 3] + s[5, 5, 5, 1] + s[6, 4, 4, 2]
             + s[6, 6, 2, 2] + s[6, 6, 4] + s[7, 3, 3, 3] + s[7, 5, 3, 1]
             + s[7, 7, 1, 1] + s[8, 4, 2, 2] + s[8, 4, 4] + s[8, 6, 2]
             + s[8, 8] + s[9, 3, 3, 1] + s[9, 5, 1, 1] + s[10, 2, 2, 2]
             + s[10, 4, 2] + s[10, 6] + s[11, 3, 1, 1] + s[12, 2, 2]
             + s[12, 4] + s[13, 1, 1, 1] + s[14, 2] + s[16]
            sage: s[8].itensor(s[7])
            0
            sage: s(0).itensor(s(0))
            0
            sage: s(1).itensor(s(0))
            0
            sage: s(0).itensor(s(1))
            0
            sage: s(1).itensor(s(1))
            s[]

        Same over the ring of integers::

            sage: s = SymmetricFunctions(ZZ).s()
            sage: a = s([8,8])
            sage: a.itensor(a) # long time
            s[4, 4, 4, 4] + s[5, 5, 3, 3] + s[5, 5, 5, 1] + s[6, 4, 4, 2]
             + s[6, 6, 2, 2] + s[6, 6, 4] + s[7, 3, 3, 3] + s[7, 5, 3, 1]
             + s[7, 7, 1, 1] + s[8, 4, 2, 2] + s[8, 4, 4] + s[8, 6, 2]
             + s[8, 8] + s[9, 3, 3, 1] + s[9, 5, 1, 1] + s[10, 2, 2, 2]
             + s[10, 4, 2] + s[10, 6] + s[11, 3, 1, 1] + s[12, 2, 2]
             + s[12, 4] + s[13, 1, 1, 1] + s[14, 2] + s[16]
            sage: s[8].itensor(s[7])
            0
            sage: s(0).itensor(s(0))
            0
            sage: s(1).itensor(s(0))
            0
            sage: s(0).itensor(s(1))
            0
            sage: s(1).itensor(s(1))
            s[]

        Theorem 2.1 in Bessenrodt, van Willigenburg, :arXiv:`1105.3170v2`::

            sage: s = SymmetricFunctions(ZZ).s()
            sage: all( all( max( r[0] for r in s(p).itensor(s(q)).monomial_coefficients().keys() )
            ....:           == sum( min(p[i], q.get_part(i)) for i in range(len(p)) )
            ....:           for p in Partitions(4) )
            ....:      for q in Partitions(4) )
            True
            sage: all( all( max( len(r) for r in s(p).itensor(s(q)).monomial_coefficients().keys() )
            ....:           == sum( min(p[i], q.conjugate().get_part(i)) for i in range(len(p)) )
            ....:           for p in Partitions(4) )
            ....:      for q in Partitions(4) )
            True

        Check that the basis and ground ring of ``self`` are preserved::

            sage: F = CyclotomicField(12)
            sage: s = SymmetricFunctions(F).s()
            sage: e = SymmetricFunctions(F).e()
            sage: e[3].itensor(s[3])
            e[3]
            sage: s[3].itensor(e[3])
            s[1, 1, 1]
            sage: parent(e[3].itensor(s[3]))
            Symmetric Functions over Cyclotomic Field of order 12 and degree 4 in the elementary basis
            sage: parent(s[3].itensor(e[3]))
            Symmetric Functions over Cyclotomic Field of order 12 and degree 4 in the Schur basis

        .. NOTE::

            The currently existing implementation of this function is
            technically unsatisfactory. It distinguishes the case when the
            base ring is a `\QQ`-algebra (in which case the Kronecker product
            can be easily computed using the power sum basis) from the case
            where it isn't. In the latter, it does a computation using
            universal coefficients, again distinguishing the case when it is
            able to compute the "corresponding" basis of the symmetric function
            algebra over `\QQ` (using the ``corresponding_basis_over`` hack)
            from the case when it isn't (in which case it transforms everything
            into the Schur basis, which is slow).
        """
        parent = self.parent()
        if parent.has_coerce_map_from(QQ):
            # Convert both self and x to the p basis
            p = parent.realization_of().power()
            f = lambda part1, part2: zee(part1)*p(part1)
            return parent(p._apply_multi_module_morphism(p(self),p(x),f,orthogonal=True))
        else:
            # comp_parent is the parent that is going to be used for
            # computations. In most cases it will just be parent.
            # Similarly for comp_self and comp_x.
            comp_parent = parent
            comp_self = self
            # Now let's try to find out what basis self is in, and
            # construct the corresponding basis of symmetric functions
            # over QQ.
            corresponding_parent_over_QQ = parent.corresponding_basis_over(QQ)
            if corresponding_parent_over_QQ is None:
                # This is the case where the corresponding basis
                # over QQ cannot be found. This can have two reasons:
                # Either the basis depends on variables (like the
                # Macdonald symmetric functions), or its basis_name()
                # is not identical to the name of the method on
                # SymmetricFunctions(QQ) that builds it. Either way,
                # give up looking for the corresponding parent, and
                # transform everything into the Schur basis (very
                # slow!) instead.
                comp_parent = parent.realization_of().schur()
                comp_self = comp_parent(self)
                from sage.combinat.sf.sf import SymmetricFunctions
                corresponding_parent_over_QQ = SymmetricFunctions(QQ).schur()
            comp_x = comp_parent(x)    # For simplicity, let self and x be in the same basis.
            result = comp_parent.zero()
            for lam, a in comp_self:
                # lam is a partition, a is an element of the base ring.
                for mu, b in comp_x:
                    # mu is a partition, b is an element of the base ring.
                    lam_star_mu = corresponding_parent_over_QQ(lam).itensor(corresponding_parent_over_QQ(mu))
                    # lam_star_mu is now a symmetric function over QQ.
                    for nu, c in lam_star_mu:
                        # nu is a partition, c is an element of QQ.
                        result += a * b * comp_parent.base_ring()(c) * comp_parent(nu)
            return parent(result)    # just in case comp_parent != parent.

    internal_product = itensor
    kronecker_product = itensor
    inner_tensor = itensor

    def reduced_kronecker_product(self, x):
        r"""
        Return the reduced Kronecker product of ``self`` and ``x`` in the
        basis of ``self``.

        The reduced Kronecker product is a bilinear map mapping two
        symmetric functions to another, not necessarily preserving degree.
        It can be defined as follows: Let `*` denote the Kronecker product
        (:meth:`itensor`) on the space of symmetric functions. For any
        partitions `\alpha`, `\beta`, `\gamma`, let
        `g^{\gamma}_{\alpha, \beta}` denote the coefficient of the Schur
        function `s_{\gamma}` in the Kronecker product
        `s_{\alpha} * s_{\beta}` (this is called a Kronecker coefficient).
        For every partition
        `\lambda = (\lambda_1, \lambda_2, \lambda_3, \ldots)`
        and every integer `n > \left| \lambda \right| + \lambda_1`, let
        `\lambda[n]` denote the `n`-completion of `\lambda` (this is the
        partition
        `(n - \left| \lambda \right|, \lambda_1, \lambda_2, \lambda_3, \ldots)`;
        see :meth:`~sage.combinat.partition.Partition.t_completion`).
        Then, Theorem 1.2 of [BOR09]_ shows that for any partitions
        `\alpha` and `\beta` and every integer
        `n \geq \left|\alpha\right| + \left|\beta\right| + \alpha_1 + \beta_1`,
        we can write the Kronecker product `s_{\alpha[n]} * s_{\beta[n]}`
        in the form

        .. MATH::

            s_{\alpha[n]} * s_{\beta[n]} = \sum_{\gamma} g^{\gamma[n]}_{\alpha[n], \beta[n]} s_{\gamma[n]}

        with `\gamma` ranging over all partitions. The
        coefficients `g^{\gamma[n]}_{\alpha[n], \beta[n]}`
        are independent on `n`. These coefficients
        `g^{\gamma[n]}_{\alpha[n], \beta[n]}` are denoted by
        `\overline{g}^{\gamma}_{\alpha, \beta}`, and the symmetric
        function

        .. MATH::

            \sum_{\gamma} \overline{g}^{\gamma}_{\alpha, \beta} s_{\gamma}

        is said to be the *reduced Kronecker product* of `s_{\alpha}` and
        `s_{\beta}`. By bilinearity, this extends to a definition of a
        reduced Kronecker product of any two symmetric functions.

        The definition of the reduced Kronecker product goes back to
        Murnaghan, and has recently been studied in [BOR09]_, [BdVO12]_
        and other places (our notation
        `\overline{g}^{\gamma}_{\alpha, \beta}` appears in these two
        sources).

        INPUT:

        - ``x`` -- element of the ring of symmetric functions over the
          same base ring as ``self``

        OUTPUT:

        - the reduced Kronecker product of ``self`` with ``x`` (an element
          of the ring of symmetric functions in the same basis as
          ``self``)

        EXAMPLES:

        The example from page 2 of [BOR09]_::

            sage: Sym = SymmetricFunctions(QQ)
            sage: s = Sym.schur()
            sage: s[2].reduced_kronecker_product(s[2])
            s[] + s[1] + s[1, 1] + s[1, 1, 1] + 2*s[2] + 2*s[2, 1] + s[2, 2] + s[3] + s[3, 1] + s[4]

        Taking the reduced Kronecker product with `1 = s_{\empty}` is the
        identity map on the ring of symmetric functions::

            sage: all( s[Partition([])].reduced_kronecker_product(s[lam])
            ....:      == s[lam] for i in range(4)
            ....:      for lam in Partitions(i) )
            True

        While reduced Kronecker products are hard to compute in general,
        there is a rule for taking reduced Kronecker products with
        `s_1`. Namely, for every partition `\lambda`, the reduced
        Kronecker product of `s_{\lambda}` with `s_1` is
        `\sum_{\mu} a_{\mu} s_{\mu}`, where the sum runs over all
        partitions `\mu`, and the coefficient `a_{\mu}` is defined as the
        number of ways to obtain `\mu` from `\lambda` by one of the
        following three operations:

        - Add an addable cell
          (:meth:`~sage.combinat.partition.Partition.addable_cells`) to
          `\lambda`.
        - Remove a removable cell
          (:meth:`~sage.combinat.partition.Partition.removable_cells`)
          from `\lambda`.
        - First remove a removable cell from `\lambda`, then add an
          addable cell to the resulting Young diagram.

        This is, in fact, Proposition 5.15 of [CO10]_ in an elementary
        wording. We check this for partitions of size `\leq 4`::

            sage: def mults1(lam):
            ....:     # Reduced Kronecker multiplication by s[1], according
            ....:     # to [CO10]_.
            ....:     res = s.zero()
            ....:     for mu in lam.up_list():
            ....:         res += s(mu)
            ....:     for mu in lam.down_list():
            ....:         res += s(mu)
            ....:         for nu in mu.up_list():
            ....:             res += s(nu)
            ....:     return res
            sage: all( mults1(lam) == s[1].reduced_kronecker_product(s[lam])
            ....:      for i in range(5) for lam in Partitions(i) )
            True

        Here is the example on page 3 of Christian Gutschwager's
        :arxiv:`0912.4411v3`::

            sage: s[1,1].reduced_kronecker_product(s[2])
            s[1] + 2*s[1, 1] + s[1, 1, 1] + s[2] + 2*s[2, 1] + s[2, 1, 1] + s[3] + s[3, 1]

        Example 39 from F. D. Murnaghan, "The analysis of the Kronecker
        product of irreducible representations of the symmetric group",
        American Journal of Mathematics, Vol. 60, No. 3, Jul. 1938::

            sage: s[3].reduced_kronecker_product(s[2,1])
            s[1] + 2*s[1, 1] + 2*s[1, 1, 1] + s[1, 1, 1, 1] + 2*s[2] + 5*s[2, 1] + 4*s[2, 1, 1]
            + s[2, 1, 1, 1] + 3*s[2, 2] + 2*s[2, 2, 1] + 2*s[3] + 5*s[3, 1] + 3*s[3, 1, 1]
            + 3*s[3, 2] + s[3, 2, 1] + 2*s[4] + 3*s[4, 1] + s[4, 1, 1] + s[4, 2] + s[5]
            + s[5, 1]

        TESTS::

            sage: h = SymmetricFunctions(QQ).h()
            sage: (2*h([])).reduced_kronecker_product(3*h([]))
            6*h[]

        Different bases and base rings::

            sage: h = SymmetricFunctions(ZZ).h()
            sage: e = SymmetricFunctions(ZZ).e()
            sage: h(e[2].reduced_kronecker_product(h[2]))
            h[1] + 2*h[1, 1] + h[1, 1, 1] - h[2] + h[2, 1, 1] - h[2, 2]

            sage: F = CyclotomicField(12)
            sage: s = SymmetricFunctions(F).s()
            sage: e = SymmetricFunctions(F).e()
            sage: v = e[2].reduced_kronecker_product(e[2]); v
            e[] + e[1] + 2*e[1, 1] + e[1, 1, 1] + (-1)*e[2] + e[2, 2]
            sage: parent(v)
            Symmetric Functions over Cyclotomic Field of order 12 and degree 4 in the elementary basis

            sage: s = SymmetricFunctions(ZZ).s()
            sage: v = s[1].reduced_kronecker_product(s[1]); parent(v)
            Symmetric Functions over Integer Ring in the Schur basis

        .. TODO::

            This implementation of the reduced Kronecker product is
            painfully slow.
        """
        parent = self.parent()
        comp_parent = parent.realization_of().schur()
        comp_self = comp_parent(self)
        comp_x = comp_parent(x)
        # Now, comp_self and comp_x are the same as self and x, but in the
        # Schur basis, which we call comp_parent.
        schur_Q = comp_parent.corresponding_basis_over(QQ)
        # schur_Q is the Schur basis of the symmetric functions over QQ.
        result = comp_parent.zero()
        for lam, a in comp_self:
            # lam is a partition, a is an element of the base ring.
            lam_list = lam._list
            if not lam_list:
                # Special handling for the empty partition. The reduced
                # Kronecker product of 1 with any symmetric function f is
                # f.
                result += a * comp_x
                continue
            sum_lam = sum(lam_list)
            for mu, b in comp_x:
                # mu is a partition, b is an element of the base ring.
                mu_list = mu._list
                if not mu_list:
                    # Special handling for the empty partition.
                    result += a * b * comp_parent(lam)
                    continue
                # Now, both lam and mu are nonempty.
                sum_mu = sum(mu_list)
                stab = lam_list[0] + mu_list[0] + sum_lam + sum_mu
                s_lam_stabilized = schur_Q(_Partitions([stab - sum_lam] + lam_list))
                s_mu_stabilized = schur_Q(_Partitions([stab - sum_mu] + mu_list))
                lam_star_mu = s_lam_stabilized.itensor(s_mu_stabilized)
                # lam_star_mu is now a symmetric function over QQ.
                for nu, c in lam_star_mu:
                    # nu is a partition of the integer stab, c is an element of QQ.
                    nu_unstabilized = _Partitions(nu[1:])
                    result += a * b * comp_parent.base_ring()(c) \
                                    * comp_parent(nu_unstabilized)
        return parent(result)

    def left_padded_kronecker_product(self, x):
        r"""
        Return the left-padded Kronecker product of ``self`` and ``x`` in
        the basis of ``self``.

        The left-padded Kronecker product is a bilinear map mapping two
        symmetric functions to another, not necessarily preserving degree.
        It can be defined as follows: Let `*` denote the Kronecker product
        (:meth:`itensor`) on the space of symmetric functions. For any
        partitions `\alpha`, `\beta`, `\gamma`, let
        `g^{\gamma}_{\alpha, \beta}` denote the coefficient of the
        complete homogeneous symmetric function `h_{\gamma}` in the
        Kronecker product `h_{\alpha} * h_{\beta}`.
        For every partition
        `\lambda = (\lambda_1, \lambda_2, \lambda_3, \ldots)`
        and every integer `n > \left| \lambda \right| + \lambda_1`, let
        `\lambda[n]` denote the `n`-completion of `\lambda` (this is the
        partition
        `(n - \left| \lambda \right|, \lambda_1, \lambda_2, \lambda_3, \ldots)`;
        see :meth:`~sage.combinat.partition.Partition.t_completion`).
        Then, for any partitions `\alpha` and `\beta` and every integer
        `n \geq \left|\alpha\right| + \left|\beta\right| + \alpha_1 + \beta_1`,
        we can write the Kronecker product `h_{\alpha[n]} * h_{\beta[n]}`
        in the form

        .. MATH::

            h_{\alpha[n]} * h_{\beta[n]} = \sum_{\gamma}
            g^{\gamma[n]}_{\alpha[n], \beta[n]} h_{\gamma[n]}

        with `\gamma` ranging over all partitions. The
        coefficients `g^{\gamma[n]}_{\alpha[n], \beta[n]}`
        are independent on `n`. These coefficients
        `g^{\gamma[n]}_{\alpha[n], \beta[n]}` are denoted by
        `\overline{g}^{\gamma}_{\alpha, \beta}`, and the symmetric
        function

        .. MATH::

            \sum_{\gamma} \overline{g}^{\gamma}_{\alpha, \beta} h_{\gamma}

        is said to be the *left-padded Kronecker product* of `h_{\alpha}`
        and `h_{\beta}`. By bilinearity, this extends to a definition of a
        left-padded Kronecker product of any two symmetric functions.

        This notion of left-padded Kronecker product can be lifted to the
        non-commutative symmetric functions
        (:meth:`~sage.combinat.ncsf_qsym.ncsf.NonCommutativeSymmeticFunctions.Bases.ElementMethods.left_padded_kronecker_product`).

        .. WARNING::

            Don't mistake this product for the reduced Kronecker product
            (:meth:`reduced_kronecker_product`), which uses the Schur
            functions instead of the complete homogeneous functions in
            its definition.

        INPUT:

        - ``x`` -- element of the ring of symmetric functions over the
          same base ring as ``self``

        OUTPUT:

        - the left-padded Kronecker product of ``self`` with ``x`` (an
          element of the ring of symmetric functions in the same basis
          as ``self``)

        EXAMPLES::

            sage: Sym = SymmetricFunctions(QQ)
            sage: h = Sym.h()
            sage: h[2,1].left_padded_kronecker_product(h[3])
            h[1, 1, 1, 1] + h[2, 1] + h[2, 1, 1] + h[2, 1, 1, 1] + h[2, 2, 1] + h[3, 2, 1]
            sage: h[2,1].left_padded_kronecker_product(h[1])
            h[1, 1, 1] + h[2, 1] + h[2, 1, 1]
            sage: h[1].left_padded_kronecker_product(h[2,1])
            h[1, 1, 1] + h[2, 1] + h[2, 1, 1]
            sage: h[1,1].left_padded_kronecker_product(h[2])
            h[1, 1] + 2*h[1, 1, 1] + h[2, 1, 1]
            sage: h[1].left_padded_kronecker_product(h[2,1,1])
            h[1, 1, 1, 1] + 2*h[2, 1, 1] + h[2, 1, 1, 1]
            sage: h[2].left_padded_kronecker_product(h[3])
            h[2, 1] + h[2, 1, 1] + h[3, 2]

        Taking the left-padded Kronecker product with `1 = h_{\empty}` is
        the identity map on the ring of symmetric functions::

            sage: all( h[Partition([])].left_padded_kronecker_product(h[lam])
            ....:      == h[lam] for i in range(4)
            ....:      for lam in Partitions(i) )
            True

        Here is a rule for the left-padded Kronecker product of `h_1`
        (this is the same as `h_{(1)}`) with any complete homogeneous
        function: Let `\lambda` be a partition. Then, the left-padded
        Kronecker product of `h_1` and `h_{\lambda}` is
        `\sum_{\mu} a_{\mu} h_{\mu}`, where the sum runs over all
        partitions `\mu`, and the coefficient `a_{\mu}` is defined as the
        number of ways to obtain `\mu` from `\lambda` by one of the
        following two operations:

        - Insert a `1` into `\lambda`.
        - Subtract `1` from one of the entries of `\lambda` (and remove
          the entry if it thus becomes `0`), and insert a `1` into
          `\lambda`.

        We check this for partitions of size `\leq 4`::

            sage: def mults1(I):
            ....:     # Left-padded Kronecker multiplication by h[1].
            ....:     res = h[I[:] + [1]]
            ....:     for k in range(len(I)):
            ....:         I2 = I[:]
            ....:         if I2[k] == 1:
            ....:             I2 = I2[:k] + I2[k+1:]
            ....:         else:
            ....:             I2[k] -= 1
            ....:         res += h[sorted(I2 + [1], reverse=True)]
            ....:     return res
            sage: all( mults1(I) == h[1].left_padded_kronecker_product(h[I])
            ....:                == h[I].left_padded_kronecker_product(h[1])
            ....:      for i in range(5) for I in Partitions(i) )
            True

        The left-padded Kronecker product is commutative::

            sage: all( h[lam].left_padded_kronecker_product(h[mu])
            ....:      == h[mu].left_padded_kronecker_product(h[lam])
            ....:      for lam in Partitions(3) for mu in Partitions(3) )
            True

        TESTS::

            sage: h = SymmetricFunctions(QQ).h()
            sage: (2*h([])).left_padded_kronecker_product(3*h([]))
            6*h[]

        Different bases and base rings::

            sage: h = SymmetricFunctions(ZZ).h()
            sage: e = SymmetricFunctions(ZZ).e()
            sage: h(e[2].left_padded_kronecker_product(h[2]))
            h[1, 1] + h[1, 1, 1] - h[2] + h[2, 1, 1] - h[2, 2]

            sage: F = CyclotomicField(12)
            sage: s = SymmetricFunctions(F).s()
            sage: e = SymmetricFunctions(F).e()
            sage: v = e[2].left_padded_kronecker_product(e[2]); v
            e[1, 1] + e[1, 1, 1] + (-1)*e[2] + e[2, 2]
            sage: parent(v)
            Symmetric Functions over Cyclotomic Field of order 12 and degree 4 in the elementary basis

            sage: s = SymmetricFunctions(ZZ).s()
            sage: v = s[1].left_padded_kronecker_product(s[1]); parent(v)
            Symmetric Functions over Integer Ring in the Schur basis
        """
        _Compositions = sage.combinat.composition.Compositions()
        parent = self.parent()
        h = parent.realization_of().h()
        h_self = h(self)
        h_x = h(x)
        # Now, h_self and h_x are the same as self and x, but in the
        # h (=complete homogeneous) basis, which we call h.
        R = self.base_ring()
        from sage.combinat.ncsf_qsym.ncsf import NonCommutativeSymmetricFunctions
        # We lift to the noncommutative symmetric functions.
        S = NonCommutativeSymmetricFunctions(R).S()
        result = h.zero()
        for lam, a in h_self:
            # lam is a partition, a is an element of the base ring.
            if not lam._list:
                # Special handling for the empty partition. The reduced
                # Kronecker product of 1 with any symmetric function f is f.
                result += a * h_x
                continue
            c_lam = _Compositions(lam)
            for mu, b in h_x:
                # mu is a partition, b is an element of the base ring.
                if not mu._list:
                    # Special handling for the empty partition.
                    result += a * b * h(lam)
                    continue
                # Now, both lam and mu are nonempty.
                c_mu = _Compositions(mu)
                result += a * b * S[c_lam].left_padded_kronecker_product(S[c_mu]).to_symmetric_function()
        return parent(result)

    def internal_coproduct(self):
        r"""
        Return the inner coproduct of ``self`` in the basis of ``self``.

        The inner coproduct (also known as the Kronecker coproduct, as the
        internal coproduct, or as the second comultiplication on the ring of
        symmetric functions) is a ring homomorphism `\Delta^\times` from the
        ring of symmetric functions to the tensor product (over the base
        ring) of this ring with itself. It is uniquely characterized by the
        formula

        .. MATH::

            \Delta^{\times}(h_n) = \sum_{\lambda \vdash n} s_{\lambda}
            \otimes s_{\lambda} = \sum_{\lambda \vdash n} h_{\lambda} \otimes
            m_{\lambda} = \sum_{\lambda \vdash n} m_{\lambda} \otimes
            h_{\lambda},

        where `\lambda \vdash n` means `\lambda` is a partition of `n`, and
        `n` is any nonnegative integer. It also satisfies

        .. MATH::

            \Delta^\times (p_n) = p_n \otimes p_n

        for any positive integer `n`. If the base ring is a `\QQ`-algebra, it
        also satisfies

        .. MATH::

            \Delta^{\times}(h_n) = \sum_{\lambda \vdash n} z_{\lambda}^{-1}
            p_{\lambda} \otimes p_{\lambda},

        where

        .. MATH::

            z_{\lambda} = \prod_{i=1}^\infty i^{m_i(\lambda)} m_i(\lambda)!

        with `m_i(\lambda)` meaning the number of appearances of `i`
        in `\lambda` (see :meth:`~sage.combinat.sf.sfa.zee`).

        The method :meth:`kronecker_coproduct` is a synonym of
        :meth:`internal_coproduct`.

        EXAMPLES::

            sage: s = SymmetricFunctions(ZZ).s()
            sage: a = s([2,1])
            sage: a.internal_coproduct()
            s[1, 1, 1] # s[2, 1] + s[2, 1] # s[1, 1, 1] + s[2, 1] # s[2, 1] + s[2, 1] # s[3] + s[3] # s[2, 1]

            sage: e = SymmetricFunctions(QQ).e()
            sage: b = e([2])
            sage: b.internal_coproduct()
            e[1, 1] # e[2] + e[2] # e[1, 1] - 2*e[2] # e[2]

        The internal coproduct is adjoint to the internal product with respect
        to the Hall inner product: Any three symmetric functions `f`, `g` and
        `h` satisfy `\langle f * g, h \rangle = \sum_i \langle f, h^{\prime}_i
        \rangle \langle g, h^{\prime\prime}_i \rangle`, where we write
        `\Delta^{\times}(h)` as `\sum_i h^{\prime}_i \otimes
        h^{\prime\prime}_i`. Let us check this in degree `4`::

            sage: e = SymmetricFunctions(FiniteField(29)).e()
            sage: s = SymmetricFunctions(FiniteField(29)).s()
            sage: m = SymmetricFunctions(FiniteField(29)).m()
            sage: def tensor_incopr(f, g, h):  # computes \sum_i \left< f, h'_i \right> \left< g, h''_i \right>
            ....:     result = h.base_ring().zero()
            ....:     for partition_pair, coeff in h.internal_coproduct():
            ....:         result += coeff * h.parent()(f).scalar(partition_pair[0]) * h.parent()(g).scalar(partition_pair[1])
            ....:     return result
            sage: all( all( all( tensor_incopr(e[u], s[v], m[w]) == (e[u].itensor(s[v])).scalar(m[w])  # long time (10s on sage.math, 2013)
            ....:                for w in Partitions(5) )
            ....:           for v in Partitions(2) )
            ....:      for u in Partitions(3) )
            True

        Let us check the formulas for `\Delta^{\times}(h_n)` and
        `\Delta^{\times}(p_n)` given in the description of this method::

            sage: e = SymmetricFunctions(QQ).e()
            sage: p = SymmetricFunctions(QQ).p()
            sage: h = SymmetricFunctions(QQ).h()
            sage: s = SymmetricFunctions(QQ).s()
            sage: all( s(h([n])).internal_coproduct() == sum([tensor([s(lam), s(lam)]) for lam in Partitions(n)])
            ....:      for n in range(6) )
            True
            sage: all( h([n]).internal_coproduct() == sum([tensor([h(lam), h(m(lam))]) for lam in Partitions(n)])
            ....:      for n in range(6) )
            True
            sage: all( factorial(n) * h([n]).internal_coproduct()
            ....:      == sum([lam.conjugacy_class_size() * tensor([h(p(lam)), h(p(lam))])
            ....:              for lam in Partitions(n)])
            ....:      for n in range(6) )
            True

        TESTS::

            sage: s = SymmetricFunctions(QQ).s()
            sage: s([]).internal_coproduct()
            s[] # s[]
        """
        parent = self.parent()
        h = parent.realization_of().homogeneous()
        s = parent.realization_of().schur()
        from sage.categories.tensor import tensor
        result = tensor([parent.zero(), parent.zero()])
        result_parent = result.parent()
        from sage.misc.cachefunc import cached_function
        @cached_function
        def hnimage(n):
            return result_parent.sum((tensor([parent(s(lam)), parent(s(lam))]) for lam in Partitions(n)))
        for lam, a in h(self):
            result += a * prod((hnimage(i) for i in lam))
        return result

    kronecker_coproduct = internal_coproduct

    def arithmetic_product(self, x):
        r"""
        Return the arithmetic product of ``self`` and ``x`` in the
        basis of ``self``.

        The arithmetic product is a binary operation `\boxdot` on the
        ring of symmetric functions which is bilinear in its two
        arguments and satisfies

        .. MATH::

            p_{\lambda} \boxdot p_{\mu} = \prod\limits_{i \geq 1, j \geq 1}
            p_{\mathrm{lcm}(\lambda_i, \mu_j)}^{\mathrm{gcd}(\lambda_i, \mu_j)}

        for any two partitions `\lambda = (\lambda_1, \lambda_2, \lambda_3,
        \dots )` and `\mu = (\mu_1, \mu_2, \mu_3, \dots )` (where `p_{\nu}`
        denotes the power-sum symmetric function indexed by the partition
        `\nu`, and `p_i` denotes the `i`-th power-sum symmetric function).
        This is enough to define the arithmetic product if the base ring
        is torsion-free as a `\ZZ`-module; for all other cases the
        arithmetic product is uniquely determined by requiring it to be
        functorial in the base ring. See
        http://mathoverflow.net/questions/138148/ for a discussion of
        this arithmetic product.

        If `f` and `g` are two symmetric functions which are homogeneous
        of degrees `a` and `b`, respectively, then `f \boxdot g` is
        homogeneous of degree `ab`.

        The arithmetic product is commutative and associative and has
        unity `e_1 = p_1 = h_1`.

        INPUT:

        - ``x`` -- element of the ring of symmetric functions over the
          same base ring as ``self``

        OUTPUT:

        Arithmetic product of ``self`` with ``x``; this is a symmetric
        function over the same base ring as ``self``.

        EXAMPLES::

            sage: s = SymmetricFunctions(QQ).s()
            sage: s([2]).arithmetic_product(s([2]))
            s[1, 1, 1, 1] + 2*s[2, 2] + s[4]
            sage: s([2]).arithmetic_product(s([1,1]))
            s[2, 1, 1] + s[3, 1]

        The symmetric function ``e[1]`` is the unity for the arithmetic
        product::

            sage: e = SymmetricFunctions(ZZ).e()
            sage: all( e([1]).arithmetic_product(e(q)) == e(q) for q in Partitions(4) )
            True

        The arithmetic product is commutative::

            sage: e = SymmetricFunctions(FiniteField(19)).e()
            sage: m = SymmetricFunctions(FiniteField(19)).m()
            sage: all( all( e(p).arithmetic_product(m(q)) == m(q).arithmetic_product(e(p))  # long time (26s on sage.math, 2013)
            ....:           for q in Partitions(4) )
            ....:      for p in Partitions(4) )
            True

        .. NOTE::

            The currently existing implementation of this function is
            technically unsatisfactory. It distinguishes the case when the
            base ring is a `\QQ`-algebra (in which case the arithmetic product
            can be easily computed using the power sum basis) from the case
            where it isn't. In the latter, it does a computation using
            universal coefficients, again distinguishing the case when it is
            able to compute the "corresponding" basis of the symmetric function
            algebra over `\QQ` (using the ``corresponding_basis_over`` hack)
            from the case when it isn't (in which case it transforms everything
            into the Schur basis, which is slow).
        """
        # The following code is analogous to the code of itensor, so comments
        # have been removed for brevity.
        parent = self.parent()
        if parent.has_coerce_map_from(QQ):
            from sage.combinat.partition import Partition
            from sage.rings.arith import gcd, lcm
            from itertools import product, repeat, chain
            p = parent.realization_of().power()
            def f(lam, mu):
                # This is the map sending two partitions lam and mu to the
                # arithmetic product p[lam] \boxdot p[mu].
                # Code shamelessly stolen from Andrew Gainer-Dewar, trac #14542.
                term_iterable = chain.from_iterable( repeat(lcm(pair), times=gcd(pair))
                                                     for pair in product(lam, mu) )
                term_list = sorted(term_iterable, reverse=True)
                res = Partition(term_list)
                return p(res)
            return parent(p._apply_multi_module_morphism(p(self),p(x),f))
        comp_parent = parent
        comp_self = self
        corresponding_parent_over_QQ = parent.corresponding_basis_over(QQ)
        if corresponding_parent_over_QQ is None:
            comp_parent = parent.realization_of().schur()
            comp_self = comp_parent(self)
            from sage.combinat.sf.sf import SymmetricFunctions
            corresponding_parent_over_QQ = SymmetricFunctions(QQ).schur()
        comp_x = comp_parent(x)
        result = comp_parent.zero()
        for lam, a in comp_self:
            for mu, b in comp_x:
                lam_star_mu = corresponding_parent_over_QQ(lam).arithmetic_product(corresponding_parent_over_QQ(mu))
                for nu, c in lam_star_mu:
                    result += a * b * comp_parent.base_ring()(c) * comp_parent(nu)
        return parent(result)

    def nabla(self, q=None, t=None, power=1):
        r"""
        Return the value of the nabla operator applied to ``self``.

        The eigenvectors of the nabla operator are the Macdonald polynomials in
        the Ht basis.

        If the parameter ``power`` is an integer then it calculates
        nabla to that integer.  The default value of ``power`` is 1.

        INPUT:

        - ``q``, ``t`` -- optional parameters (default: ``None``, in which
          case ``q`` and ``t`` are used)
        - ``power`` -- (default: ``1``) an integer indicating how many times to
          apply the operator `\nabla`.  Negative values of ``power``
          indicate powers of `\nabla^{-1}`.

        EXAMPLES::

            sage: Sym = SymmetricFunctions(FractionField(QQ['q','t']))
            sage: p = Sym.power()
            sage: p([1,1]).nabla()
            (-1/2*q*t+1/2*q+1/2*t+1/2)*p[1, 1] + (1/2*q*t-1/2*q-1/2*t+1/2)*p[2]
            sage: p([2,1]).nabla(q=1)
            (-t-1)*p[1, 1, 1] + t*p[2, 1]
            sage: p([2]).nabla(q=1)*p([1]).nabla(q=1)
            (-t-1)*p[1, 1, 1] + t*p[2, 1]
            sage: s = Sym.schur()
            sage: s([2,1]).nabla()
            (-q^3*t-q^2*t^2-q*t^3)*s[1, 1, 1] + (-q^2*t-q*t^2)*s[2, 1]
            sage: s([1,1,1]).nabla()
            (q^3+q^2*t+q*t^2+t^3+q*t)*s[1, 1, 1] + (q^2+q*t+t^2+q+t)*s[2, 1] + s[3]
            sage: s([1,1,1]).nabla(t=1)
            (q^3+q^2+2*q+1)*s[1, 1, 1] + (q^2+2*q+2)*s[2, 1] + s[3]
            sage: s(0).nabla()
            0
            sage: s(1).nabla()
            s[]
            sage: s([2,1]).nabla(power=-1)
            ((-q-t)/(q^2*t^2))*s[2, 1] + ((-q^2-q*t-t^2)/(q^3*t^3))*s[3]
            sage: (s([2])+s([3])).nabla()
            (-q*t)*s[1, 1] + (q^3*t^2+q^2*t^3)*s[1, 1, 1] + q^2*t^2*s[2, 1]
        """
        parent = self.parent()
        BR = parent.base_ring()
        if q is None:
            if hasattr(parent,"q"):
                q = parent.q
            else:
                q = BR(QQ['q'].gen())
        if t is None:
            if hasattr(parent,"t"):
                t = parent.t
            else:
                t = BR(QQ['t'].gen())
        Ht = parent.realization_of().macdonald(q=q,t=t).Ht()
        return parent(Ht(self).nabla(power=power))

    def scalar(self, x, zee=None):
        r"""
        Return the standard scalar product between ``self`` and ``x``.

        INPUT:

        - ``x`` -- element of the ring of symmetric functions over the
          same base ring as ``self``

        - ``zee`` -- an optional function on partitions giving
          the value for the scalar product between `p_{\mu}` and `p_{\mu}`
          (default is to use the standard :meth:`~sage.combinat.sf.sfa.zee` function)

        This is the default implementation that converts both ``self`` and
        ``x`` into either Schur functions (if ``zee`` is not specified) or
        power-sum functions (if ``zee`` is specified) and performs the scalar
        product in that basis.

        EXAMPLES::

            sage: e = SymmetricFunctions(QQ).e()
            sage: h = SymmetricFunctions(QQ).h()
            sage: m = SymmetricFunctions(QQ).m()
            sage: p4 = Partitions(4)
            sage: matrix([ [e(a).scalar(h(b)) for a in p4] for b in p4])
            [ 0  0  0  0  1]
            [ 0  0  0  1  4]
            [ 0  0  1  2  6]
            [ 0  1  2  5 12]
            [ 1  4  6 12 24]
            sage: matrix([ [h(a).scalar(e(b)) for a in p4] for b in p4])
            [ 0  0  0  0  1]
            [ 0  0  0  1  4]
            [ 0  0  1  2  6]
            [ 0  1  2  5 12]
            [ 1  4  6 12 24]
            sage: matrix([ [m(a).scalar(e(b)) for a in p4] for b in p4])
            [-1  2  1 -3  1]
            [ 0  1  0 -2  1]
            [ 0  0  1 -2  1]
            [ 0  0  0 -1  1]
            [ 0  0  0  0  1]
            sage: matrix([ [m(a).scalar(h(b)) for a in p4] for b in p4])
            [1 0 0 0 0]
            [0 1 0 0 0]
            [0 0 1 0 0]
            [0 0 0 1 0]
            [0 0 0 0 1]

            sage: p = SymmetricFunctions(QQ).p()
            sage: m(p[3,2]).scalar(p[3,2], zee=lambda mu: 2**mu.length())
            4
            sage: m(p[3,2]).scalar(p[2,2,1], lambda mu: 1)
            0
            sage: m[3,2].scalar(h[3,2], zee=lambda mu: 2**mu.length())
            2/3

        TESTS::

            sage: m(1).scalar(h(1))
            1
            sage: m(0).scalar(h(1))
            0
            sage: m(1).scalar(h(0))
            0
            sage: m(0).scalar(h(0))
            0

        Over the integers, too (as long as ``zee`` is not set)::

            sage: Sym = SymmetricFunctions(ZZ)
            sage: m = Sym.m()
            sage: m([2]).scalar(m([2]))
            2
        """
        if zee is None:
            s = self.parent().realization_of().schur()
            s_self = s(self)
            s_x = s(x)
            return s_self.scalar(s_x)
        else:
            p = self.parent().realization_of().power()
            p_self = p(self)
            p_x = p(x)
            return sum(zee(mu)*p_x.coefficient(mu)*p_self.coefficient(mu) for mu in p_self.support())

    def scalar_qt(self, x, q = None, t = None):
        r"""
        Returns the `q,t`-deformed standard Hall-Littlewood scalar product of
        ``self`` and ``x``.

        INPUT:

        - ``x`` -- element of the ring of symmetric functions over the same
          base ring as ``self``

        - ``q``, ``t`` -- parameters (default: ``None`` in which case ``q``
          and ``t`` are used)

        EXAMPLES::

            sage: s = SymmetricFunctions(QQ).s()
            sage: a = s([2,1])
            sage: sp = a.scalar_qt(a); factor(sp)
            (t - 1)^-3 * (q - 1) * (t^2 + t + 1)^-1 * (q^2*t^2 - q*t^2 + q^2 - 2*q*t + t^2 - q + 1)
            sage: sp.parent()
            Fraction Field of Multivariate Polynomial Ring in q, t over Rational Field
            sage: a.scalar_qt(a,q=0)
            (-t^2 - 1)/(t^5 - 2*t^4 + t^3 - t^2 + 2*t - 1)
            sage: a.scalar_qt(a,t=0)
            -q^3 + 2*q^2 - 2*q + 1
            sage: a.scalar_qt(a,5,7) # q=5 and t=7
            490/1539
            sage: (x,y) = var('x,y')
            sage: a.scalar_qt(a,q=x,t=y)
            1/3*(x^3 - 1)/(y^3 - 1) + 2/3*(x - 1)^3/(y - 1)^3
            sage: Rn = QQ['q','t','y','z'].fraction_field()
            sage: (q,t,y,z) = Rn.gens()
            sage: Mac = SymmetricFunctions(Rn).macdonald(q=y,t=z)
            sage: a = Mac._sym.schur()([2,1])
            sage: factor(Mac.P()(a).scalar_qt(Mac.Q()(a),q,t))
            (t - 1)^-3 * (q - 1) * (t^2 + t + 1)^-1 * (q^2*t^2 - q*t^2 + q^2 - 2*q*t + t^2 - q + 1)
            sage: factor(Mac.P()(a).scalar_qt(Mac.Q()(a)))
            (z - 1)^-3 * (y - 1) * (z^2 + z + 1)^-1 * (y^2*z^2 - y*z^2 + y^2 - 2*y*z + z^2 - y + 1)
        """
        parent = self.parent()
        p = parent.realization_of().power()
        if t is None:
            if hasattr(parent,"t"):
                t = self.parent().t
            else:
                if q is None:
                    t = QQ['q','t'].gens()[1]
                else:
                    t = QQ['t'].gen()
        if q is None:
            if hasattr(parent,"q"):
                q = parent.q
            else:
                q = QQ['q','t'].gens()[0]
        f = lambda part1, part2: part1.centralizer_size(t = t, q = q)
        return p._apply_multi_module_morphism(p(self), p(x), f, orthogonal=True)

    def scalar_t(self, x, t = None):
        r"""
        Return the `t`-deformed standard Hall-Littlewood scalar product of
        ``self`` and ``x``.

        INPUT:

        - ``x`` -- element of the ring of symmetric functions over the same
          base ring as ``self``

        - ``t`` -- parameter (default: ``None``, in which case ``t`` is used)

        EXAMPLES::

            sage: s = SymmetricFunctions(QQ).s()
            sage: a = s([2,1])
            sage: sp = a.scalar_t(a); sp
            (-t^2 - 1)/(t^5 - 2*t^4 + t^3 - t^2 + 2*t - 1)
            sage: sp.parent()
            Fraction Field of Univariate Polynomial Ring in t over Rational Field
        """
        return self.scalar_qt( x, q=self.base_ring().zero(), t=t )

    scalar_hl = scalar_t

    def scalar_jack(self, x, t=None):
        r"""
        Return the Jack-scalar product beween ``self`` and ``x``.

        This scalar product is defined so that the power sum elements
        `p_{\mu}` are orthogonal and `\langle p_{\mu}, p_{\mu} \rangle =
        z_{\mu} t^{\ell(\mu)}`, where `\ell(\mu)` denotes the length of
        `\mu`.

        INPUT:

        - ``x`` -- element of the ring of symmetric functions over the
          same base ring as ``self``
        - ``t`` -- an optional parameter (default: ``None`` in which
          case ``t`` is used)

        EXAMPLES::

            sage: p = SymmetricFunctions(QQ['t']).power()
            sage: matrix([[p(mu).scalar_jack(p(nu)) for nu in Partitions(4)] for mu in Partitions(4)])
            [   4*t      0      0      0      0]
            [     0  3*t^2      0      0      0]
            [     0      0  8*t^2      0      0]
            [     0      0      0  4*t^3      0]
            [     0      0      0      0 24*t^4]
            sage: matrix([[p(mu).scalar_jack(p(nu),2) for nu in Partitions(4)] for mu in Partitions(4)])
            [  8   0   0   0   0]
            [  0  12   0   0   0]
            [  0   0  32   0   0]
            [  0   0   0  32   0]
            [  0   0   0   0 384]
            sage: JQ = SymmetricFunctions(QQ['t'].fraction_field()).jack().Q()
            sage: matrix([[JQ(mu).scalar_jack(JQ(nu)) for nu in Partitions(3)] for mu in Partitions(3)])
            [(2*t^2 + 3*t + 1)/(6*t^3)                         0                         0]
            [                        0     (t + 2)/(2*t^3 + t^2)                         0]
            [                        0                         0     6/(t^3 + 3*t^2 + 2*t)]
        """
        parent = self.parent()
        if t is None:
            if hasattr(parent,"t"):
                t = self.parent().t
            else:
                t = QQ['t'].gen()
        zee = lambda part: part.centralizer_size()*t**part.length()
        return self.scalar(x, zee)

    def derivative_with_respect_to_p1(self, n=1):
        r"""
        Return the symmetric function obtained by taking the derivative of
        ``self`` with respect to the power-sum symmetric function `p_1`
        when the expansion of ``self`` in the power-sum basis is considered
        as a polynomial in `p_k`'s (with `k \geq 1`).

        This is the same as skewing ``self`` by the first power-sum symmetric
        function `p_1`.

        INPUT:

        - ``n`` -- (default: 1) nonnegative integer which determines
          which power of the derivative is taken

        EXAMPLES::

            sage: p = SymmetricFunctions(QQ).p()
            sage: a = p([1,1,1])
            sage: a.derivative_with_respect_to_p1()
            3*p[1, 1]
            sage: a.derivative_with_respect_to_p1(1)
            3*p[1, 1]
            sage: a.derivative_with_respect_to_p1(2)
            6*p[1]
            sage: a.derivative_with_respect_to_p1(3)
            6*p[]

        ::

            sage: s = SymmetricFunctions(QQ).s()
            sage: s([3]).derivative_with_respect_to_p1()
            s[2]
            sage: s([2,1]).derivative_with_respect_to_p1()
            s[1, 1] + s[2]
            sage: s([1,1,1]).derivative_with_respect_to_p1()
            s[1, 1]
            sage: s(0).derivative_with_respect_to_p1()
            0
            sage: s(1).derivative_with_respect_to_p1()
            0
            sage: s([1]).derivative_with_respect_to_p1()
            s[]

        Let us check that taking the derivative with respect to ``p[1]``
        is equivalent to skewing by ``p[1]``::

            sage: p1 = s([1])
            sage: all( s(lam).derivative_with_respect_to_p1()
            ....:      == s(lam).skew_by(p1) for lam in Partitions(4) )
            True
        """
        p = self.parent().realization_of().power()
        res = p(self)
        for i in range(n):
            res = res._derivative_with_respect_to_p1()
        return self.parent()(res)

    def frobenius(self, n):
        r"""
        Return the image of the symmetric function ``self`` under the
        `n`-th Frobenius operator.

        The `n`-th Frobenius operator `\mathbf{f}_n` is defined to be the
        map from the ring of symmetric functions to itself that sends
        every symmetric function `P(x_1, x_2, x_3, \ldots)` to
        `P(x_1^n, x_2^n, x_3^n, \ldots)`. This operator `\mathbf{f}_n`
        is a Hopf algebra endomorphism, and satisfies

        .. MATH::

            \mathbf{f}_n m_{(\lambda_1, \lambda_2, \lambda_3, \ldots)} =
            m_{(n\lambda_1, n\lambda_2, n\lambda_3, \ldots)}

        for every partition `(\lambda_1, \lambda_2, \lambda_3, \ldots)`
        (where `m` means the monomial basis). Moreover,
        `\mathbf{f}_n (p_r) = p_{nr}` for every positive integer `r` (where
        `p_k` denotes the `k`-th powersum symmetric function).

        The `n`-th Frobenius operator is also called the `n`-th
        Frobenius endomorphism. It is not related to the Frobenius map
        which connects the ring of symmetric functions with the
        representation theory of the symmetric group.

        The `n`-th Frobenius operator is also the `n`-th Adams operator
        of the `\Lambda`-ring of symmetric functions over the integers.

        The `n`-th Frobenius operator can also be described via plethysm:
        Every symmetric function `P` satisfies
        `\mathbf{f}_n(P) = p_n \circ P = P \circ p_n`,
        where `p_n` is the `n`-th powersum symmetric function, and `\circ`
        denotes (outer) plethysm.

        :meth:`adams_operation` serves as alias for :meth:`frobenius`, since the
        Frobenius operators are the Adams operations of the `\Lambda`-ring
        of symmetric functions.

        INPUT:

        - ``n`` -- a positive integer

        OUTPUT:

        The result of applying the `n`-th Frobenius operator (on the ring of
        symmetric functions) to ``self``.

        EXAMPLES::

            sage: Sym = SymmetricFunctions(ZZ)
            sage: p = Sym.p()
            sage: h = Sym.h()
            sage: s = Sym.s()
            sage: m = Sym.m()
            sage: s[3].frobenius(2)
            -s[3, 3] + s[4, 2] - s[5, 1] + s[6]
            sage: m[4,2,1].frobenius(3)
            m[12, 6, 3]
            sage: p[4,2,1].frobenius(3)
            p[12, 6, 3]
            sage: h[4].frobenius(2)
            h[4, 4] - 2*h[5, 3] + 2*h[6, 2] - 2*h[7, 1] + 2*h[8]

        The Frobenius endomorphisms are multiplicative::

            sage: all( all( s(lam).frobenius(3) * s(mu).frobenius(3) # long time
            ....:           == (s(lam) * s(mu)).frobenius(3)
            ....:           for mu in Partitions(3) )
            ....:      for lam in Partitions(3) )
            True
            sage: all( all( m(lam).frobenius(2) * m(mu).frobenius(2)
            ....:           == (m(lam) * m(mu)).frobenius(2)
            ....:           for mu in Partitions(4) )
            ....:      for lam in Partitions(4) )
            True
            sage: all( all( p(lam).frobenius(2) * p(mu).frobenius(2)
            ....:           == (p(lam) * p(mu)).frobenius(2)
            ....:           for mu in Partitions(3) )
            ....:      for lam in Partitions(4) )
            True

        Being Hopf algebra endomorphisms, the Frobenius operators
        commute with the antipode::

            sage: all( p(lam).frobenius(4).antipode()
            ....:      == p(lam).antipode().frobenius(4)
            ....:      for lam in Partitions(3) )
            True

        Testing the `\mathbf{f}_n(P) = p_n \circ P = P \circ p_n`
        equality (over `\QQ`, since plethysm is currently not
        defined over `\ZZ` in Sage)::

            sage: Sym = SymmetricFunctions(QQ)
            sage: s = Sym.s()
            sage: p = Sym.p()
            sage: all( s(lam).frobenius(3) == s(lam).plethysm(p[3])
            ....:      == s(p[3].plethysm(s(lam)))
            ....:      for lam in Partitions(4) )
            True

        By Exercise 7.61 in Stanley's EC2 [STA]_ (see the errata on his
        website), `\mathbf{f}_n(h_m)` is a linear combination of
        Schur polynomials (of straight shapes) using coefficients `0`,
        `1` and `-1` only; moreover, all partitions whose Schur
        polynomials occur with coefficient `\neq 0` in this
        combination have empty `n`-cores. Let us check this on
        examples::

            sage: all( all( all( (coeff == -1 or coeff == 1)
            ....:                and lam.core(n) == Partition([])
            ....:                for lam, coeff in s([m]).frobenius(n) )
            ....:           for n in range(2, 4) )
            ....:      for m in range(4) )
            True

        .. SEEALSO::

            :meth:`plethysm`

        .. TODO::

            This method is fast on the monomial and the powersum
            bases, while all other bases get converted to the
            monomial basis. For most bases, this is probably the
            quickest way to do, but at least the Schur basis should
            have a better option. (Quoting from Stanley's EC2 [STA]_:
            "D. G. Duncan, J. London Math. Soc. 27 (1952), 235-236,
            or Y. M. Chen, A. M. Garsia, and J. B. Remmel, Contemp.
            Math. 34 (1984), 109-153".)
        """
        # Convert to the monomial basis, there apply Frobenius componentwise,
        # then convert back.
        parent = self.parent()
        m = parent.realization_of().monomial()
        from sage.combinat.partition import Partition
        dct = {Partition(map(lambda i: n * i, lam)): coeff
               for (lam, coeff) in m(self)}
        result_in_m_basis = m._from_dict(dct)
        return parent(result_in_m_basis)

    adams_operation = frobenius

    def verschiebung(self, n):
        r"""
        Return the image of the symmetric function ``self`` under the
        `n`-th Verschiebung operator.

        The `n`-th Verschiebung operator `\mathbf{V}_n` is defined to be
        the unique algebra endomorphism `V` of the ring of symmetric
        functions that satisfies `V(h_r) = h_{r/n}` for every positive
        integer `r` divisible by `n`, and satisfies `V(h_r) = 0` for
        every positive integer `r` not divisible by `n`. This operator
        `\mathbf{V}_n` is a Hopf algebra endomorphism. For every
        nonnegative integer `r` with `n \mid r`, it satisfies

        .. MATH::

            \mathbf{V}_n(h_r) = h_{r/n},
            \quad \mathbf{V}_n(p_r) = n p_{r/n},
            \quad \mathbf{V}_n(e_r) = (-1)^{r - r/n} e_{r/n}

        (where `h` is the complete homogeneous basis, `p` is the
        powersum basis, and `e` is the elementary basis). For every
        nonnegative integer `r` with `n \nmid r`, it satisfes

        .. MATH::

            \mathbf{V}_n(h_r) = \mathbf{V}_n(p_r) = \mathbf{V}_n(e_r) = 0.

        The `n`-th Verschiebung operator is also called the `n`-th
        Verschiebung endomorphism. Its name derives from the Verschiebung
        (German for "shift") endomorphism of the Witt vectors.

        The `n`-th Verschiebung operator is adjoint to the `n`-th
        Frobenius operator (see :meth:`frobenius` for its definition)
        with respect to the Hall scalar product (:meth:`scalar`).

        The action of the `n`-th Verschiebung operator on the Schur basis
        can also be computed explicitly. The following (probably clumsier
        than necessary) description can be obtained by solving exercise
        7.61 in Stanley's [STA]_.

        Let `\lambda` be a partition. Let `n` be a positive integer. If
        the `n`-core of `\lambda` is nonempty, then
        `\mathbf{V}_n(s_\lambda) = 0`. Otherwise, the following method
        computes `\mathbf{V}_n(s_\lambda)`: Write the partition `\lambda`
        in the form `(\lambda_1, \lambda_2, \ldots, \lambda_{ns})` for some
        nonnegative integer `s`. (If `n` does not divide the length of
        `\lambda`, then this is achieved by adding trailing zeroes to
        `\lambda`.) Set `\beta_i = \lambda_i + ns - i` for every
        `s \in \{ 1, 2, \ldots, ns \}`. Then,
        `(\beta_1, \beta_2, \ldots, \beta_{ns})` is a strictly decreasing
        sequence of nonnegative integers. Stably sort the list
        `(1, 2, \ldots, ns)` in order of (weakly) increasing remainder of
        `-1 - \beta_i` modulo `n`. Let `\xi` be the sign of the
        permutation that is used for this sorting. Let `\psi` be the sign
        of the permutation that is used to stably sort the list
        `(1, 2, \ldots, ns)` in order of (weakly) increasing remainder of
        `i - 1` modulo `n`. (Notice that `\psi = (-1)^{n(n-1)s(s-1)/4}`.)
        Then, `\mathbf{V}_n(s_\lambda) = \xi \psi \prod_{i = 0}^{n - 1}
        s_{\lambda^{(i)}}`, where
        `(\lambda^{(0)}, \lambda^{(1)}, \ldots, \lambda^{(n - 1)})`
        is the `n`-quotient of `\lambda`.

        INPUT:

        - ``n`` -- a positive integer

        OUTPUT:

        The result of applying the `n`-th Verschiebung operator (on the ring of
        symmetric functions) to ``self``.

        EXAMPLES::

            sage: Sym = SymmetricFunctions(ZZ)
            sage: p = Sym.p()
            sage: h = Sym.h()
            sage: s = Sym.s()
            sage: m = Sym.m()
            sage: s[3].verschiebung(2)
            0
            sage: s[3].verschiebung(3)
            s[1]
            sage: p[3].verschiebung(3)
            3*p[1]
            sage: m[3,2,1].verschiebung(3)
            -18*m[1, 1] - 3*m[2]
            sage: p[3,2,1].verschiebung(3)
            0
            sage: h[4].verschiebung(2)
            h[2]
            sage: p[2].verschiebung(2)
            2*p[1]
            sage: m[3,2,1].verschiebung(6)
            12*m[1]

        The Verschiebung endomorphisms are multiplicative::

            sage: all( all( s(lam).verschiebung(2) * s(mu).verschiebung(2)
            ....:           == (s(lam) * s(mu)).verschiebung(2)
            ....:           for mu in Partitions(4) )
            ....:      for lam in Partitions(4) )
            True

        Being Hopf algebra endomorphisms, the Verschiebung operators
        commute with the antipode::

            sage: all( p(lam).verschiebung(3).antipode()
            ....:      == p(lam).antipode().verschiebung(3)
            ....:      for lam in Partitions(6) )
            True

        Testing the adjointness between the Frobenius operators
        `\mathbf{f}_n` and the Verschiebung operators
        `\mathbf{V}_n`::

            sage: Sym = SymmetricFunctions(QQ)
            sage: s = Sym.s()
            sage: p = Sym.p()
            sage: all( all( s(lam).verschiebung(2).scalar(p(mu))
            ....:           == s(lam).scalar(p(mu).frobenius(2))
            ....:           for mu in Partitions(3) )
            ....:      for lam in Partitions(6) )
            True
        """
        # Convert to the complete homogenenous basis, there apply
        # Verschiebung componentwise, then convert back.
        parent = self.parent()
        h = parent.realization_of().homogeneous()
        from sage.combinat.partition import Partition
        dct = {Partition(map(lambda i: i // n, lam)): coeff
               for (lam, coeff) in h(self)
               if all( i % n == 0 for i in lam )}
        result_in_h_basis = h._from_dict(dct)
        return parent(result_in_h_basis)

    def bernstein_creation_operator(self, n):
        r"""
        Return the image of ``self`` under the `n`-th Bernstein creation
        operator.

        Let `n` be an integer. The `n`-th Bernstein creation operator
        `\mathbf{B}_n` is defined as the endomorphism of the space
        `Sym` of symmetric functions which sends every `f` to

        .. MATH::

            \sum_{i \geq 0} (-1)^i h_{n+i} e_i^\perp,

        where usual notations are in place (`h` stands for the complete
        homogeneous symmetric functions, `e` for the elementary ones,
        and `e_i^\perp` means skewing (:meth:`skew_by`) by `e_i`).

        This has been studied in [BBSSZ2012]_, section 2.2, where the
        following rule is given for computing `\mathbf{B}_n` on a
        Schur function: If `(\alpha_1, \alpha_2, \ldots, \alpha_n)` is
        an `n`-tuple of integers (positive or not), then

        .. MATH::

            \mathbf{B}_n s_{(\alpha_1, \alpha_2, \ldots, \alpha_n)}
            = s_{(n, \alpha_1, \alpha_2, \ldots, \alpha_n)}.

        Here, `s_{(\alpha_1, \alpha_2, \ldots, \alpha_n)}` is the
        "Schur function" associated to the `n`-tuple
        `(\alpha_1, \alpha_2, \ldots, \alpha_n)`, and defined by
        literally applying the Jacobi-Trudi identity, i.e., by

        .. MATH::

            s_{(\alpha_1, \alpha_2, \ldots, \alpha_n)}
            = \det \left( (h_{\alpha_i - i + j})_{i, j = 1, 2, \ldots, n} \right).

        This notion of a Schur function clearly extends the classical
        notion of Schur function corresponding to a partition, but is
        easily reduced to the latter (in fact, for any `n`-tuple
        `\alpha` of integers, one easily sees that `s_\alpha` is
        either `0` or minus-plus a Schur function corresponding to a
        partition; and it is easy to determine which of these is the
        case and find the partition by a combinatorial algorithm).

        EXAMPLES:

        Let us check that what this method computes agrees with the
        definition::

            sage: Sym = SymmetricFunctions(ZZ)
            sage: e = Sym.e()
            sage: h = Sym.h()
            sage: s = Sym.s()
            sage: def bernstein_creation_by_def(n, f):
            ....:     # `n`-th Bernstein creation operator applied to `f`
            ....:     # computed according to its definition.
            ....:     res = f.parent().zero()
            ....:     if not f:
            ....:         return res
            ....:     max_degree = max(sum(m) for m, c in f)
            ....:     for i in range(max_degree + 1):
            ....:         if n + i >= 0:
            ....:             res += (-1) ** i * h[n + i] * f.skew_by(e[i])
            ....:     return res
            sage: all( bernstein_creation_by_def(n, s[l]) == s[l].bernstein_creation_operator(n)
            ....:      for n in range(-2, 3) for l in Partitions(4) )
            True
            sage: all( bernstein_creation_by_def(n, s[l]) == s[l].bernstein_creation_operator(n)
            ....:      for n in range(-3, 4) for l in Partitions(3) )
            True
            sage: all( bernstein_creation_by_def(n, e[l]) == e[l].bernstein_creation_operator(n)
            ....:      for n in range(-3, 4) for k in range(3) for l in Partitions(k) )
            True

        Some examples::

            sage: s[3,2].bernstein_creation_operator(3)
            s[3, 3, 2]
            sage: s[3,2].bernstein_creation_operator(1)
            -s[2, 2, 2]
            sage: h[3,2].bernstein_creation_operator(-2)
            h[2, 1]
            sage: h[3,2].bernstein_creation_operator(-1)
            h[2, 1, 1] - h[2, 2] - h[3, 1]
            sage: h[3,2].bernstein_creation_operator(0)
            -h[3, 1, 1] + h[3, 2]
            sage: h[3,2].bernstein_creation_operator(1)
            -h[2, 2, 2] + h[3, 2, 1]
            sage: h[3,2].bernstein_creation_operator(2)
            -h[3, 3, 1] + h[4, 2, 1]
        """
        # We use the formula for the Bernstein creation operator on
        # a Schur function given in the docstring.
        from sage.combinat.partition import _Partitions
        parent = self.parent()
        s = parent.realization_of().schur()
        res = s.zero()
        for m, c in s(self): # m = monomial (= corresponding partition), c = coefficient
            # Add ``c * s[m].bernstein_creation_operator()`` to ``res``.
            # There is a simple combinatorial algorithm for this (using
            # the Jacobi-Trudi formula), which returns either 0 or
            # minus-plus a single Schur function.
            for j, p in enumerate(m + [0]):
                # The "+ [0]" is important and corresponds to moving the ``n``
                # to the very end!
                if n == p - j - 1:
                    break
                if n > p - j - 1:
                    if n + j < 0:
                        break
                    m_new = [k - 1 for k in m[:j]] + [n + j] + m[j:]
                    m_new = _Partitions(m_new)
                    res += (-1) ** j * c * s[m_new]
                    break
        return parent(res)

    def _expand(self, condition, n, alphabet = 'x'):
        r"""
        Expand the symmetric function as a symmetric polynomial in ``n``
        variables.

        INPUT:

        - ``condition`` -- a function on partitions with a boolean output,
          selecting only certain terms (namely, only the items failing
          the condition are being expanded)

        - ``n`` -- a nonnegative integer

        - ``alphabet`` -- (default: ``'x'``) a variable for the expansion

        OUTPUT:

        A monomial expansion of ``self`` in the `n` variables labelled
        by ``alphabet``.

        EXAMPLES::

            sage: p = SymmetricFunctions(QQ).p()
            sage: a = p([2])+p([3])
            sage: a._expand(lambda part: False, 3)
            x0^3 + x1^3 + x2^3 + x0^2 + x1^2 + x2^2
            sage: a._expand(lambda part: max(part)>2, 3)
            x0^2 + x1^2 + x2^2
            sage: p(0).expand(3)
            0
            sage: p([]).expand(3)
            1

        .. NOTE::

            The term corresponding to the empty partition is always
            selected, even if ``condition`` returns ``False`` or an
            error when applied to the empty partition. This is in
            order to simplify using the ``_expand`` method with
            conditions like ``lambda part: max(part) < 3`` which
            would require extra work to handle the empty partition.
        """
        import classical
        parent = self.parent()
        resPR = PolynomialRing(parent.base_ring(), n, alphabet)
        if self == parent.zero():
            return resPR.zero()
        e = eval('symmetrica.compute_' + str(classical.translate[parent.basis_name()]).lower() + '_with_alphabet')
        def f(part):
            if not part:
                return resPR.one()
            else:
                return resPR.zero() if condition(part) else resPR(e(part, n, alphabet))
        return parent._apply_module_morphism(self, f)

    def is_schur_positive(self):
        r"""
        Return ``True`` if and only if ``self`` is Schur positive.

        If `s` is the space of Schur functions over ``self``'s base ring, then
        this is the same as ``self._is_positive(s)``.

        EXAMPLES::

            sage: s = SymmetricFunctions(QQ).s()
            sage: a = s([2,1]) + s([3])
            sage: a.is_schur_positive()
            True
            sage: a = s([2,1]) - s([3])
            sage: a.is_schur_positive()
            False

        ::

            sage: QQx = QQ['x']
            sage: s = SymmetricFunctions(QQx).s()
            sage: x = QQx.gen()
            sage: a = (1+x)*s([2,1])
            sage: a.is_schur_positive()
            True
            sage: a = (1-x)*s([2,1])
            sage: a.is_schur_positive()
            False
            sage: s(0).is_schur_positive()
            True
            sage: s(1+x).is_schur_positive()
            True
        """
        return self._is_positive( self.parent().realization_of().schur() )


    def _is_positive(self, s):
        r"""
        Return ``True`` if and only if ``self`` has nonnegative coefficients
        in the basis `s`.

        INPUT:

        - ``s`` -- a basis of the ring of symmetric functions

        EXAMPLES::

            sage: s = SymmetricFunctions(QQ).s()
            sage: a = s([2,1]) + s([3])
            sage: a._is_positive(s)
            True
            sage: a = s([2,1]) - s([3])
            sage: a._is_positive(s)
            False

            sage: m = SymmetricFunctions(QQ).m()
            sage: a = s([2,1]) + s([3])
            sage: a._is_positive(m)
            True
            sage: a = -s[2,1]
            sage: a._is_positive(m)
            False

            sage: (s[2,1] - s[1,1,1])._is_positive(s)
            False
            sage: (s[2,1] - s[1,1,1])._is_positive(m)
            True
        """
        s_self = s(self)
        return all(( _nonnegative_coefficients(c) for c in s_self.coefficients() ))

    def degree(self):
        r"""
        Return the degree of ``self`` (which is defined to be `0`
        for the zero element).

        EXAMPLES::

            sage: s = SymmetricFunctions(QQ).s()
            sage: z = s([4]) + s([2,1]) + s([1,1,1]) + s([1]) + 3
            sage: z.degree()
            4
            sage: s(1).degree()
            0
            sage: s(0).degree()
            0
        """
        return max( map( sum, self._monomial_coefficients ) + [0] )

    def restrict_degree(self, d, exact = True):
        r"""
        Return the degree ``d`` component of ``self``.

        INPUT:

        - ``d`` -- positive integer, degree of the terms to be returned

        - ``exact`` -- boolean, if ``True``, returns the terms of degree
          exactly ``d``, otherwise returns all terms of degree less than
          or equal to ``d``

        OUTPUT:

        - the homogeneous component of ``self`` of degree ``d``

        EXAMPLES::

            sage: s = SymmetricFunctions(QQ).s()
            sage: z = s([4]) + s([2,1]) + s([1,1,1]) + s([1])
            sage: z.restrict_degree(2)
            0
            sage: z.restrict_degree(1)
            s[1]
            sage: z.restrict_degree(3)
            s[1, 1, 1] + s[2, 1]
            sage: z.restrict_degree(3, exact=False)
            s[1] + s[1, 1, 1] + s[2, 1]
            sage: z.restrict_degree(0)
            0
        """
        if exact:
            res = dict(x for x in self._monomial_coefficients.items() if sum(x[0]) == d)
        else:
            res = dict(x for x in self._monomial_coefficients.items() if sum(x[0]) <= d)
        return self.parent()._from_dict(res)

    def restrict_partition_lengths(self, l, exact = True):
        r"""
        Return the terms of ``self`` labelled by partitions of length ``l``.

        INPUT:

        - ``l`` -- nonnegative integer

        - ``exact`` -- boolean, defaulting to ``True``

        OUTPUT:

        - if ``True``, returns the terms labelled by
          partitions of length precisely ``l``; otherwise returns all terms
          labelled by partitions of length less than or equal to ``l``

        EXAMPLES::

            sage: s = SymmetricFunctions(QQ).s()
            sage: z = s([4]) + s([2,1]) + s([1,1,1]) + s([1])
            sage: z.restrict_partition_lengths(2)
            s[2, 1]
            sage: z.restrict_partition_lengths(0)
            0
            sage: z.restrict_partition_lengths(2, exact = False)
            s[1] + s[2, 1] + s[4]
        """
        if exact:
            res = dict(x for x in self._monomial_coefficients.items() if len(x[0]) == l)
        else:
            res = dict(x for x in self._monomial_coefficients.items() if len(x[0]) <= l)
        return self.parent()._from_dict(res)

    def restrict_parts(self, n):
        r"""
        Return the terms of ``self`` labelled by partitions `\lambda` with
        `\lambda_1 \leq n`.

        INPUT:

        - ``n`` -- positive integer, to restrict the parts of the partitions
          of the terms to be returned

        EXAMPLES::

            sage: s = SymmetricFunctions(QQ).s()
            sage: z = s([4]) + s([2,1]) + s([1,1,1]) + s([1])
            sage: z.restrict_parts(2)
            s[1] + s[1, 1, 1] + s[2, 1]
            sage: z.restrict_parts(1)
            s[1] + s[1, 1, 1]
        """
        res = dict(x for x in self._monomial_coefficients.items() if _lmax(x[0]) <= n)
        return self.parent()._from_dict(res)

    def expand(self, n, alphabet = 'x'):
        r"""
        Expand the symmetric function ``self`` as a symmetric polynomial
        in ``n`` variables.

        INPUT:

        - ``n`` -- a nonnegative integer

        - ``alphabet`` -- (default: ``'x'``) a variable for the expansion

        OUTPUT:

        A monomial expansion of ``self`` in the `n` variables
        labelled ``x0``, ``x1``, ..., ``x{n-1}`` (or just ``x``
        if `n = 1`), where ``x`` is ``alphabet``.

        EXAMPLES::

            sage: J = SymmetricFunctions(QQ).jack(t=2).J()
            sage: J([2,1]).expand(3)
            4*x0^2*x1 + 4*x0*x1^2 + 4*x0^2*x2 + 6*x0*x1*x2 + 4*x1^2*x2 + 4*x0*x2^2 + 4*x1*x2^2
            sage: (2*J([2])).expand(0)
            0
            sage: (3*J([])).expand(0)
            3
        """
        s = self.parent().realization_of().schur()
        condition = lambda part: len(part) > n
        return s(self)._expand(condition, n, alphabet)

    def skew_by(self, x):
        r"""
        Return the result of skewing ``self`` by ``x``. (Skewing by ``x`` is
        the endomorphism (as additive group) of the ring of symmetric
        functions adjoint to multiplication by ``x`` with respect to the
        Hall inner product.)

        INPUT:

        - ``x`` -- element of the ring of symmetric functions over the same
          base ring as ``self``

        EXAMPLES::

            sage: s = SymmetricFunctions(QQ).s()
            sage: s([3,2]).skew_by(s([2]))
            s[2, 1] + s[3]
            sage: s([3,2]).skew_by(s([1,1,1]))
            0
            sage: s([3,2,1]).skew_by(s([2,1]))
            s[1, 1, 1] + 2*s[2, 1] + s[3]

        ::

            sage: p = SymmetricFunctions(QQ).powersum()
            sage: p([4,3,3,2,2,1]).skew_by(p([2,1]))
            4*p[4, 3, 3, 2]
            sage: zee = sage.combinat.sf.sfa.zee
            sage: zee([4,3,3,2,2,1])/zee([4,3,3,2])
            4
            sage: s(0).skew_by(s([1]))
            0
            sage: s(1).skew_by(s([1]))
            0
            sage: s([]).skew_by(s([]))
            s[]
            sage: s([]).skew_by(s[1])
            0

        TESTS::

            sage: f=s[3,2]
            sage: f.skew_by([1])
            Traceback (most recent call last):
            ...
            ValueError: x needs to be a symmetric function
        """
        parent = self.parent()
        Sym = parent.realization_of()
        if x not in Sym:
            raise ValueError("x needs to be a symmetric function")
        s = Sym.schur()
        zero = s.zero()
        f = lambda part1, part2: s([part1,part2]) if part1.contains(part2) else zero
        return parent(s._apply_multi_module_morphism(s(self), s(x), f))

    def hl_creation_operator(self, nu, t = None):
        r"""
        This is the vertex operator that generalizes Jing's operator.

        It is a linear operator that raises the degree by
        `|\nu|`. This creation operator is a t-analogue of
        multiplication by ``s(nu)`` .

        .. SEEALSO:: Proposition 5 in [SZ2001]_.

        INPUT:

        - ``nu`` -- a partition

        - ``t`` -- (default: ``None``, in which case ``t`` is used) a parameter

        REFERENCES:

        .. [SZ2001] M. Shimozono, M. Zabrocki,
           Hall-Littlewood vertex operators and generalized Kostka polynomials.
           Adv. Math. 158 (2001), no. 1, 66-85.

        EXAMPLES::

            sage: s = SymmetricFunctions(QQ['t']).s()
            sage: s([2]).hl_creation_operator([3,2])
            s[3, 2, 2] + t*s[3, 3, 1] + t*s[4, 2, 1] + t^2*s[4, 3] + t^2*s[5, 2]

            sage: Sym = SymmetricFunctions(FractionField(QQ['t']))
            sage: HLQp = Sym.hall_littlewood().Qp()
            sage: s = Sym.s()
            sage: HLQp(s([2]).hl_creation_operator([2]).hl_creation_operator([3]))
            HLQp[3, 2, 2]
            sage: s([2,2]).hl_creation_operator([2,1])
            t*s[2, 2, 2, 1] + t^2*s[3, 2, 1, 1] + t^2*s[3, 2, 2] + t^3*s[3, 3, 1] + t^3*s[4, 2, 1] + t^4*s[4, 3]
            sage: s(1).hl_creation_operator([2,1,1])
            s[2, 1, 1]
            sage: s(0).hl_creation_operator([2,1,1])
            0
            sage: s([3,2]).hl_creation_operator([2,1,1])
            (t^2-t)*s[2, 2, 2, 2, 1] + t^3*s[3, 2, 2, 1, 1] + (t^3-t^2)*s[3, 2, 2, 2] + t^3*s[3, 3, 1, 1, 1] + t^4*s[3, 3, 2, 1] + t^3*s[4, 2, 1, 1, 1] + t^4*s[4, 2, 2, 1] + 2*t^4*s[4, 3, 1, 1] + t^5*s[4, 3, 2] + t^5*s[4, 4, 1] + t^4*s[5, 2, 1, 1] + t^5*s[5, 3, 1]

        TESTS::

            sage: s(0).hl_creation_operator([1])
            0
        """
        s = self.parent().realization_of().schur()
        if t is None:
            if hasattr(self.parent(),"t"):
                t = self.parent().t
            else:
                t = QQ['t'].gen()
        P = self.parent()
        self = s(self)
        return P(self*s(nu) +
                 s.sum( s.sum_of_terms( (lam,c) for lam, c in s(mu)*s(nu) if len(lam) <= len(nu) ) *
                        self.skew_by(s(mu).plethysm((t-1)*s([1])))
                        for d in range(self.degree())
                        for mu in Partitions(d+1, max_length=len(nu)) )
                )


SymmetricFunctionAlgebra_generic.Element = SymmetricFunctionAlgebra_generic_Element


###################
def _lmax(x):
    r"""
    Returns the max of ``x`` where ``x`` is a list.

    If ``x`` is the empty list, ``_lmax`` returns 0.

    EXAMPLES::

        sage: from sage.combinat.sf.sfa import _lmax
        sage: _lmax([3,2,1])
        3
        sage: _lmax([])
        0
    """
    return max(x) if x else 0

def _nonnegative_coefficients(x):
    r"""
    Returns ``True`` if ``x`` has nonnegative coefficients.

    EXAMPLES::

        sage: from sage.combinat.sf.sfa import _nonnegative_coefficients
        sage: _nonnegative_coefficients(2)
        True
        sage: _nonnegative_coefficients(-2)
        False
        sage: R.<x> = ZZ[]
        sage: _nonnegative_coefficients(x^2+4)
        True
        sage: _nonnegative_coefficients(x^2-4)
        False
    """
    if is_Polynomial(x) or is_MPolynomial(x):
        return all([ c >= 0 for c in x.coeffs() ])
    else:
        return x >= 0
<|MERGE_RESOLUTION|>--- conflicted
+++ resolved
@@ -212,11 +212,7 @@
 #                  http://www.gnu.org/licenses/
 #*****************************************************************************
 from sage.misc.cachefunc import cached_method
-<<<<<<< HEAD
-from sage.rings.all import Integer, PolynomialRing, QQ
-=======
 from sage.rings.all import Integer, PolynomialRing, QQ, ZZ
->>>>>>> f16112c7
 from sage.rings.polynomial.polynomial_element import is_Polynomial
 from sage.rings.polynomial.multi_polynomial import is_MPolynomial
 import sage.combinat.partition
