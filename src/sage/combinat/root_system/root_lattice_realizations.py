# -*- coding: utf-8 -*-
"""
Root lattice realizations
"""
#*****************************************************************************
#       Copyright (C) 2007-2013 Nicolas M. Thiery <nthiery at users.sf.net>
#                          2012 Nicolas Borie  <nicolas.borie at univ-mlv.fr>
#
#       (with contributions of many others)
#
#  Distributed under the terms of the GNU General Public License (GPL)
#                  http://www.gnu.org/licenses/
#*****************************************************************************

from sage.misc.abstract_method import abstract_method, AbstractMethod
from sage.misc.misc import attrcall
from sage.misc.cachefunc import cached_method, cached_in_parent_method
from sage.misc.lazy_attribute import lazy_attribute
from sage.misc.lazy_import import LazyImport
from sage.categories.coxeter_groups import CoxeterGroups
from sage.categories.category_types import Category_over_base_ring
from sage.categories.modules_with_basis import ModulesWithBasis
from sage.structure.element import Element
from sage.sets.family import Family
from sage.rings.all import ZZ, QQ
from sage.matrix.constructor import matrix
from sage.modules.free_module_element import vector
from sage.sets.recursively_enumerated_set import RecursivelyEnumeratedSet
from sage.combinat.root_system.plot import PlotOptions, barycentric_projection_matrix


class RootLatticeRealizations(Category_over_base_ring):
    r"""
    The category of root lattice realizations over a given base ring

    A *root lattice realization* `L` over a base ring `R` is a free
    module (or vector space if `R` is a field) endowed with an embedding
    of the root lattice of some root system.

    Typical root lattice realizations over `\ZZ` include the root
    lattice, weight lattice, and ambient lattice. Typical root lattice
    realizations over `\QQ` include the root space, weight space, and
    ambient space.

    To describe the embedding, a root lattice realization must
    implement a method
    :meth:`~RootLatticeRealizations.ParentMethods.simple_root`
    returning for each `i` in the index set the image of the simple root
    `\alpha_i` under the embedding.

    A root lattice realization must further implement a method on elements
    :meth:`~RootLatticeRealizations.ElementMethods.scalar`, computing
    the scalar product with elements of the coroot lattice or coroot space.

    Using those, this category provides tools for reflections, roots,
    the Weyl group and its action, ...

    .. SEEALSO::

        - :class:`~sage.combinat.root_system.root_system.RootSystem`
        - :class:`~sage.combinat.root_system.weight_lattice_realizations.WeightLatticeRealizations`
        - :class:`~sage.combinat.root_system.root_space.RootSpace`
        - :class:`~sage.combinat.root_system.weight_space.WeightSpace`
        - :class:`~sage.combinat.root_system.ambient_space.AmbientSpace`

    EXAMPLES:

    Here, we consider the root system of type `A_7`, and embed the root
    lattice element `x = \alpha_2 + 2 \alpha_6` in several root lattice
    realizations::

        sage: R = RootSystem(["A",7])
        sage: alpha = R.root_lattice().simple_roots()
        sage: x = alpha[2] + 2 * alpha[5]

        sage: L = R.root_space()
        sage: L(x)
        alpha[2] + 2*alpha[5]

        sage: L = R.weight_lattice()
        sage: L(x)
        -Lambda[1] + 2*Lambda[2] - Lambda[3] - 2*Lambda[4] + 4*Lambda[5] - 2*Lambda[6]

        sage: L = R.ambient_space()
        sage: L(x)
        (0, 1, -1, 0, 2, -2, 0, 0)

    We embed the root space element `x = \alpha_2 + 1/2 \alpha_6` in
    several root lattice realizations::

        sage: alpha = R.root_space().simple_roots()
        sage: x = alpha[2] + 1/2 * alpha[5]

        sage: L = R.weight_space()
        sage: L(x)
        -Lambda[1] + 2*Lambda[2] - Lambda[3] - 1/2*Lambda[4] + Lambda[5] - 1/2*Lambda[6]

        sage: L = R.ambient_space()
        sage: L(x)
        (0, 1, -1, 0, 1/2, -1/2, 0, 0)

    Of course, one can't embed the root space in the weight lattice::

        sage: L = R.weight_lattice()
        sage: L(x)
        Traceback (most recent call last):
        ...
        TypeError: do not know how to make x (= alpha[2] + 1/2*alpha[5]) an element of self (=Weight lattice of the Root system of type ['A', 7])

    If `K_1` is a subring of `K_2`, then one could in theory have
    an embedding from the root space over `K_1` to any root
    lattice realization over `K_2`; this is not implemented::

        sage: K1 = QQ
        sage: K2 = QQ['q']
        sage: L = R.weight_space(K2)

        sage: alpha = R.root_space(K2).simple_roots()
        sage: L(alpha[1])
        2*Lambda[1] - Lambda[2]

        sage: alpha = R.root_space(K1).simple_roots()
        sage: L(alpha[1])
        Traceback (most recent call last):
        ...
        TypeError: do not know how to make x (= alpha[1]) an element of self (=Weight space over the Univariate Polynomial Ring in q over Rational Field of the Root system of type ['A', 7])

    By a slight abuse, the embedding of the root lattice is not actually
    required to be faithful. Typically for an affine root system, the
    null root of the root lattice is killed in the non extended weight
    lattice::

        sage: R = RootSystem(["A", 3, 1])
        sage: delta = R.root_lattice().null_root()
        sage: L = R.weight_lattice()
        sage: L(delta)
        0

    TESTS::

        sage: TestSuite(L).run()
    """

    @cached_method
    def super_categories(self):
        """
        EXAMPLES::

            sage: from sage.combinat.root_system.root_lattice_realizations import RootLatticeRealizations
            sage: RootLatticeRealizations(QQ).super_categories()
            [Category of vector spaces with basis over Rational Field]
        """
        return [ModulesWithBasis(self.base_ring())]

    Algebras = LazyImport('sage.combinat.root_system.root_lattice_realization_algebras', 'Algebras')

    Algebras = LazyImport('sage.combinat.root_system.root_lattice_realization_algebras', 'Algebras')

    class ParentMethods:

        def __init_extra__(self):
            r"""
            Register the embedding of the root lattice into ``self``.

            Also registers the embedding of the root space over the same
            base field `K` into ``self`` if `K` is not `\ZZ`.

            EXAMPLES:

            We embed the simple root `\alpha_2` of the root lattice in
            the weight lattice::

                sage: R = RootSystem(["A",3])
                sage: alpha = R.root_lattice().simple_roots()
                sage: L = R.weight_lattice()
                sage: L(alpha[2])
                -Lambda[1] + 2*Lambda[2] - Lambda[3]

            .. NOTE::

                More examples are given in :class:`RootLatticeRealizations`;
                The embeddings are systematically tested in
                :meth:`_test_root_lattice_realization`.
            """
            from root_space import RootSpace
            K = self.base_ring()
            # If self is the root lattice or the root space, we don't want
            # to register its trivial embedding into itself. This builds
            # the domains from which we want to register an embedding.
            domains = []
            if not isinstance(self, RootSpace) or K is not ZZ:
                domains.append(self.root_system.root_lattice())
            if not isinstance(self, RootSpace):
                domains.append(self.root_system.root_space(K))
            # Build and register the embeddings
            for domain in domains:
                domain.module_morphism(self.simple_root,
                                       codomain = self
                                       ).register_as_coercion()
            if self.cartan_type().is_affine():
                self._to_classical.register_as_conversion()

        def cartan_type(self):
            """
            EXAMPLES::

                sage: r = RootSystem(['A',4]).root_space()
                sage: r.cartan_type()
                ['A', 4]
            """
            return self.root_system.cartan_type()

        def index_set(self):
            """
            EXAMPLES::

                sage: r = RootSystem(['A',4]).root_space()
                sage: r.index_set()
                (1, 2, 3, 4)
            """
            return self.root_system.index_set()

        def dynkin_diagram(self):
            """
            EXAMPLES::

                sage: r = RootSystem(['A',4]).root_space()
                sage: r.dynkin_diagram()
                O---O---O---O
                1   2   3   4
                A4
            """
            return self.root_system.dynkin_diagram()

        def _name_string_helper(self, name, capitalize=True, base_ring=True, type=True, prefix=""):
            """
            EXAMPLES::

                sage: r = RootSystem(['A',4]).root_space()
                sage: r._name_string_helper("root")
                "Root space over the Rational Field of the Root system of type ['A', 4]"
                sage: r._name_string_helper("root", base_ring=False)
                "Root space of the Root system of type ['A', 4]"
                sage: r._name_string_helper("root", base_ring=False, type=False)
                'Root space'
                sage: r._name_string_helper("root", capitalize=False, base_ring=False, type=False)
                'root space'

                sage: r = RootSystem(['A',4]).coroot_space()
                sage: r._name_string_helper("weight", prefix="extended ")
                "Extended coweight space over the Rational Field of the Root system of type ['A', 4]"
            """
            s = prefix
            if self.root_system.dual_side:
                s += "co"

            s += name + " "

            if self.base_ring() == ZZ:
                s += "lattice "
            else:
                s += "space "
                if base_ring:
                    s += "over the %s "%self.base_ring()

            if type:
                s += "of the "
                if self.root_system.dual_side:
                    s += repr(self.root_system.dual)
                else:
                    s += repr(self.root_system)

            if capitalize:
                s = s[:1].upper() + s[1:]


            return s.strip()

        def some_elements(self):
            """
            Return some elements of this root lattice realization

            EXAMPLES::

                sage: L = RootSystem(["A",2]).weight_lattice()
                sage: L.some_elements()
                [2*Lambda[1] + 2*Lambda[2], 2*Lambda[1] - Lambda[2], -Lambda[1] + 2*Lambda[2], Lambda[1], Lambda[2]]
                sage: L = RootSystem(["A",2]).root_lattice()
                sage: L.some_elements()
                [2*alpha[1] + 2*alpha[2], alpha[1], alpha[2]]
            """
            result = [self.an_element()]+list(self.simple_roots())
            if hasattr(self, "fundamental_weights"):
                result += list(self.fundamental_weights())
            return result

        ##########################################################################
        # checks
        ##########################################################################

        def _test_root_lattice_realization(self, **options):
            """
            Runs sanity checks on this root lattice realization

            - embedding of the root lattice
            - embedding of the root space over the same base ring
            - scalar products between simple roots and simple coroots
            - ...

            .. seealso:: :class:`TestSuite`

            EXAMPLES::

                sage: RootSystem(['A',3]).root_lattice()._test_root_lattice_realization()
            """
            tester = self._tester(**options)
            alpha = self.simple_roots()
            alphacheck = self.simple_coroots()
            R = self.base_ring()
            tester.assertEqual(alpha     .keys(), self.index_set())
            tester.assertEqual(alphacheck.keys(), self.index_set())

            # Check the consistency between simple_root and simple_roots
            for i in self.index_set():
                tester.assertEqual(self.simple_root(i), alpha[i])

            # Check the embeddings from the root lattice and the root space over the same base ring
            root_lattice = self.root_system.root_lattice()
            root_space   = self.root_system.root_space  (R)
            tester.assert_(self.coerce_map_from(root_lattice) is not None)
            tester.assert_(self.coerce_map_from(root_space  ) is not None)
            for i in self.index_set():
                # This embedding maps simple roots to simple roots
                tester.assertEqual(self(root_lattice.simple_root(i)), alpha[i])
                tester.assertEqual(self(root_space   .simple_root(i)), alpha[i])

            # Check that the scalar products match with the Dynkin diagram
            dynkin_diagram = self.dynkin_diagram()
            for i in self.index_set():
                for j in self.index_set():
                    tester.assertEqual(alpha[j].scalar(alphacheck[i]), R(dynkin_diagram[i,j]))

            # Check associated_coroot, if it is implemented
            if not isinstance(self.element_class.associated_coroot, AbstractMethod):
                for i in self.index_set():
                    tester.assertEqual(alpha[i].associated_coroot(), alphacheck[i])

            if self.cartan_type().is_affine():
                # Check that the null root is orthogonal to all coroots
                # and similarly for the null coroot
                nullroot = self.null_root()
                nullcoroot = self.null_coroot()
                special_node = self.cartan_type().special_node()
                for i in alpha.keys():
                    tester.assert_(nullroot.scalar(alphacheck[i]).is_zero())
                    tester.assert_(alpha[i].scalar(nullcoroot).is_zero())
                # Check the projection on the classical space
                classical = self.classical()
                alpha_classical = classical.alpha()
                for i in alpha.keys():
                    if i != special_node or self.cartan_type().is_untwisted_affine():
                        tester.assertEqual(classical(alpha[i]), alpha_classical[i])

            # Todo: add tests of highest root, roots, has_descent, ...

        ##########################################################################
        # highest root
        ##########################################################################

        @cached_method
        def highest_root(self):
            """
            Returns the highest root (for an irreducible finite root system)

            EXAMPLES::

                sage: RootSystem(['A',4]).ambient_space().highest_root()
                (1, 0, 0, 0, -1)

                sage: RootSystem(['E',6]).weight_space().highest_root()
                Lambda[2]

            """
            if not self.root_system.is_finite():
                raise ValueError("The root system of %s is not of finite Cartan type"%self)
            if not self.root_system.is_irreducible():
                raise ValueError("The root system of %s is reducible"%self)
            return self.a_long_simple_root().to_dominant_chamber()

        @cached_method
        def a_long_simple_root(self):
            """
            Returns a long simple root, corresponding to the highest outgoing edge
            in the Dynkin diagram.

            Caveat: this may be break in affine type `A_{2n}^{(2)}`

            Caveat: meaningful/broken for non irreducible?

            TODO: implement CartanType.nodes_by_length as in
            MuPAD-Combinat (using CartanType.symmetrizer), and use it
            here.

            TESTS::

                sage: X=RootSystem(['A',1]).weight_space()
                sage: X.a_long_simple_root()
                2*Lambda[1]
                sage: X=RootSystem(['A',5]).weight_space()
                sage: X.a_long_simple_root()
                2*Lambda[1] - Lambda[2]
            """
            if self.dynkin_diagram().rank() == 1:
                return self.simple_roots()[self.index_set()[0]]
            longest=next(self.dynkin_diagram().edge_iterator())
            for j in self.dynkin_diagram().edge_iterator():
                if j[2]>longest[2]:
                    longest=j
            return self.simple_roots()[longest[0]]


        ##########################################################################
        # simple roots
        ##########################################################################

        @abstract_method
        def simple_root(self, i):
            """
            Returns the `i^{th}` simple root.

            This should be overridden by any subclass, and typically
            implemented as a cached method for efficiency.

            EXAMPLES::

                sage: r = RootSystem(["A",3]).root_lattice()
                sage: r.simple_root(1)
                alpha[1]

            TESTS::

                sage: super(sage.combinat.root_system.root_space.RootSpace, r).simple_root(1)
                Traceback (most recent call last):
                ...
                NotImplementedError: <abstract method simple_root at ...>
            """

        @cached_method
        def simple_roots(self):
            r"""
            Returns the family `(\alpha_i)_{i\in I}` of the simple roots.

            EXAMPLES::

                sage: alpha = RootSystem(["A",3]).root_lattice().simple_roots()
                sage: [alpha[i] for i in [1,2,3]]
                [alpha[1], alpha[2], alpha[3]]
            """
            if not hasattr(self,"_simple_roots"):
                self._simple_roots = Family(self.index_set(), self.simple_root)
                # Should we use rename to set a nice name for this family?
                # self._simple_roots.rename("alpha")
                # This break some doctests
            return self._simple_roots

        @cached_method
        def alpha(self):
            r"""
            Returns the family `(\alpha_i)_{i\in I}` of the simple roots,
            with the extra feature that, for simple irreducible root
            systems, `\alpha_0` yields the opposite of the highest root.

            EXAMPLES::

                sage: alpha = RootSystem(["A",2]).root_lattice().alpha()
                sage: alpha[1]
                alpha[1]
                sage: alpha[0]
                -alpha[1] - alpha[2]

            """
            if self.root_system.is_finite() and self.root_system.is_irreducible():
                return Family(self.index_set(), self.simple_root, \
                              hidden_keys = [0], hidden_function = lambda i: - self.highest_root())
            else:
                return self.simple_roots()

        @cached_method
        def basic_imaginary_roots(self):
            r"""
            Return the basic imaginary roots of ``self``.

            The basic imaginary roots `\delta` are the set of imaginary roots
            in `-C^{\vee}` where `C` is the dominant chamger (i.e.,
            `\langle \beta, \alpha_i^{\vee} \rangle \leq 0` for all `i \in I`).
            All imaginary roots are `W`-conjugate to a simple imaginary root.

            EXAMPLES::

                sage: RootSystem(['A', 2]).root_lattice().basic_imaginary_roots()
                ()
                sage: Q = RootSystem(['A', 2, 1]).root_lattice()
                sage: Q.basic_imaginary_roots()
                (alpha[0] + alpha[1] + alpha[2],)
                sage: delta = Q.basic_imaginary_roots()[0]
                sage: all(delta.scalar(Q.simple_coroot(i)) <= 0 for i in Q.index_set())
                True
            """
            if self.cartan_type().is_finite():
                return ()
            if self.cartan_type().is_affine():
                return (self.null_root(),)
            raise ValueError("only implemented for finite and affine types")

        @cached_method
        def simple_roots_tilde(self):
            r"""
            Return the family `(\tilde\alpha_i)_{i\in I}` of the simple roots.

            INPUT:

            - ``self`` -- an affine root lattice realization

            The `\tilde \alpha_i` give the embedding of the root
            lattice of the other affinization of the same classical
            root lattice into this root lattice (space?).

            This uses the fact that `\alpha_i = \tilde \alpha_i` for
            `i` not a special node, and that

            .. MATH::

                \delta = \sum a_i \alpha_i = \sum b_i \tilde \alpha_i

            EXAMPLES:

            In simply laced cases, this is boring::

                sage: RootSystem(["A",3, 1]).root_lattice().simple_roots_tilde()
                Finite family {0: alpha[0], 1: alpha[1], 2: alpha[2], 3: alpha[3]}

            This was checked by hand::

                sage: RootSystem(["C",2,1]).coroot_lattice().simple_roots_tilde()
                Finite family {0: alphacheck[0] - alphacheck[2], 1: alphacheck[1], 2: alphacheck[2]}
                sage: RootSystem(["B",2,1]).coroot_lattice().simple_roots_tilde()
                Finite family {0: alphacheck[0] - alphacheck[1], 1: alphacheck[1], 2: alphacheck[2]}

            What about type BC?
            """
            i0 = self.cartan_type().special_node()
            I0 = self.cartan_type().classical().index_set()
            other_affinization = self.cartan_type().other_affinization()
            b = other_affinization.col_annihilator()
            alpha = self.simple_roots()
            result = { i: alpha[i] for i in I0 }
            result[i0] = (self.null_root() - self.linear_combination( (alpha[i], b[i]) for i in I0))/ b[i0]
            return Family(result)

        ##########################################################################
        # roots
        ##########################################################################

        def roots(self):
            """
            Return the roots of ``self``.

            EXAMPLES::

                sage: RootSystem(['A',2]).ambient_lattice().roots()
                [(1, -1, 0), (1, 0, -1), (0, 1, -1), (-1, 1, 0), (-1, 0, 1), (0, -1, 1)]

            This matches with :wikipedia:`Root_systems`::

                sage: for T in CartanType.samples(finite = True, crystallographic = True):
                ...       print "%s %3s %3s"%(T, len(RootSystem(T).root_lattice().roots()), len(RootSystem(T).weight_lattice().roots()))
                ['A', 1]   2   2
                ['A', 5]  30  30
                ['B', 1]   2   2
                ['B', 5]  50  50
                ['C', 1]   2   2
                ['C', 5]  50  50
                ['D', 2]   4   4
                ['D', 3]  12  12
                ['D', 5]  40  40
                ['E', 6]  72  72
                ['E', 7] 126 126
                ['E', 8] 240 240
                ['F', 4]  48  48
                ['G', 2]  12  12

            .. TODO::

                The result should be an enumerated set, and handle
                infinite root systems.
            """
            if not self.cartan_type().is_finite():
                from sage.sets.disjoint_union_enumerated_sets \
                                import DisjointUnionEnumeratedSets
                D =  DisjointUnionEnumeratedSets([self.positive_roots(),
                                                  self.negative_roots()])
                D.rename("All roots of type {}".format(self.cartan_type()))
                return D

            return list(self.positive_roots()) + list(self.negative_roots())

        def short_roots(self):
            """
            Return a list of the short roots of ``self``.

            EXAMPLES::

                sage: L = RootSystem(['B',3]).root_lattice()
                sage: sorted(L.short_roots())
                [-alpha[1] - alpha[2] - alpha[3],
                 alpha[1] + alpha[2] + alpha[3],
                 -alpha[2] - alpha[3],
                 alpha[2] + alpha[3],
                 -alpha[3],
                 alpha[3]]
            """
            if not self.cartan_type().is_finite():
                raise NotImplementedError("only implemented for finite Cartan types")
            return filter(lambda x: x.is_short_root(), self.roots())

        def long_roots(self):
            """
            Return a list of the long roots of ``self``.

            EXAMPLES::

                sage: L = RootSystem(['B',3]).root_lattice()
                sage: sorted(L.long_roots())
                [-alpha[1], -alpha[1] - 2*alpha[2] - 2*alpha[3],
                 -alpha[1] - alpha[2], -alpha[1] - alpha[2] - 2*alpha[3],
                 alpha[1], alpha[1] + alpha[2],
                 alpha[1] + alpha[2] + 2*alpha[3],
                 alpha[1] + 2*alpha[2] + 2*alpha[3], -alpha[2],
                 -alpha[2] - 2*alpha[3], alpha[2], alpha[2] + 2*alpha[3]]
            """
            if not self.cartan_type().is_finite():
                raise NotImplementedError("only implemented for finite Cartan types")
            return filter(lambda x: x.is_long_root(), self.roots())

        @cached_method
        def positive_roots(self, index_set=None):
            r"""
            Return the positive roots of ``self``.

            If ``index_set`` is not ``None``, returns the positive roots of
            the parabolic subsystem with simple roots in ``index_set``.

            Algorithm for finite type: generate them from the simple roots by
            applying successive reflections toward the positive chamber.

            EXAMPLES::

                sage: L = RootSystem(['A',3]).root_lattice()
                sage: sorted(L.positive_roots())
                [alpha[1], alpha[1] + alpha[2],
                 alpha[1] + alpha[2] + alpha[3], alpha[2],
                 alpha[2] + alpha[3], alpha[3]]
                sage: sorted(L.positive_roots((1,2)))
                [alpha[1], alpha[1] + alpha[2], alpha[2]]
                sage: sorted(L.positive_roots(()))
                []

                sage: L = RootSystem(['A',3,1]).root_lattice()
                sage: PR = L.positive_roots(); PR
                Disjoint union of Family (Positive real roots of type ['A', 3, 1],
                    Positive imaginary roots of type ['A', 3, 1])
                sage: [PR.unrank(i) for i in range(10)]
                [alpha[1],
                 alpha[2],
                 alpha[3],
                 alpha[1] + alpha[2],
                 alpha[2] + alpha[3],
                 alpha[1] + alpha[2] + alpha[3],
                 alpha[0] + 2*alpha[1] + alpha[2] + alpha[3],
                 alpha[0] + alpha[1] + 2*alpha[2] + alpha[3],
                 alpha[0] + alpha[1] + alpha[2] + 2*alpha[3],
                 alpha[0] + 2*alpha[1] + 2*alpha[2] + alpha[3]]
            """
            if self.cartan_type().is_affine():
                from sage.sets.disjoint_union_enumerated_sets \
                                import DisjointUnionEnumeratedSets
                return DisjointUnionEnumeratedSets([self.positive_real_roots(),
                                                    self.positive_imaginary_roots()])
            if not self.cartan_type().is_finite():
                raise NotImplementedError("Only implemented for finite and"
                                          " affine Cartan types")
            if index_set is None:
                index_set = tuple(self.cartan_type().index_set())
            return RecursivelyEnumeratedSet([self.simple_root(i) for i in index_set],
                       attrcall('pred', index_set=index_set),
                       structure='graded', enumeration='breadth')

        @cached_method
        def nonparabolic_positive_roots(self, index_set = None):
            r"""
            Return the positive roots of ``self`` that are not in the
            parabolic subsystem indicated by ``index_set``.

            If ``index_set`` is None, as in :meth:`positive_roots`
            it is assumed to be the entire Dynkin node set. Then the
            parabolic subsystem consists of all positive roots and the
            empty list is returned.

            EXAMPLES::

                sage: L = RootSystem(['A',3]).root_lattice()
                sage: L.nonparabolic_positive_roots()
                []
                sage: sorted(L.nonparabolic_positive_roots((1,2)))
                [alpha[1] + alpha[2] + alpha[3], alpha[2] + alpha[3], alpha[3]]
                sage: sorted(L.nonparabolic_positive_roots(()))
                [alpha[1], alpha[1] + alpha[2], alpha[1] + alpha[2] + alpha[3], alpha[2], alpha[2] + alpha[3], alpha[3]]

            """
            if not self.cartan_type().is_finite():
                raise NotImplementedError("Only implemented for "
                                          "finite Cartan type")
            if index_set is None:
                return []
            return [x for x in self.positive_roots()
                    if not x in self.positive_roots(index_set)]

        @cached_method
        def nonparabolic_positive_root_sum(self, index_set=None):
            r"""
            Return the sum of positive roots not in a parabolic subsystem.

            The conventions for ``index_set`` are as in :meth:`nonparabolic_positive_roots`.

            EXAMPLES::

                sage: Q = RootSystem(['A',3]).root_lattice()
                sage: Q.nonparabolic_positive_root_sum((1,2))
                alpha[1] + 2*alpha[2] + 3*alpha[3]
                sage: Q.nonparabolic_positive_root_sum()
                0
                sage: Q.nonparabolic_positive_root_sum(())
                3*alpha[1] + 4*alpha[2] + 3*alpha[3]

            """
            return self.sum(self.nonparabolic_positive_roots(index_set))

        def positive_real_roots(self):
            """
            Return the positive real roots of ``self``.

            EXAMPLES::

                sage: L = RootSystem(['A',3]).root_lattice()
                sage: sorted(L.positive_real_roots())
                [alpha[1], alpha[1] + alpha[2], alpha[1] + alpha[2] + alpha[3],
                 alpha[2], alpha[2] + alpha[3], alpha[3]]

                sage: L = RootSystem(['A',3,1]).root_lattice()
                sage: PRR = L.positive_real_roots(); PRR
                Positive real roots of type ['A', 3, 1]
                sage: [PRR.unrank(i) for i in range(10)]
                [alpha[1],
                 alpha[2],
                 alpha[3],
                 alpha[1] + alpha[2],
                 alpha[2] + alpha[3],
                 alpha[1] + alpha[2] + alpha[3],
                 alpha[0] + 2*alpha[1] + alpha[2] + alpha[3],
                 alpha[0] + alpha[1] + 2*alpha[2] + alpha[3],
                 alpha[0] + alpha[1] + alpha[2] + 2*alpha[3],
                 alpha[0] + 2*alpha[1] + 2*alpha[2] + alpha[3]]

                sage: Q = RootSystem(['A',4,2]).root_lattice()
                sage: PR = Q.positive_roots()
                sage: [PR.unrank(i) for i in range(5)]
                [alpha[1],
                 alpha[2],
                 2*alpha[1] + alpha[2],
                 alpha[1] + alpha[2],
                 alpha[0] + alpha[1] + alpha[2]]

                sage: Q = RootSystem(['D',3,2]).root_lattice()
                sage: PR = Q.positive_roots()
                sage: [PR.unrank(i) for i in range(5)]
                [alpha[1],
                 alpha[2],
                 alpha[1] + 2*alpha[2],
                 alpha[1] + alpha[2],
                 alpha[0] + alpha[1] + 2*alpha[2]]
            """
            if self.cartan_type().is_finite():
                return tuple(RecursivelyEnumeratedSet(self.simple_roots(),
                    attrcall('pred'), structure='graded',
                    enumeration='breadth'))
            if not self.cartan_type().is_affine():
                raise NotImplementedError("only implemented for finite and affine Cartan types")

            from sage.combinat.cartesian_product import CartesianProduct
            from sage.combinat.root_system.root_system import RootSystem
            from sage.sets.positive_integers import PositiveIntegers
            from sage.sets.disjoint_union_enumerated_sets import DisjointUnionEnumeratedSets

            Q = RootSystem(self.cartan_type().classical()).root_space(self.base_ring())

            # Start with the classical positive roots
            alpha = self.simple_roots()
            def lift(x):
                """
                Lift up the classical element into ``self``.
                """
                return self.sum(c*alpha[i] for i,c in x)
            P = Family(Q.positive_real_roots(), lift)

            # Add all of the delta shifts
            delta = self.null_root()
            if self.cartan_type().is_untwisted_affine():
                C = CartesianProduct(PositiveIntegers(), Q.roots())
                F = Family(C, lambda x: lift(x[1]) + x[0]*delta)
                D = DisjointUnionEnumeratedSets([P, F])
            elif self.cartan_type().type() == 'BC' or self.cartan_type().dual().type() == 'BC':
                Cs = CartesianProduct(PositiveIntegers(), Q.short_roots())
                Cl = CartesianProduct(PositiveIntegers(), Q.long_roots())
                Fs = Family(Cl, lambda x: (lift(x[1]) + (2*x[0]-1)*delta) / 2)
                Fm = Family(Cs, lambda x: lift(x[1]) + x[0]*delta)
                Fl = Family(Cl, lambda x: lift(x[1]) + 2*x[0]*delta)
                D = DisjointUnionEnumeratedSets([P, Fs, Fm, Fl])
            else: # Other twisted types
                Cs = CartesianProduct(PositiveIntegers(), Q.short_roots())
                Cl = CartesianProduct(PositiveIntegers(), Q.long_roots())
                Fs = Family(Cs, lambda x: lift(x[1]) + x[0]*delta)
                if self.cartan_type().dual() == 'G': # D_4^3
                    k = 3
                else:
                    k = 2
                Fl = Family(Cl, lambda x: lift(x[1]) + x[0]*k*delta)
                D = DisjointUnionEnumeratedSets([P, Fs, Fl])

            # Return the final union
            D.rename("Positive real roots of type {}".format(self.cartan_type()))
            return D

        def positive_imaginary_roots(self):
            """
            Return the positive imaginary roots of ``self``.

            EXAMPLES::

                sage: L = RootSystem(['A',3]).root_lattice()
                sage: L.positive_imaginary_roots()
                ()

                sage: L = RootSystem(['A',3,1]).root_lattice()
                sage: PIR = L.positive_imaginary_roots(); PIR
                Positive imaginary roots of type ['A', 3, 1]
                sage: [PIR.unrank(i) for i in range(5)]
                [alpha[0] + alpha[1] + alpha[2] + alpha[3],
                 2*alpha[0] + 2*alpha[1] + 2*alpha[2] + 2*alpha[3],
                 3*alpha[0] + 3*alpha[1] + 3*alpha[2] + 3*alpha[3],
                 4*alpha[0] + 4*alpha[1] + 4*alpha[2] + 4*alpha[3],
                 5*alpha[0] + 5*alpha[1] + 5*alpha[2] + 5*alpha[3]]
            """
            if self.cartan_type().is_finite():
                return ()
            if not self.cartan_type().is_affine():
                raise NotImplementedError("only implemented for finite and affine Cartan types")
            from sage.sets.positive_integers import PositiveIntegers
            delta = self.null_root()
            F = Family(PositiveIntegers(), lambda x: x*delta)
            F.rename("Positive imaginary roots of type {}".format(self.cartan_type()))
            return F

        @cached_method
        def positive_roots_by_height(self, increasing = True):
            r"""
            Returns a list of positive roots in increasing order by height.

            If ``increasing`` is False, returns them in decreasing order.

            .. warning::

                Raise an error if the Cartan type is not finite.

            EXAMPLES::

                sage: L = RootSystem(['C',2]).root_lattice()
                sage: L.positive_roots_by_height()
                [alpha[2], alpha[1], alpha[1] + alpha[2], 2*alpha[1] + alpha[2]]
                sage: L.positive_roots_by_height(increasing = False)
                [2*alpha[1] + alpha[2], alpha[1] + alpha[2], alpha[2], alpha[1]]

                sage: L = RootSystem(['A',2,1]).root_lattice()
                sage: L.positive_roots_by_height()
                Traceback (most recent call last):
                ...
                NotImplementedError: Only implemented for finite Cartan type

            """

            if not self.cartan_type().is_finite():
                raise NotImplementedError("Only implemented for finite Cartan type")
            ranks = self.root_poset().level_sets()
            if not increasing:
                ranks.reverse()
            roots = []
            for x in ranks:
                roots += x
            return [x.element for x in roots]

        @cached_method
        def positive_roots_parabolic(self, index_set = None):
            r"""
            Return the set of positive roots for the parabolic subsystem with Dynkin node set ``index_set``.

            INPUT:

            - ``index_set`` -- (default:None) the Dynkin node set of the parabolic subsystem. It should be a tuple. The default value implies the entire Dynkin node set

            EXAMPLES::

                sage: lattice =  RootSystem(['A',3]).root_lattice()
                sage: sorted(lattice.positive_roots_parabolic((1,3)), key=str)
                [alpha[1], alpha[3]]
                sage: sorted(lattice.positive_roots_parabolic((2,3)), key=str)
                [alpha[2], alpha[2] + alpha[3], alpha[3]]
                sage: sorted(lattice.positive_roots_parabolic(), key=str)
                [alpha[1], alpha[1] + alpha[2], alpha[1] + alpha[2] + alpha[3], alpha[2], alpha[2] + alpha[3], alpha[3]]

            .. WARNING::

                This returns an error if the Cartan type is not finite.
            """
            if not self.cartan_type().is_finite():
                raise NotImplementedError("Only implemented for finite Cartan type")
            if index_set is None:
                index_set = tuple(self.cartan_type().index_set())

            def parabolic_covers(alpha):
                return [x for x in alpha.pred() if x.is_parabolic_root(index_set)]

            generators = [x for x in self.simple_roots() if x.is_parabolic_root(index_set)]
            return RecursivelyEnumeratedSet(generators, parabolic_covers,
                    structure='graded', enumeration='breadth')

        @cached_method
        def positive_roots_nonparabolic(self, index_set = None):
            r"""
            Returns the set of positive roots outside the parabolic subsystem with Dynkin node set ``index_set``.

            INPUT:

            - ``index_set`` -- (default:None) the Dynkin node set of the parabolic subsystem. It should be a tuple. The default value implies the entire Dynkin node set

            EXAMPLES::

                sage: lattice =  RootSystem(['A',3]).root_lattice()
                sage: sorted(lattice.positive_roots_nonparabolic((1,3)), key=str)
                [alpha[1] + alpha[2], alpha[1] + alpha[2] + alpha[3], alpha[2], alpha[2] + alpha[3]]
                sage: sorted(lattice.positive_roots_nonparabolic((2,3)), key=str)
                [alpha[1], alpha[1] + alpha[2], alpha[1] + alpha[2] + alpha[3]]
                sage: lattice.positive_roots_nonparabolic()
                []
                sage: lattice.positive_roots_nonparabolic((1,2,3))
                []

            .. WARNING::

                This returns an error if the Cartan type is not finite.

            """
            if not self.cartan_type().is_finite():
                raise NotImplementedError("Only implemented for finite Cartan type")
            if index_set is None:
                index_set = tuple(self.cartan_type().index_set())
            return [x for x in self.positive_roots() if not x.is_parabolic_root(index_set)]

        @cached_method
        def positive_roots_nonparabolic_sum(self, index_set = None):
            r"""
            Returns the sum of positive roots outside the parabolic subsystem with Dynkin node set ``index_set``.

            INPUT:

            - ``index_set`` -- (default:None) the Dynkin node set of the parabolic subsystem. It should be a tuple. The default value implies the entire Dynkin node set

            EXAMPLES::

                sage: lattice =  RootSystem(['A',3]).root_lattice()
                sage: lattice.positive_roots_nonparabolic_sum((1,3))
                2*alpha[1] + 4*alpha[2] + 2*alpha[3]
                sage: lattice.positive_roots_nonparabolic_sum((2,3))
                3*alpha[1] + 2*alpha[2] + alpha[3]
                sage: lattice.positive_roots_nonparabolic_sum(())
                3*alpha[1] + 4*alpha[2] + 3*alpha[3]
                sage: lattice.positive_roots_nonparabolic_sum()
                0
                sage: lattice.positive_roots_nonparabolic_sum((1,2,3))
                0

            .. WARNING::

                This returns an error if the Cartan type is not finite.

            """

            if not self.cartan_type().is_finite():
                raise ValueError("Cartan type %s is not finite"%(self.cartan_type()))
            if index_set is None or index_set == tuple(self.cartan_type().index_set()):
                return self.zero()
            return sum(self.positive_roots_nonparabolic(index_set))

        def root_poset(self, restricted=False, facade=False):
            r"""
            Returns the (restricted) root poset associated to ``self``.

            The elements are given by the positive roots (resp. non-simple, positive roots), and
            `\alpha \leq \beta` iff `\beta - \alpha` is a non-negative linear combination of simple roots.

            INPUT:

            - ``restricted`` -- (default:False) if True, only non-simple roots are considered.
            - ``facade`` -- (default:False) passes facade option to the poset generator.

            EXAMPLES::

                sage: Phi = RootSystem(['A',1]).root_poset(); Phi
                Finite poset containing 1 elements
                sage: Phi.cover_relations()
                []

                sage: Phi = RootSystem(['A',2]).root_poset(); Phi
                Finite poset containing 3 elements

                sage: sorted(Phi.cover_relations(), key=str)
                [[alpha[1], alpha[1] + alpha[2]], [alpha[2], alpha[1] + alpha[2]]]

                sage: Phi = RootSystem(['A',3]).root_poset(restricted=True); Phi
                Finite poset containing 3 elements
                sage: sorted(Phi.cover_relations(), key=str)
                [[alpha[1] + alpha[2], alpha[1] + alpha[2] + alpha[3]], [alpha[2] + alpha[3], alpha[1] + alpha[2] + alpha[3]]]

                sage: Phi = RootSystem(['B',2]).root_poset(); Phi
                Finite poset containing 4 elements
                sage: sorted(Phi.cover_relations(), key=str)
                [[alpha[1] + alpha[2], alpha[1] + 2*alpha[2]],
                 [alpha[1], alpha[1] + alpha[2]],
                 [alpha[2], alpha[1] + alpha[2]]]

            TESTS:

            Check that trac:`17982` is fixed::

                sage: RootSystem(['A', 2]).ambient_space().root_poset()
                Finite poset containing 3 elements
            """
            from sage.combinat.posets.posets import Poset
            rels = []
            pos_roots = set(self.positive_roots())
            simple_roots = self.simple_roots()
            if restricted:
                pos_roots = [beta for beta in pos_roots if beta not in simple_roots]
            for root in pos_roots:
                for simple_root in simple_roots:
                    root_cover = root + simple_root
                    if root_cover in pos_roots:
                        rels.append((root, root_cover))
            return Poset((pos_roots, rels), cover_relations=True, facade=facade)

        def nonnesting_partition_lattice(self, facade=False):
            r"""
            Return the lattice of nonnesting partitions

            This is the lattice of order ideals of the root poset.

            This has been defined by Postnikov, see Remark 2 in [Reiner97]_.

            .. SEEALSO::

                :meth:`generalized_nonnesting_partition_lattice`, :meth:`root_poset`

            EXAMPLES::

                sage: R = RootSystem(['A', 3])
                sage: RS = R.root_lattice()
                sage: P = RS.nonnesting_partition_lattice(); P
                Finite lattice containing 14 elements
                sage: P.coxeter_transformation()**10 == 1
                True

                sage: R = RootSystem(['B', 3])
                sage: RS = R.root_lattice()
                sage: P = RS.nonnesting_partition_lattice(); P
                Finite lattice containing 20 elements
                sage: P.coxeter_transformation()**7 == 1
                True

            REFERENCES:

            .. [Reiner97] Victor Reiner. *Non-crossing partitions for
               classical reflection groups*. Discrete Mathematics 177 (1997) 
            .. [Arm06] Drew Armstrong. *Generalized Noncrossing Partitions and
               Combinatorics of Coxeter Groups*. :arxiv:`math/0611106`
            """
            return self.root_poset(facade=facade).order_ideals_lattice(facade=facade)

        def generalized_nonnesting_partition_lattice(self, m, facade=False):
            r"""
            Return the lattice of `m`-nonnesting partitions

            This has been defined by Athanasiadis, see chapter 5 of [Arm06]_.

            INPUT:

            - `m` -- integer

            .. SEEALSO::

                :meth:`nonnesting_partition_lattice`

            EXAMPLES::

                sage: R = RootSystem(['A', 2])
                sage: RS = R.root_lattice()
                sage: P = RS.generalized_nonnesting_partition_lattice(2); P
                Finite lattice containing 12 elements
                sage: P.coxeter_transformation()**20 == 1
                True
            """
            from sage.combinat.multichoose_nk import MultichooseNK
            Phi_plus = self.positive_roots()
            L = self.nonnesting_partition_lattice(facade=True)
            chains = [chain for chain in L.chains().list() if len(chain) <= m]
            multichains = []
            for chain in chains:
                for multilist in MultichooseNK(len(chain), m):
                    if len(set(multilist)) == len(chain):
                        multichains.append(tuple([chain[i] for i in multilist]))
            def is_saturated_chain(chain):
                for i in range(1, m + 1):
                    for j in range(1, m - i + 1):
                        for alpha in chain[i - 1]:
                            for beta in chain[j - 1]:
                                gamma = alpha + beta
                                if gamma in Phi_plus and gamma not in chain[i+j-1]:
                                    return False
                cochain = [[beta for beta in Phi_plus if beta not in ideal]
                           for ideal in chain]
                for i in range(1, m + 1):
                    for j in range(1, m + 1):
                        for alpha in cochain[i - 1]:
                            for beta in cochain[j - 1]:
                                gamma = alpha + beta
                                if gamma in Phi_plus and gamma not in cochain[min(m - 1, i + j - 1)]:
                                    return False
                return True

            def is_componentwise_subset(chain1, chain2):
                return all(chain1[i].issubset(chain2[i])
                           for i in range(len(chain1)))
            from sage.combinat.posets.lattices import LatticePoset
            saturated_chains = [multichain for multichain in multichains
                                if is_saturated_chain(multichain)]
            return LatticePoset((saturated_chains, is_componentwise_subset),
                                facade=facade)

        def almost_positive_roots(self):
            r"""
            Returns the almost positive roots of ``self``

            These are the positive roots together with the simple negative roots.

            .. seealso:: :meth:`almost_positive_root_decomposition`, :meth:`tau_plus_minus`

            EXAMPLES::

                sage: L = RootSystem(['A',2]).root_lattice()
                sage: L.almost_positive_roots()
                [-alpha[1], alpha[1], alpha[1] + alpha[2], -alpha[2], alpha[2]]
            """
            if not self.cartan_type().is_finite():
                raise ValueError("%s is not a finite Cartan type"%(self.cartan_type()))
            return sorted([ -beta for beta in self.simple_roots() ] + list(self.positive_roots()))

        def negative_roots(self):
            r"""
            Returns the negative roots of self.

            EXAMPLES::

                sage: L = RootSystem(['A', 2]).weight_lattice()
                sage: sorted(L.negative_roots())
                [-2*Lambda[1] + Lambda[2], -Lambda[1] - Lambda[2], Lambda[1] - 2*Lambda[2]]

            Algorithm: negate the positive roots

            """
            if not self.cartan_type().is_finite():
                raise ValueError("%s is not a finite Cartan type"%(self.cartan_type()))
            from sage.combinat.combinat import MapCombinatorialClass
            return MapCombinatorialClass(self.positive_roots(), attrcall('__neg__'), "The negative roots of %s"%self)
            # Todo: use this instead once RecursivelyEnumeratedSet will be a proper enumerated set
            #return self.positive_roots().map(attrcall('__negate__'))

        ##########################################################################
        # coroots
        ##########################################################################

        def coroot_lattice(self):
            """
            Returns the coroot lattice.

            EXAMPLES::

                sage: RootSystem(['A',2]).root_lattice().coroot_lattice()
                Coroot lattice of the Root system of type ['A', 2]

            """
            return self.root_system.coroot_lattice()

        def coroot_space(self, base_ring = QQ):
            """
            Returns the coroot space over ``base_ring``

            INPUT:

            - ``base_ring`` -- a ring (default: `\QQ`)

            EXAMPLES::

                sage: RootSystem(['A',2]).root_lattice().coroot_space()
                Coroot space over the Rational Field of the Root system of type ['A', 2]

                sage: RootSystem(['A',2]).root_lattice().coroot_space(QQ['q'])
                Coroot space over the Univariate Polynomial Ring in q over Rational Field of the Root system of type ['A', 2]

            """
            return self.root_system.coroot_space(base_ring = base_ring)


        def simple_coroot(self, i):
            """
            Returns the `i^{th}` simple coroot.

            EXAMPLES::

                sage: RootSystem(['A',2]).root_lattice().simple_coroot(1)
                alphacheck[1]
            """
            return self.coroot_lattice().simple_root(i)

        @cached_method
        def simple_coroots(self):
            r"""
            Returns the family `( \alpha^\vee_i)_{i\in I}` of the simple coroots.

            EXAMPLES::

                sage: alphacheck = RootSystem(['A',3]).root_lattice().simple_coroots()
                sage: [alphacheck[i] for i in [1, 2, 3]]
                [alphacheck[1], alphacheck[2], alphacheck[3]]

            """
            if not hasattr(self,"cache_simple_coroots"):
                self.cache_simple_coroots = Family(self.index_set(), self.simple_coroot)
                # Should we use rename to set a nice name for this family?
                # self.cache_simple_coroots.rename("alphacheck")
                # break some doctests
            return self.cache_simple_coroots

        def alphacheck(self):
            r"""
            Returns the family `( \alpha^\vee_i)_{i\in I}` of the simple
            coroots, with the extra feature that,  for simple irreducible
            root systems, `\alpha^\vee_0` yields the coroot associated to
            the opposite of the highest root (caveat: for non simply laced
            root systems, this is not the opposite of the highest coroot!)

            EXAMPLES::

                sage: alphacheck = RootSystem(["A",2]).ambient_space().alphacheck()
                sage: alphacheck
                Finite family {1: (1, -1, 0), 2: (0, 1, -1)}

            Here is now `\alpha^\vee_0`:

                (-1, 0, 1)

            .. todo:: add a non simply laced example

            Finaly, here is an affine example::

                sage: RootSystem(["A",2,1]).weight_space().alphacheck()
                Finite family {0: alphacheck[0], 1: alphacheck[1], 2: alphacheck[2]}

                sage: RootSystem(["A",3]).ambient_space().alphacheck()
                Finite family {1: (1, -1, 0, 0), 2: (0, 1, -1, 0), 3: (0, 0, 1, -1)}

            """
            if self.root_system.is_finite() and self.root_system.is_irreducible():
                return Family(self.index_set(), self.simple_coroot, \
                              hidden_keys = [0], hidden_function = lambda i: - self.cohighest_root())
            else:
                return self.simple_coroots()

        @cached_method
        def cohighest_root(self):
            """
            Returns the associated coroot of the highest root.

            .. note:: this is usually not the highest coroot.

            EXAMPLES::

                sage: RootSystem(['A', 3]).ambient_space().cohighest_root()
                (1, 0, 0, -1)
            """
            return self.highest_root().associated_coroot()

        ##########################################################################
        # null_root
        ##########################################################################

        @cached_method
        def null_root(self):
            """
            Returns the null root of self. The null root is the smallest
            non trivial positive root which is orthogonal to all simple
            coroots. It exists for any affine root system.

            EXAMPLES::

                sage: RootSystem(['C',2,1]).root_lattice().null_root()
                alpha[0] + 2*alpha[1] + alpha[2]
                sage: RootSystem(['D',4,1]).root_lattice().null_root()
                alpha[0] + alpha[1] + 2*alpha[2] + alpha[3] + alpha[4]
                sage: RootSystem(['F',4,1]).root_lattice().null_root()
                alpha[0] + 2*alpha[1] + 3*alpha[2] + 4*alpha[3] + 2*alpha[4]
            """
            if self.cartan_type().is_affine():
                coef = self.cartan_type().a()
                return sum(coef[k]*self.simple_roots()[k] for k in coef.keys())

        ##########################################################################
        # null_coroot (Also called CanonicalCentralElement)
        ##########################################################################

        @cached_method
        def null_coroot(self):
            """
            Returns the null coroot of self.

            The null coroot is the smallest non trivial positive
            coroot which is orthogonal to all simple roots. It exists
            for any affine root system.

            EXAMPLES::

                sage: RootSystem(['C',2,1]).root_lattice().null_coroot()
                alphacheck[0] + alphacheck[1] + alphacheck[2]
                sage: RootSystem(['D',4,1]).root_lattice().null_coroot()
                alphacheck[0] + alphacheck[1] + 2*alphacheck[2] + alphacheck[3] + alphacheck[4]
                sage: RootSystem(['F',4,1]).root_lattice().null_coroot()
                alphacheck[0] + 2*alphacheck[1] + 3*alphacheck[2] + 2*alphacheck[3] + alphacheck[4]
            """
            if not self.cartan_type().is_affine():
                raise ValueError("%s is not an affine Cartan type"%(self.cartan_type()))
            coef = self.cartan_type().acheck()
            return sum(coef[k]*self.simple_coroots()[k] for k in coef.keys())


        ##########################################################################
        # fundamental weights
        ##########################################################################

        def fundamental_weights_from_simple_roots(self):
            r"""
            Return the fundamental weights.

            This is computed from the simple roots by using the
            inverse of the Cartan matrix. This method is therefore
            only valid for finite types and if this realization of the
            root lattice is large enough to contain them.

            EXAMPLES:

            In the root space, we retrieve the inverse of the Cartan matrix::

                sage: L = RootSystem(["B",3]).root_space()
                sage: L.fundamental_weights_from_simple_roots()
                Finite family {1:     alpha[1] +   alpha[2] +     alpha[3],
                               2:     alpha[1] + 2*alpha[2] +   2*alpha[3],
                               3: 1/2*alpha[1] +   alpha[2] + 3/2*alpha[3]}
                sage: ~L.cartan_type().cartan_matrix()
                [  1   1 1/2]
                [  1   2   1]
                [  1   2 3/2]

            In the weight lattice and the ambient space, we retrieve
            the fundamental weights::

                sage: L = RootSystem(["B",3]).weight_lattice()
                sage: L.fundamental_weights_from_simple_roots()
                Finite family {1: Lambda[1], 2: Lambda[2], 3: Lambda[3]}

                sage: L = RootSystem(["B",3]).ambient_space()
                sage: L.fundamental_weights()
                Finite family {1: (1, 0, 0), 2: (1, 1, 0), 3: (1/2, 1/2, 1/2)}
                sage: L.fundamental_weights_from_simple_roots()
                Finite family {1: (1, 0, 0), 2: (1, 1, 0), 3: (1/2, 1/2, 1/2)}

            However the fundamental weights do not belong to the root
            lattice::

                sage: L = RootSystem(["B",3]).root_lattice()
                sage: L.fundamental_weights_from_simple_roots()
                Traceback (most recent call last):
                ...
                ValueError: The fundamental weights do not live in this realization of the root lattice

            Beware of the usual `GL_n` vs `SL_n` catch in type `A`::

                sage: L = RootSystem(["A",3]).ambient_space()
                sage: L.fundamental_weights()
                Finite family {1: (1, 0, 0, 0), 2: (1, 1, 0, 0), 3: (1, 1, 1, 0)}
                sage: L.fundamental_weights_from_simple_roots()
                Finite family {1: (3/4, -1/4, -1/4, -1/4), 2: (1/2, 1/2, -1/2, -1/2), 3: (1/4, 1/4, 1/4, -3/4)}

                sage: L = RootSystem(["A",3]).ambient_lattice()
                sage: L.fundamental_weights_from_simple_roots()
                Traceback (most recent call last):
                ...
                ValueError: The fundamental weights do not live in this realization of the root lattice
            """
            # We first scale the inverse of the Cartan matrix to be
            # with integer coefficients; then the linear combination
            # of the simple roots is guaranteed to live in this space,
            # and then we rely on division by d to fail gracefuly.
            M = self.cartan_type().cartan_matrix()
            d = M.det()
            if not d:
                raise TypeError("The Cartan matrix is not invertible")
            M = d*~M
            fundamental_weights = [self.linear_combination(zip(self.simple_roots(), column))
                                   for column in M.columns()]
            try:
                fundamental_weights = [x/d for x in fundamental_weights]
            except ValueError:
                raise ValueError("The fundamental weights do not live in this realization of the root lattice")
            return Family(dict(zip(self.index_set(),fundamental_weights)))


        ##########################################################################
        # reflections
        ##########################################################################

        def reflection(self, root, coroot=None):
            """
            Returns the reflection along the root, and across the
            hyperplane define by coroot, as a function from
            self to self.

            EXAMPLES::

                sage: space = RootSystem(['A',2]).weight_lattice()
                sage: x=space.simple_roots()[1]
                sage: y=space.simple_coroots()[1]
                sage: s = space.reflection(x,y)
                sage: x
                2*Lambda[1] - Lambda[2]
                sage: s(x)
                -2*Lambda[1] + Lambda[2]
                sage: s(-x)
                2*Lambda[1] - Lambda[2]
            """
            if coroot is None:
                coroot = root.associated_coroot()
            return lambda v: v - v.scalar(coroot) * root

        @cached_method
        def simple_reflection(self, i):
            """
            Returns the `i^{th}` simple reflection, as a function from
            self to self.

            INPUT:

            - ``i`` - i is in self's index set

            EXAMPLES::

                sage: space = RootSystem(['A',2]).ambient_lattice()
                sage: s = space.simple_reflection(1)
                sage: x = space.simple_roots()[1]
                sage: x
                (1, -1, 0)
                sage: s(x)
                (-1, 1, 0)
            """
            return self.reflection(self.simple_root(i), self.simple_coroot(i))

        @cached_method
        def simple_reflections(self):
            """
            Returns the family `(s_i)_{i\in I}` of the simple reflections
            of this root system.

            EXAMPLES::

                sage: r = RootSystem(["A", 2]).root_lattice()
                sage: s = r.simple_reflections()
                sage: s[1]( r.simple_root(1) )
                -alpha[1]

            TEST::

                sage: s
                simple reflections
            """
            res =  self.alpha().zip(self.reflection, self.alphacheck())
            # Should we use rename to set a nice name for this family?
            res.rename("simple reflections")
            return res

        s = simple_reflections

        ##########################################################################
        # projections
        ##########################################################################

        def projection(self, root, coroot=None, to_negative=True):
            r"""
            Returns the projection along the root, and across the
            hyperplane define by coroot, as a function `\pi` from self to
            self. `\pi` is a half-linear map which stabilizes the negative
            half space, and acts by reflection on the positive half space.

            If to_negative is False, then this project onto the positive
            half space instead.

            EXAMPLES::

                sage: space = RootSystem(['A',2]).weight_lattice()
                sage: x=space.simple_roots()[1]
                sage: y=space.simple_coroots()[1]
                sage: pi = space.projection(x,y)
                sage: x
                2*Lambda[1] - Lambda[2]
                sage: pi(x)
                -2*Lambda[1] + Lambda[2]
                sage: pi(-x)
                -2*Lambda[1] + Lambda[2]
                sage: pi = space.projection(x,y,False)
                sage: pi(-x)
                2*Lambda[1] - Lambda[2]
            """
            if coroot is None:
                coroot = root.associated_coroot()

            return lambda v: v - v.scalar(coroot) * root if ((v.scalar(coroot) > 0) == to_negative) else v

        @cached_method
        def simple_projection(self, i, to_negative=True):
            """
            Returns the projection along the `i^{th}` simple root, and across the
            hyperplane define by the `i^{th}` simple coroot, as a function from
            self to self.

            INPUT:

            - ``i`` - i is in self's index set

            EXAMPLES::

                sage: space = RootSystem(['A',2]).weight_lattice()
                sage: x = space.simple_roots()[1]
                sage: pi = space.simple_projection(1)
                sage: x
                2*Lambda[1] - Lambda[2]
                sage: pi(x)
                -2*Lambda[1] + Lambda[2]
                sage: pi(-x)
                -2*Lambda[1] + Lambda[2]
                sage: pi = space.simple_projection(1,False)
                sage: pi(-x)
                2*Lambda[1] - Lambda[2]
            """
            return self.projection(self.simple_root(i), self.simple_coroot(i), to_negative)

        @cached_method
        def simple_projections(self, to_negative=True):
            r"""
            Returns the family `(s_i)_{i\in I}` of the simple projections
            of this root system

            EXAMPLES::

                sage: space = RootSystem(['A',2]).weight_lattice()
                sage: pi = space.simple_projections()
                sage: x = space.simple_roots()
                sage: pi[1](x[2])
                -Lambda[1] + 2*Lambda[2]

            TESTS:
                sage: pi
                pi
            """
            if to_negative is not True:
                raise NotImplementedError("only implemented when 'to_negative' is True")
            res = self.alpha().zip(self.projection, self.alphacheck())
            # Should this use rename to set a nice name for this family?
            res.rename("pi")
            return res

        ##########################################################################
        # Weyl group
        ##########################################################################

        def weyl_group(self, prefix=None):
            """
            Returns the Weyl group associated to self.

            EXAMPLES::

                sage: RootSystem(['F',4]).ambient_space().weyl_group()
                Weyl Group of type ['F', 4] (as a matrix group acting on the ambient space)
                sage: RootSystem(['F',4]).root_space().weyl_group()
                Weyl Group of type ['F', 4] (as a matrix group acting on the root space)

            """
            from sage.combinat.root_system.weyl_group import WeylGroup
            return WeylGroup(self, prefix=prefix)

        ##########################################################################
        # The piecewise linear involutive operators tau_plus and tau_minus on self,
        # and the orbit decomposition of the almost positive roots
        # by the associated dihedral group
        ##########################################################################

        # TODO: find a better name; at least, this temporary one won't
        # create conflicts
        def tau_epsilon_operator_on_almost_positive_roots(self, J):
            r"""
            The `\tau_\epsilon` operator on almost positive roots

            Given a subset `J` of non adjacent vertices of the Dynkin
            diagram, this constructs the operator on the almost positive
            roots which fixes the negative simple roots `\alpha_i` for `i`
            not in `J`, and acts otherwise by:

            .. math::

                \tau_+( \beta ) = (\prod_{i \in J} s_i) (\beta)

            See Equation (1.2) of [CFZ]_.

            EXAMPLES::

                sage: L = RootSystem(['A',4]).root_lattice()
                sage: tau = L.tau_epsilon_operator_on_almost_positive_roots([1,3])
                sage: alpha = L.simple_roots()

            The action on a negative simple root not in `J`::

                sage: tau(-alpha[2])
                -alpha[2]

            The action on a negative simple root in `J`::

                sage: tau(-alpha[1])
                alpha[1]

            The action on all almost positive roots::

                sage: for root in L.almost_positive_roots():
                ...      print 'tau({:<41}) ='.format(root), tau(root)
                tau(-alpha[1]                                ) = alpha[1]
                tau(alpha[1]                                 ) = -alpha[1]
                tau(alpha[1] + alpha[2]                      ) = alpha[2] + alpha[3]
                tau(alpha[1] + alpha[2] + alpha[3]           ) = alpha[2]
                tau(alpha[1] + alpha[2] + alpha[3] + alpha[4]) = alpha[2] + alpha[3] + alpha[4]
                tau(-alpha[2]                                ) = -alpha[2]
                tau(alpha[2]                                 ) = alpha[1] + alpha[2] + alpha[3]
                tau(alpha[2] + alpha[3]                      ) = alpha[1] + alpha[2]
                tau(alpha[2] + alpha[3] + alpha[4]           ) = alpha[1] + alpha[2] + alpha[3] + alpha[4]
                tau(-alpha[3]                                ) = alpha[3]
                tau(alpha[3]                                 ) = -alpha[3]
                tau(alpha[3] + alpha[4]                      ) = alpha[4]
                tau(-alpha[4]                                ) = -alpha[4]
                tau(alpha[4]                                 ) = alpha[3] + alpha[4]

            This method works on any root lattice realization::

                sage: L = RootSystem(['B',3]).ambient_space()
                sage: tau = L.tau_epsilon_operator_on_almost_positive_roots([1,3])
                sage: for root in L.almost_positive_roots():
                ...      print 'tau({:<41}) ='.format(root), tau(root)
                tau((-1, 1, 0)                               ) = (1, -1, 0)
                tau((1, 0, 0)                                ) = (0, 1, 0)
                tau((1, -1, 0)                               ) = (-1, 1, 0)
                tau((1, 1, 0)                                ) = (1, 1, 0)
                tau((1, 0, -1)                               ) = (0, 1, 1)
                tau((1, 0, 1)                                ) = (0, 1, -1)
                tau((0, -1, 1)                               ) = (0, -1, 1)
                tau((0, 1, 0)                                ) = (1, 0, 0)
                tau((0, 1, -1)                               ) = (1, 0, 1)
                tau((0, 1, 1)                                ) = (1, 0, -1)
                tau((0, 0, -1)                               ) = (0, 0, 1)
                tau((0, 0, 1)                                ) = (0, 0, -1)

            .. seealso:: :meth:`tau_plus_minus`

            REFERENCES:

                .. [CFZ] Chapoton, Fomin, Zelevinsky - Polytopal realizations of generalized associahedra
            """
            W = self.weyl_group()
            t = W.from_reduced_word(J)
            simple_roots = self.simple_roots()
            other_negative_simple_roots = set(-simple_roots[i] for i in self.index_set() if i not in J)
            def tau_epsilon(alpha):
                if alpha in other_negative_simple_roots:
                    return alpha
                else:
                    return t.action(alpha)
            return tau_epsilon

        def tau_plus_minus(self):
            r"""
            Returns the `\tau^+` and `\tau^-` piecewise linear operators on ``self``

            Those operators are induced by the bipartition `\{L,R\}` of
            the simple roots of ``self``, and stabilize the almost
            positive roots. Namely, `\tau_+` fixes the negative simple
            roots `\alpha_i` for `i` in `R`, and acts otherwise by:

            .. math::

                \tau_+( \beta ) = (\prod_{i \in L} s_i) (\beta)

            `\tau_-` acts analogously, with `L` and `R` interchanged.

            Those operators are used to construct the associahedron, a
            polytopal realization of the cluster complex (see
            :class:`Associahedron`).

            .. seealso:: :meth:`tau_epsilon_operator_on_almost_positive_roots`

            EXAMPLES:

            We explore the example of [CFZ1]_ Eq.(1.3)::

                sage: S = RootSystem(['A',2]).root_lattice()
                sage: taup, taum = S.tau_plus_minus()
                sage: for beta in S.almost_positive_roots(): print beta, ",", taup(beta), ",", taum(beta)
                -alpha[1] , alpha[1] , -alpha[1]
                alpha[1] , -alpha[1] , alpha[1] + alpha[2]
                alpha[1] + alpha[2] , alpha[2] , alpha[1]
                -alpha[2] , -alpha[2] , alpha[2]
                alpha[2] , alpha[1] + alpha[2] , -alpha[2]

            REFERENCES:

                .. [CFZ1] Chapoton, Fomin, Zelevinsky - Polytopal realizations of generalized associahedra
            """
            ct = self.cartan_type()
            L,R = ct.index_set_bipartition()
            return self.tau_epsilon_operator_on_almost_positive_roots(L), self.tau_epsilon_operator_on_almost_positive_roots(R)

        def almost_positive_roots_decomposition(self):
            r"""
            Returns the decomposition of the almost positive roots of ``self``

            This is the list of the orbits of the almost positive roots
            under the action of the dihedral group generated by the
            operators `\tau_+` and `\tau_-`.

            .. SEEALSO::

                - :meth:`almost_positive_roots`
                - :meth:`tau_plus_minus`

            EXAMPLES::

                sage: RootSystem(['A',2]).root_lattice().almost_positive_roots_decomposition()
                [[-alpha[1], alpha[1], alpha[1] + alpha[2], alpha[2], -alpha[2]]]

                sage: RootSystem(['B',2]).root_lattice().almost_positive_roots_decomposition()
                [[-alpha[1], alpha[1], alpha[1] + 2*alpha[2]], [-alpha[2], alpha[2], alpha[1] + alpha[2]]]

                sage: RootSystem(['D',4]).root_lattice().almost_positive_roots_decomposition()
                [[-alpha[1], alpha[1], alpha[1] + alpha[2], alpha[2] + alpha[3] + alpha[4]],
                 [-alpha[2], alpha[2], alpha[1] + alpha[2] + alpha[3] + alpha[4], alpha[1] + 2*alpha[2] + alpha[3] + alpha[4]],
                 [-alpha[3], alpha[3], alpha[2] + alpha[3], alpha[1] + alpha[2] + alpha[4]],
                 [-alpha[4], alpha[4], alpha[2] + alpha[4], alpha[1] + alpha[2] + alpha[3]]]

            REFERENCES:

            .. [CFZ2] Chapoton, Fomin, Zelevinsky - Polytopal realizations of
               generalized associahedra
            """
            # TODO: this should use a generic function for computing
            # orbits under the action of a group:
            # def orbits(seeds, operators)
            #     INPUT:
            #     - seeds: a list of elements
            #     - operators: a list of functions
            #
            #     Returns the orbits generated by seeds under the action of the operators
            tau_plus, tau_minus = self.tau_plus_minus()

            I = set(self.index_set())
            Delta = self.simple_roots()
            L, R = self.cartan_type().index_set_bipartition()

            orbits = []
            while I:
                i = I.pop()
                alpha = -self.simple_root(i)
                orbit = [alpha]
                if i in L:
                    plus = False
                    beta = tau_plus(alpha)
                else:
                    plus = True
                    beta = tau_minus(alpha)
                while -beta not in Delta and beta not in orbit:
                    orbit.append(beta)
                    if beta in Delta:
                        j = beta.leading_support()
                        I.discard(j)
                    if plus:
                        beta = tau_plus(beta)
                    else:
                        beta = tau_minus(beta)
                    plus = not plus
                if -beta in Delta:
                    orbit.append(beta)
                orbits.append(orbit)
            return orbits


        ##########################################################################
        # Methods for affine root lattice realizations
        # Should eventually go in an Affine nested class
        ##########################################################################

        @cached_method
        def classical(self):
            """
            Return the corresponding root/weight/ambient lattice/space.

            EXAMPLES::

                sage: RootSystem(["A",4,1]).root_lattice().classical()
                Root lattice of the Root system of type ['A', 4]
                sage: RootSystem(["A",4,1]).weight_lattice().classical()
                Weight lattice of the Root system of type ['A', 4]
                sage: RootSystem(["A",4,1]).ambient_space().classical()
                Ambient space of the Root system of type ['A', 4]
            """
            from root_space import RootSpace
            from weight_space import WeightSpace
            R = self.cartan_type().classical().root_system()
            if isinstance(self, RootSpace):
                return R.root_space(self.base_ring())
            elif isinstance(self, WeightSpace):
                return R.weight_space(self.base_ring())
            else:
                return R.ambient_space(self.base_ring())

        @lazy_attribute
        def _to_classical(self):
            r"""
            The projection onto the classical ambient space.

            EXAMPLES::

                sage: L = RootSystem(["A",2,1]).ambient_space()
                sage: e = L.basis()
                sage: L._to_classical(e["delta"])
                (0, 0, 0)
                sage: L._to_classical(e["deltacheck"])
                (0, 0, 0)
                sage: L._to_classical(e[0])
                (1, 0, 0)
                sage: L._to_classical(e[1])
                (0, 1, 0)
                sage: L._to_classical(e[2])
                (0, 0, 1)
            """
            return self.module_morphism(self._to_classical_on_basis, codomain = self.classical())

        def _classical_alpha_0(self):
            """
            Return the projection of `\alpha_0` in the classical space.

            This is used e.g. to construct the projections onto the
            classical space.

            EXAMPLES:

            This is the opposite of the highest root in the untwisted case::

                sage: L = RootSystem(["B",3,1]).root_space()
                sage: L._classical_alpha_0()
                -alpha[1] - 2*alpha[2] - 2*alpha[3]
                sage: L._to_classical_on_basis(0)
                -alpha[1] - 2*alpha[2] - 2*alpha[3]
                sage: L.classical().highest_root()
                alpha[1] + 2*alpha[2] + 2*alpha[3]

            But not in the other cases::

                sage: L = RootSystem(CartanType(["B",3,1]).dual()).root_space()
                sage: L._to_classical_on_basis(0)
                -alpha[1] - 2*alpha[2] - alpha[3]
                sage: L.classical().highest_root()
                2*alpha[1] + 2*alpha[2] + alpha[3]
            """
            cartan_type  = self.cartan_type()
            special_node = cartan_type.special_node()
            a = self.cartan_type().col_annihilator()
            classical = self.classical()
            return -classical.sum(a[i] * self.simple_root(i)
                                  for i in self.index_set() if i != special_node) \
                                  / a[special_node]

        ######################################################################
        # Root system plots

        def plot(self,
                 roots="simple",
                 coroots=False,
                 reflection_hyperplanes="simple",
                 fundamental_weights=None,
                 fundamental_chamber=None,
                 alcoves=None,
                 alcove_labels=False,
                 alcove_walk=None,
                 **options):
            r"""
            Return a picture of this root lattice realization.

            INPUT:

            - ``roots`` -- which roots to display, if any.
              Can be one of the following:

              * ``"simple"`` -- The simple roots (the default)
              * ``"classical"`` -- Not yet implemented
              * ``"all"`` -- Only works in the finite case
              * A list or tuple of roots
              * ``False``

            - ``coroots`` -- which coroots to display, if any.
              Can be one of the following:

              * ``"simple"`` -- The simple coroots (the default)
              * ``"classical"`` -- Not yet implemented
              * ``"all"`` -- Only works in the finite case
              * A list or tuple of coroots
              * ``False``

            - ``fundamental_weights`` -- a boolean or ``None`` (default: ``None``)
              whether to display the fundamental weights.
              If ``None``, the fundamental weights are drawn if available.

            - ``reflection_hyperplanes`` -- which reflection
              hyperplanes to display, if any. Can be one of the
              following:

              * ``"simple"`` -- The simple roots
              * ``"classical"`` -- Not yet implemented
              * ``"all"`` -- Only works in the finite case
              * A list or tuple of roots
              * ``False`` (the default)

            - ``fundamental_chamber`` -- whether and how to draw the
              fundamental chamber. Can be one of the following:

              * A boolean -- Set to ``True`` to draw the fundamental
                chamber
              * ``"classical"`` -- Draw the classical fundamental chamber
              * ``None`` -- (the default) The fundamental chamber is
                drawn except in the root lattice where this is not yet
                implemented. For affine types the classical
                fundamental chamber is drawn instead.

            - ``alcoves`` -- one of the following (default: ``True``):

              * A boolean -- Whether to display the alcoves
              * A list of alcoves -- The alcoves to be drawn. Each alcove is
                specified by the coordinates of its center in the root lattice
                (affine type only). Otherwise the alcoves that intersect the
                bounding box are drawn.

            - ``alcove_labels`` -- one of the following (default: ``False``):

              * A boolean -- Whether to display the elements of the Weyl group
                indexing the alcoves. This currently requires to also
                set the ``alcoves`` option.
              * A number `l` -- The label is drawn at level `l` (affine type
                only), which only makes sense if ``affine`` is ``False``.

            - ``bounding_box`` -- a rational number or a list of pairs
              thereof (default: 3)

              Specifies a bounding box, in the coordinate system for
              this plot, in which to plot alcoves and other infinite
              objects. If the bounding box is a number `a`, then the
              bounding box is of the form `[-a,a]` in all directions.
              Beware that there can be some border effects and the
              returned graphic is not necessarily strictly contained
              in the bounding box.

            - ``alcove_walk`` -- an alcove walk or ``None`` (default: ``None``)

              The alcove walk is described by a list (or iterable) of
              vertices of the Dynkin diagram which specifies which
              wall is crossed at each step, starting from the
              fundamental alcove.

            - ``projection`` -- one of the following (default: ``True``):

              * ``True`` -- The default projection for the root
                lattice realization is used.
              * ``False`` -- No projection is used.
              * ``barycentric`` -- A barycentric projection is used.
              * A function -- If a function is specified, it should implement a
                linear (or affine) map taking as input an element of
                this root lattice realization and returning its
                desired coordinates in the plot, as a vector with
                rational coordinates.

            - ``color`` -- a function mapping vertices of the Dynkin
              diagram to colors (default: ``"black"`` for 0,
              ``"blue"`` for 1, ``"red"`` for 2, ``"green"`` for 3)

              This is used to set the color for the simple roots,
              fundamental weights, reflection hyperplanes, alcove
              facets, etc. If the color is ``None``, the object is not
              drawn.

            - ``labels`` -- a boolean (default: ``True``)
              whether to display labels on the simple roots,
              fundamental weights, etc.

            EXAMPLES::

                sage: L = RootSystem(["A",2,1]).ambient_space().plot()    # long time

            .. SEEALSO::

                - :meth:`plot_parse_options`
                - :meth:`plot_roots`, :meth:`plot_coroots`
                - :meth:`plot_fundamental_weights`
                - :meth:`plot_fundamental_chamber`
                - :meth:`plot_reflection_hyperplanes`
                - :meth:`plot_alcoves`
                - :meth:`plot_alcove_walk`
                - :meth:`plot_ls_paths`
                - :meth:`plot_crystal`
            """
            plot_options = self.plot_parse_options(**options)
            G = plot_options.empty()

            if roots:
                G += self.plot_roots(roots, plot_options=plot_options)

            # if coroots is None:
            #    coroot_lattice = self.root_system.coroot_lattice()
            #    if self.has_coerce_map_from(coroot_lattice):
            #        coroots="simple"
            #    else:
            #        coroots=False
            if coroots:
                G += self.plot_coroots(coroots, plot_options=plot_options)

            if fundamental_weights is None:
                fundamental_weights = hasattr(self, "fundamental_weights")
            if fundamental_weights:
                G += self.plot_fundamental_weights(plot_options=plot_options)

            if reflection_hyperplanes:
                G += self.plot_reflection_hyperplanes(reflection_hyperplanes, plot_options=plot_options)

            if alcoves is None:
                alcoves = self.cartan_type().is_affine() and hasattr(self, "fundamental_weights")
            if alcoves:
                G += self.plot_alcoves(alcoves, alcove_labels=alcove_labels, plot_options=plot_options)

            if fundamental_chamber is None:
                if not hasattr(self, "fundamental_weights"):
                    fundamental_chamber = False
                elif self.cartan_type().is_affine():
                    fundamental_chamber = "classical"
                else:
                    fundamental_chamber = True
            if fundamental_chamber:
                G += self.plot_fundamental_chamber(fundamental_chamber, plot_options=plot_options)

            if alcove_walk is not None:
                G += self.plot_alcove_walk(alcove_walk, plot_options=plot_options)

            return plot_options.finalize(G)

        def plot_parse_options(self, **args):
            r"""
            Return an option object to be used for root system plotting.

            EXAMPLES::

                sage: L = RootSystem(["A",2,1]).ambient_space()
                sage: options = L.plot_parse_options()
                sage: options
                <sage.combinat.root_system.plot.PlotOptions instance at ...>

            .. SEEALSO::

                - :meth:`plot` for a description of the plotting options
                - :ref:`sage.combinat.root_system.plot` for a tutorial
                  on root system plotting
            """
            if len(args) == 1 and "plot_options" in args:
                return args["plot_options"]
            else:
                return PlotOptions(self, **args)

        def _plot_projection(self, x):
            r"""
            Implement the default projection to be used for plots.

            EXAMPLES:

            By default, this is just the identity::

                sage: L = RootSystem(["B",3]).root_lattice()
                sage: l = L.an_element(); l
                2*alpha[1] + 2*alpha[2] + 3*alpha[3]
                sage: L._plot_projection(l)
                2*alpha[1] + 2*alpha[2] + 3*alpha[3]

            In the ambient space of type `A_2`, this is the
            barycentric projection. In the ambient space of affine
            type this goes through the classical ambient space.

            .. SEEALSO::

                - :meth:`sage.combinat.root_system.type_A.AmbientSpace._plot_projection`
                - :meth:`sage.combinat.root_system.type_affine.AmbientSpace._plot_projection`
                - :meth:`plot` for a description of the plotting options
                - :ref:`sage.combinat.root_system.plot` for a tutorial
                  on root system plotting
            """
            return x

        @cached_method
        def _plot_projection_barycentric_matrix(self):
            """
            A rational approximation of the matrix for the barycentric projection

            OUTPUT: a matrix with rational coefficients whose column sum is zero

            .. SEE_ALSO::

                - :func:`sage.combinat.root_system.plot.barycentric_projection_matrix`
                - :meth:`_plot_projection_barycentric`

            EXAMPLES::

                sage: RootSystem(["A",0]).ambient_space()._plot_projection_barycentric_matrix()
                []
                sage: m = RootSystem(["A",1]).ambient_space()._plot_projection_barycentric_matrix(); m
                [ 1 -1]
                sage: sum(m.columns())
                (0)
                sage: m = RootSystem(["A",2]).ambient_space()._plot_projection_barycentric_matrix(); m
                [      1/2        -1       1/2]
                [ 989/1142         0 -989/1142]
                sage: sum(m.columns())
                (0, 0)
                sage: m = RootSystem(["A",3]).ambient_space()._plot_projection_barycentric_matrix(); m
                [      1277/1564      -1277/1564               0               0]
                [1009460/2141389        849/1801      -1121/1189               0]
                [            1/3             1/3             1/3              -1]
                sage: sum(m.columns())
                (0, 0, 0)

            """
            from sage.symbolic.constants import pi
            m = matrix(QQ, barycentric_projection_matrix(self.dimension()-1, angle=2*pi/3).n(20))
            # We want to guarantee that the sum of the columns of the
            # result is zero. This is close to be the case for the
            # original matrix and for the current rational
            # approximation. We tidy up the work by replacing the
            # first colum by the opposite of the sum of the others.
            if self.dimension()>1: # not needed in the trivial cases
                m.set_column(0, -sum(m[:,1:].columns()))
            m.set_immutable()
            return m

        def _plot_projection_barycentric(self, x):
            r"""
            Implement the barycentric projection to be used for plots.

            It is in fact a rational approximation thereof, but the
            sum of the basis vectors is guaranteed to be mapped to
            zero.

            EXAMPLES::

                sage: L = RootSystem(["A",2]).ambient_space()
                sage: e = L.basis()
                sage: L._plot_projection_barycentric(e[0])
                (1/2, 989/1142)
                sage: L._plot_projection_barycentric(e[1])
                (-1, 0)
                sage: L._plot_projection_barycentric(e[2])
                (1/2, -989/1142)

            .. SEEALSO::

                - :meth:`_plot_projection`, :meth:`plot`
                - :ref:`sage.combinat.root_system.plot` for a tutorial
                  on root system plotting
            """
            return self._plot_projection_barycentric_matrix()*vector(x)

        def plot_roots(self, collection="simple", **options):
            r"""
            Plot the (simple/classical) roots of this root lattice.

            INPUT:

            - ``collection`` -- which roots to display
              can be one of the following:

              * ``"simple"`` (the default)
              * ``"classical"``
              * ``"all"``

            - ``**options`` -- Plotting options

            .. SEEALSO::

                - :meth:`plot` for a description of the plotting options
                - :ref:`sage.combinat.root_system.plot` for a tutorial
                  on root system plotting

            EXAMPLES::

                sage: RootSystem(["B",3]).ambient_space().plot_roots()
                Graphics3d Object
                sage: RootSystem(["B",3]).ambient_space().plot_roots("all")
                Graphics3d Object

            TESTS::

                sage: list(RootSystem(["A",2]).root_lattice().plot_roots())
                [Arrow from (0.0,0.0) to (1.0,0.0),
                 Text '$\alpha_{1}$' at the point (1.05,0.0),
                 Arrow from (0.0,0.0) to (0.0,1.0),
                 Text '$\alpha_{2}$' at the point (0.0,1.05)]

                sage: list(RootSystem(["A",2]).weight_lattice().plot_roots(labels=False))
                [Arrow from (0.0,0.0) to (2.0,-1.0),
                 Arrow from (0.0,0.0) to (-1.0,2.0)]

                 sage: list(RootSystem(["A",2]).ambient_lattice().plot_roots())
                 [Arrow from (0.0,0.0) to (1.5,0.86...),
                  Text '$\alpha_{1}$' at the point (1.575,0.90...),
                  Arrow from (0.0,0.0) to (-1.5,0.86...),
                  Text '$\alpha_{2}$' at the point (-1.575,0.90...)]

                 sage: list(RootSystem(["B",2]).ambient_space().plot_roots())
                 [Arrow from (0.0,0.0) to (1.0,-1.0),
                  Text '$\alpha_{1}$' at the point (1.05,-1.05),
                  Arrow from (0.0,0.0) to (0.0,1.0),
                  Text '$\alpha_{2}$' at the point (0.0,1.05)]

                sage: list(RootSystem(["A",2]).root_lattice().plot_roots("all"))
                [Arrow from (0.0,0.0) to (1.0,0.0),
                 Text '$\alpha_{1}$' at the point (1.05,0.0),
                 Arrow from (0.0,0.0) to (0.0,1.0),
                 Text '$\alpha_{2}$' at the point (0.0,1.05),
                 Arrow from (0.0,0.0) to (1.0,1.0),
                 Text '$\alpha_{1} + \alpha_{2}$' at the point (1.05,1.05),
                 Arrow from (0.0,0.0) to (-1.0,0.0),
                 Text '$-\alpha_{1}$' at the point (-1.05,0.0),
                 Arrow from (0.0,0.0) to (0.0,-1.0),
                 Text '$-\alpha_{2}$' at the point (0.0,-1.05),
                 Arrow from (0.0,0.0) to (-1.0,-1.0),
                 Text '$-\alpha_{1} - \alpha_{2}$' at the point (-1.05,-1.05)]
            """
            plot_options = self.plot_parse_options(**options)
            root_lattice = self.root_system.root_lattice()
            if collection == "simple":
                roots = root_lattice.simple_roots()
            elif collection == "classical":
                if not self.cartan_type().is_affine():
                    raise ValueError("plotting classical roots only available in affine type")
                raise NotImplementedError("classical roots")
            elif collection == "all":
                if not self.cartan_type().is_finite():
                    raise ValueError("plotting all roots only available in finite type")
                roots = root_lattice.roots()
            elif isinstance(collection, (list, tuple)):
                roots = collection
            else:
                raise ValueError("Unknown value: %s"%collection)
            roots = Family(roots, self)
            return plot_options.family_of_vectors(roots)

        def plot_coroots(self, collection="simple", **options):
            r"""
            Plot the (simple/classical) coroots of this root lattice.

            INPUT:

            - ``collection`` -- which coroots to display.
              Can be one of the following:

              * ``"simple"`` (the default)
              * ``"classical"``
              * ``"all"``

            - ``**options`` -- Plotting options

            .. SEEALSO::

                - :meth:`plot` for a description of the plotting options
                - :ref:`sage.combinat.root_system.plot` for a tutorial
                  on root system plotting

            EXAMPLES::

                sage: RootSystem(["B",3]).ambient_space().plot_coroots()
                Graphics3d Object

            TESTS::

                 sage: list(RootSystem(["B",2]).ambient_space().plot_coroots())
                 [Arrow from (0.0,0.0) to (1.0,-1.0),
                  Text '$\alpha^\vee_{1}$' at the point (1.05,-1.05),
                  Arrow from (0.0,0.0) to (0.0,2.0),
                  Text '$\alpha^\vee_{2}$' at the point (0.0,2.1)]
            """
            # Functionally speaking, this is duplicated from plot_roots ...
            # Can we avoid that, say by going to the dual space?
            plot_options = self.plot_parse_options(**options)
            coroot_lattice = self.root_system.coroot_lattice()
            if not self.has_coerce_map_from(coroot_lattice):
                raise ValueError("Can't plot the coroots: there is no embedding of the coroot lattice to this space")
            if collection == "simple":
                coroots = coroot_lattice.simple_roots()
            elif collection == "classical":
                if not self.cartan_type().is_affine():
                    raise ValueError("plotting classical coroots only available in affine type")
                raise NotImplementedError("classical coroots")
            elif collection == "all":
                if not self.cartan_type().is_finite():
                    raise ValueError("plotting all coroots only available in finite type")
                coroots = coroot_lattice.roots()
            elif isinstance(collection, (list, tuple)):
                coroots = collection
            else:
                raise ValueError("Unknown value: %s"%collection)
            coroots = Family(coroots, self)
            return plot_options.family_of_vectors(coroots)

        def plot_fundamental_weights(self, **options):
            r"""
            Plot the fundamental weights of this root lattice.

            INPUT:

            - ``**options`` -- Plotting options

            .. SEEALSO::

                - :meth:`plot` for a description of the plotting options
                - :ref:`sage.combinat.root_system.plot` for a tutorial
                  on root system plotting

            EXAMPLES::

                sage: RootSystem(["B",3]).ambient_space().plot_fundamental_weights()
                Graphics3d Object

            TESTS::

                sage: sorted(RootSystem(["A",2]).weight_lattice().plot_fundamental_weights(), key=str)
                [Arrow from (0.0,0.0) to (0.0,1.0),
                 Arrow from (0.0,0.0) to (1.0,0.0),
                 Text '$\Lambda_{1}$' at the point (1.05,0.0),
                 Text '$\Lambda_{2}$' at the point (0.0,1.05)]

                 sage: sorted(RootSystem(["A",2]).ambient_lattice().plot_fundamental_weights(), key=str)
                 [Arrow from (0.0,0.0) to (-0.5,0.866024518389),
                  Arrow from (0.0,0.0) to (0.5,0.866024518389),
                  Text '$\Lambda_{1}$' at the point (0.525,0.909325744308),
                  Text '$\Lambda_{2}$' at the point (-0.525,0.909325744308)]
            """
            plot_options = self.plot_parse_options(**options)
            # We build the family of fundamental weights in this space,
            # indexed by the fundamental weights in the weight lattice.
            #
            # To this end, we don't use the embdding of the weight
            # lattice into self as for the roots or coroots because
            # the ambient space can define the fundamental weights
            # slightly differently (the usual GL_n vs SL_n catch).
            weight_lattice = self.root_system.weight_lattice()
            fundamental_weights = Family(dict(zip(weight_lattice.fundamental_weights(),
                                                  self.fundamental_weights())))
            return plot_options.family_of_vectors(fundamental_weights)

        def plot_reflection_hyperplanes(self, collection="simple", **options):
            r"""
            Plot the simple reflection hyperplanes.

            INPUT:

            - ``collection`` -- which reflection hyperplanes to display.
              Can be one of the following:

              * ``"simple"`` (the default)
              * ``"classical"``
              * ``"all"``

            - ``**options`` -- Plotting options

            .. SEEALSO::

                - :meth:`plot` for a description of the plotting options
                - :ref:`sage.combinat.root_system.plot` for a tutorial
                  on root system plotting

            EXAMPLES::

                sage: RootSystem(["A",2,1]).ambient_space().plot_reflection_hyperplanes()
                Graphics object consisting of 6 graphics primitives
                sage: RootSystem(["G",2,1]).ambient_space().plot_reflection_hyperplanes()
                Graphics object consisting of 6 graphics primitives
                sage: RootSystem(["A",3]).weight_space().plot_reflection_hyperplanes()
                Graphics3d Object
                sage: RootSystem(["B",3]).ambient_space().plot_reflection_hyperplanes()
                Graphics3d Object
                sage: RootSystem(["A",3,1]).weight_space().plot_reflection_hyperplanes()
                Graphics3d Object
                sage: RootSystem(["B",3,1]).ambient_space().plot_reflection_hyperplanes()
                Graphics3d Object
                sage: RootSystem(["A",2,1]).weight_space().plot_reflection_hyperplanes(affine=False, level=1)
                Graphics3d Object
                sage: RootSystem(["A",2]).root_lattice().plot_reflection_hyperplanes()
                Graphics object consisting of 4 graphics primitives

            TESTS::

                sage: L = RootSystem(["A",2]).ambient_space()
                sage: print L.plot_reflection_hyperplanes().description()
                Text '$H_{\alpha^\vee_{1}}$' at the point (-1.81...,3.15)
                Text '$H_{\alpha^\vee_{2}}$' at the point (1.81...,3.15)
                Line defined by 2 points: [(-1.73..., 3.0), (1.73..., -3.0)]
                Line defined by 2 points: [(1.73..., 3.0), (-1.73..., -3.0)]

                sage: print L.plot_reflection_hyperplanes("all").description()
                Text '$H_{\alpha^\vee_{1} + \alpha^\vee_{2}}$' at the point (3.15,0.0)
                Text '$H_{\alpha^\vee_{1}}$' at the point (-1.81...,3.15)
                Text '$H_{\alpha^\vee_{2}}$' at the point (1.81...,3.15)
                Line defined by 2 points: [(-1.73..., 3.0), (1.73..., -3.0)]
                Line defined by 2 points: [(1.73..., 3.0), (-1.73..., -3.0)]
                Line defined by 2 points: [(3.0, 0.0), (-3.0, 0.0)]

                sage: L = RootSystem(["A",2,1]).ambient_space()
                sage: print L.plot_reflection_hyperplanes().description()
                Text '$H_{\alpha^\vee_{0}}$' at the point (3.15,0.90...)
                Text '$H_{\alpha^\vee_{1}}$' at the point (-1.81...,3.15)
                Text '$H_{\alpha^\vee_{2}}$' at the point (1.81...,3.15)
                Line defined by 2 points: [(-1.73..., 3.0), (1.73..., -3.0)]
                Line defined by 2 points: [(1.73..., 3.0), (-1.73..., -3.0)]
                Line defined by 2 points: [(3.0, 0.86...), (-3.0, 0.86...)]

            .. TODO:: Provide an option for transparency?
            """
            plot_options = self.plot_parse_options(**options)

            coroot_lattice = self.root_system.coroot_lattice()
            # Recall that the coroots are given by the roots of the coroot lattice
            if collection == "simple":
                coroots = coroot_lattice.simple_roots()
            elif collection == "classical":
                if not self.cartan_type().is_affine():
                    raise ValueError("plotting classical reflection hyperplanes only available in affine type")
                raise NotImplementedError("classical roots")
            elif collection == "all":
                if not self.cartan_type().is_finite():
                    raise ValueError("plotting all reflection hyperplanes only available in finite type")
                coroots = coroot_lattice.positive_roots()
            elif isinstance(collection, (list, tuple)):
                coroots = collection
            else:
                raise ValueError("Unknown value: %s"%collection)

            G = plot_options.empty()
            for coroot in coroots:
                G += plot_options.reflection_hyperplane(coroot)
            return plot_options.finalize(G)


        def plot_hedron(self, **options):
            r"""
            Plot the polyhedron whose vertices are given by the orbit
            of `\rho`.

            In type `A`, this is the usual permutohedron.

            .. SEEALSO::

                - :meth:`plot` for a description of the plotting options
                - :ref:`sage.combinat.root_system.plot` for a tutorial
                  on root system plotting

            EXAMPLES::

                sage: RootSystem(["A",2]).ambient_space().plot_hedron()
                Graphics object consisting of 8 graphics primitives
                sage: RootSystem(["A",3]).ambient_space().plot_hedron()
                Graphics3d Object
                sage: RootSystem(["B",3]).ambient_space().plot_hedron()
                Graphics3d Object
                sage: RootSystem(["C",3]).ambient_space().plot_hedron()
                Graphics3d Object
                sage: RootSystem(["D",3]).ambient_space().plot_hedron()
                Graphics3d Object

            Surprise: polyhedrons of large dimension know how to
            project themselves nicely::

                sage: RootSystem(["F",4]).ambient_space().plot_hedron() # long time
                Graphics3d Object

            TESTS::

                sage: L = RootSystem(["B",2]).ambient_space()
                sage: print L.plot_hedron().description()
                Polygon defined by 8 points: [(1.5, 0.5), (0.5, 1.5), (-0.5, 1.5), (-1.5, 0.5), (-1.5, -0.5), (-0.5, -1.5), (0.5, -1.5), (1.5, -0.5)]
                Line defined by 2 points: [(-0.5, -1.5), (0.5, -1.5)]
                Line defined by 2 points: [(-0.5, 1.5), (0.5, 1.5)]
                Line defined by 2 points: [(-1.5, -0.5), (-0.5, -1.5)]
                Line defined by 2 points: [(-1.5, -0.5), (-1.5, 0.5)]
                Line defined by 2 points: [(-1.5, 0.5), (-0.5, 1.5)]
                Line defined by 2 points: [(0.5, -1.5), (1.5, -0.5)]
                Line defined by 2 points: [(0.5, 1.5), (1.5, 0.5)]
                Line defined by 2 points: [(1.5, -0.5), (1.5, 0.5)]
                Point set defined by 8 point(s): [(-1.5, -0.5), (-1.5, 0.5), (-0.5, -1.5), (-0.5, 1.5), (0.5, -1.5), (0.5, 1.5), (1.5, -0.5), (1.5, 0.5)]
            """
            from sage.geometry.polyhedron.all import Polyhedron
            plot_options = self.plot_parse_options(**options)
            if not self.cartan_type().is_finite():
                raise ValueError("the Cartan type must be finite")
            vertices = [plot_options.projection(vertex)
                        for vertex in self.rho().orbit()]
            return Polyhedron(vertices=vertices).plot()

        def plot_fundamental_chamber(self, style="normal", **options):
            r"""
            Plot the (classical) fundamental chamber.

            INPUT:

            - ``style`` -- ``"normal"`` or ``"classical"`` (default: ``"normal"``)

            - ``**options`` -- Plotting options

            .. SEEALSO::

                - :meth:`plot` for a description of the plotting options
                - :ref:`sage.combinat.root_system.plot` for a tutorial
                  on root system plotting

            EXAMPLES:

            2D plots::

                sage: RootSystem(["B",2]).ambient_space().plot_fundamental_chamber()
                Graphics object consisting of 1 graphics primitive
                sage: RootSystem(["B",2,1]).ambient_space().plot_fundamental_chamber()
                Graphics object consisting of 1 graphics primitive
                sage: RootSystem(["B",2,1]).ambient_space().plot_fundamental_chamber("classical")
                Graphics object consisting of 1 graphics primitive

            3D plots::

                sage: RootSystem(["A",3,1]).weight_space() .plot_fundamental_chamber()
                Graphics3d Object
                sage: RootSystem(["B",3,1]).ambient_space().plot_fundamental_chamber()
                Graphics3d Object

            This feature is currently not available in the root lattice/space::

                sage: list(RootSystem(["A",2]).root_lattice().plot_fundamental_chamber())
                Traceback (most recent call last):
                ...
                TypeError: classical fundamental chamber not yet available in the root lattice

            TESTS::

                sage: L = RootSystem(["B",2,1]).ambient_space()
                sage: print L.plot_fundamental_chamber().description()
                Polygon defined by 3 points:     [(0.5, 0.5), (1.0, 0.0), (0.0, 0.0)]

                sage: print L.plot_fundamental_chamber(style="classical").description()
                Polygon defined by 3 points:     [(0.0, 0.0), (3.0, 3.0), (3.0, 0.0)]
            """
            plot_options = self.plot_parse_options(**options)
            if not hasattr(self, "fundamental_weights"):
                raise TypeError("classical fundamental chamber not yet available in the root lattice")
            Lambda = self.fundamental_weights()
            cartan_type = self.cartan_type()
            if style=="classical":
                if not cartan_type.is_affine():
                    raise TypeError("classical fundamental chamber only available in affine type")
                I = cartan_type.classical().index_set()
                lines = [Lambda[cartan_type.special_node()]]
            else:
                I = cartan_type.index_set()
                lines = []
            return plot_options.cone(rays = [Lambda[i] for i in I],
                                     lines=lines,
                                     color="lightgrey",
                                     alpha=.3)

        def plot_alcoves(self, alcoves=True, alcove_labels=False, wireframe=False, **options):
            r"""
            Plot the alcoves and optionaly their labels.

            INPUT:

            - ``alcoves`` -- a list of alcoves or ``True`` (default: ``True``)

            - ``alcove_labels`` -- a boolean or a number specifying at
              which level to put the label (default: ``False``)

            - ``**options`` -- Plotting options

            .. SEEALSO::

                - :meth:`plot` for a description of the plotting options
                - :ref:`sage.combinat.root_system.plot` for a
                  tutorial on root system plotting, and in particular
                  how the alcoves can be specified.

            EXAMPLES:

            2D plots::

                sage: RootSystem(["B",2,1]).ambient_space().plot_alcoves()                      # long time (3s)
                Graphics object consisting of 228 graphics primitives

            3D plots::

                sage: RootSystem(["A",2,1]).weight_space() .plot_alcoves(affine=False)          # long time (3s)
                Graphics3d Object
                sage: RootSystem(["G",2,1]).ambient_space().plot_alcoves(affine=False, level=1) # long time (3s)
                Graphics3d Object

            Here we plot a single alcove::

                sage: L = RootSystem(["A",3,1]).ambient_space()
                sage: W = L.weyl_group()
                sage: L.plot(alcoves=[W.one()], reflection_hyperplanes=False, bounding_box=2)
                Graphics3d Object

            TESTS::

                sage: L = RootSystem(["A",2,1]).weight_space()
                sage: p = L.plot_alcoves(alcoves=[[0,0]])
                sage: print p.description()
                Line defined by 2 points: [(-1.0, 0.0), (0.0, -1.0)]
                Line defined by 2 points: [(-1.0, 1.0), (-1.0, 0.0)]
                Line defined by 2 points: [(-1.0, 1.0), (0.0, 0.0)]
                Line defined by 2 points: [(0.0, 0.0), (-1.0, 0.0)]
                Line defined by 2 points: [(0.0, 0.0), (0.0, -1.0)]
                Line defined by 2 points: [(0.0, 0.0), (1.0, -1.0)]
                Line defined by 2 points: [(0.0, 1.0), (-1.0, 1.0)]
                Line defined by 2 points: [(0.0, 1.0), (0.0, 0.0)]
                Line defined by 2 points: [(0.0, 1.0), (1.0, 0.0)]
                Line defined by 2 points: [(1.0, -1.0), (0.0, -1.0)]
                Line defined by 2 points: [(1.0, 0.0), (0.0, 0.0)]
                Line defined by 2 points: [(1.0, 0.0), (1.0, -1.0)]
                sage: sorted((line.options()['rgbcolor'], line.options()['thickness']) for line in p)
                [('black', 2), ('black', 2), ('black', 2),
                 ('black', 2), ('black', 2), ('black', 2),
                 ('blue', 1), ('blue', 1), ('blue', 1),
                 ('red', 1), ('red', 1), ('red', 1)]
            """
            plot_options = self.plot_parse_options(**options)
            if not hasattr(self, "fundamental_weights"):
                raise TypeError("alcoves not yet available in the root lattice")
            Lambda = self.fundamental_weights()
            cartan_type = self.cartan_type()
            I = cartan_type.index_set()
            W = self.weyl_group()
            if alcove_labels is not False:
                rho = self.rho()
                if alcove_labels is not True:
                    # The input is the desired level
                    rho = rho * alcove_labels / rho.level()
                else:
                    rho = plot_options.intersection_at_level_1(rho)
            # The rays of the fundamental alcove
            fundamental_alcove_rays = Lambda.map(plot_options.intersection_at_level_1)

            def alcove_in_bounding_box(w):
                return any(plot_options.in_bounding_box(w.action(fundamental_alcove_rays[i]))
                           for i in I)
            def alcove_facet(w, i):
                # Alcove facets with degenerate intersection with the
                # bounding box bring no information; we might as well
                # not draw them. Besides this avoids ugly fat points
                # in dimension 2.
                return plot_options.cone(rays=[w.action(fundamental_alcove_rays[j]) for j in I if j != i],
                                         color=plot_options.color(i),
                                         thickness=plot_options.thickness(i),
                                         wireframe=wireframe,
                                         draw_degenerate=False)
            def alcove_label(w):
                label = "$1$" if w.is_one() else "$s_{"+"".join(str(j) for j in w.reduced_word())+"}$"
                position = plot_options.projection(w.action(rho))
                if position in plot_options.bounding_box:
                    return plot_options.text(label, position)
                else:
                    return plot_options.empty()

            G = plot_options.empty()
            if alcoves is not True:
                alcoves = list(alcoves)
            if alcoves is True or (len(alcoves)>0 and W.is_parent_of(alcoves[0])):
                if alcoves is True:
                    alcoves = W.weak_order_ideal(alcove_in_bounding_box, side="right")
                # We assume that the fundamental alcove lies within
                # the bounding box, and explore the alcoves
                # intersecting the bounding box by going up right
                # order (i.e. going away from the fundamental alcove)
                for w in alcoves:
                    for i in w.descents(side="right", positive=True):
                        G += alcove_facet(w, i)
                    if alcove_labels is not False:
                        G += alcove_label(w)
            else:
                if not cartan_type.is_affine():
                    raise TypeError("alcoves=list only available in affine type")
                translation_factors = cartan_type.translation_factors()
                simple_roots = self.simple_roots()
                translation_vectors = Family({i: translation_factors[i]*simple_roots[i]
                                          for i in cartan_type.classical().index_set()})
                # The elements of the classical Weyl group, as elements of W
                W0 = [W.from_reduced_word(w.reduced_word()) for w in self.weyl_group().classical()]
                for alcove in alcoves:
                    # The translation mapping the center of the
                    # fundamental polygon to polygon indexed by alcove
                    shift = sum(x*v for x,v in zip(alcove, translation_vectors))
                    shift = W.from_morphism(shift.translation)
                    for w in W0:
                        for i in w.descents(side="right", positive=True):
                            G += alcove_facet(shift * w, i)
                        if alcove_labels:
                            G += alcove_label(w)
            return plot_options.finalize(G)

            # In this alternative commented-out implementation, the
            # alcove picture is constructed directly in the
            # projection. It only works for rank 2+1 with, but it is
            # faster; we keep for reference for now. With #12553
            # (Cythoned PPL polytopes), the difference is likely to
            # disappear. If this is confirmed, the code below should be discarded.
            #
            # from sage.plot.line import line
            # translation_vectors = Family({i: translation_factors[i]*plot_options.projection(simple_roots[i])
            #                               for i in cartan_type.classical().index_set()})
            #
            # # For each polygon P to be drawn, alcoves_shift contains the translation
            # # from fundamental polygon to P in the plot coordinate system
            # def immutable_vector(x):
            #     # Takes care of possible numerical instabilities
            #     x = x.numerical_approx(8)
            #     x.set_immutable()
            #     return x
            #
            # # Construct the fundamental polygon
            # # The classical group acting on ``self``
            # W0 = self.weyl_group().classical().list()
            # # The coordinates of the vertices of the fundamental alcove
            # fundamental_alcove_rays = Lambda.map(plot_options.intersection_at_level_1)
            # # The coordinates of the vertices of the fundamental polygon
            # fundamental_polygon_rays = {
            #     (i, w): plot_options.projection(w.action(fundamental_alcove_rays[i]))
            #     for w in W0
            #     for i in I
            #     }
            #
            # # Get the center of the polygons
            # if alcoves is True:
            #     def neighbors(x):
            #         return filter(lambda y: plot_options.bounding_box.contains(plot_options.origin_projected+y),
            #                       [immutable_vector(x+epsilon*t) for t in translation_vectors for epsilon in [-1,1]])
            #     alcoves_shift = list(RecursivelyEnumeratedSet([immutable_vector(plot_options.origin_projected)], neighbors))
            # else:
            #     alcoves_shift = [sum(x*v for x,v in zip(alcove, translation_vectors))
            #                      for alcove in alcoves]
            #
            # G = plot_options.empty()
            # for shift in alcoves_shift:
            #     # for each center of polygon and each element of classical
            #     # parabolic subgroup, we have to draw an alcove.
            #     polygon_center = plot_options.origin_projected + shift
            #
            #     for w in W0:
            #         for i in I:
            #             facet_indices = [j for j in I if j != i]
            #             assert len(facet_indices) == 2
            #             facet = [fundamental_polygon_rays[j, w] + shift for j in facet_indices]
            #             # This takes a bit of time; do we really want that feature?
            #             #if not all(bounding_box_as_polytope.contains(v) for v in facet):
            #             #    continue
            #             G += line(facet,
            #                       rgbcolor = plot_options.color(i),
            #                       thickness = 2 if i == special_node else 1)


        def plot_bounding_box(self, **options):
            r"""
            Plot the bounding box.

            INPUT:

            - ``**options`` -- Plotting options

            This is mostly for testing purposes.

            .. SEEALSO::

                - :meth:`plot` for a description of the plotting options
                - :ref:`sage.combinat.root_system.plot` for a tutorial
                  on root system plotting

            EXAMPLES::

                sage: L = RootSystem(["A",2,1]).ambient_space()
                sage: L.plot_bounding_box()
                Graphics object consisting of 1 graphics primitive

            TESTS::

                sage: list(L.plot_bounding_box())
                [Polygon defined by 4 points]
            """
            plot_options = self.plot_parse_options(**options)
            return plot_options.bounding_box.plot(color="gray", alpha=0.5, wireframe=False)

        def plot_alcove_walk(self, word, start=None, foldings=None, color ="orange", **options):
            r"""
            Plot an alcove walk.

            INPUT:

            - ``word`` -- a list of elements of the index set
            - ``foldings`` -- a list of booleans or ``None`` (default: ``None``)
            - ``start`` -- an element of this space (default: ``None`` for `\rho`)
            - ``**options`` -- plotting options

            .. SEEALSO::

                - :meth:`plot` for a description of the plotting options
                - :ref:`sage.combinat.root_system.plot` for a tutorial
                  on root system plotting

            EXAMPLES:

            An alcove walk of type `A_2^{(1)}`::

                sage: L = RootSystem(["A",2,1]).ambient_space()
                sage: w1 = [0,2,1,2,0,2,1,0,2,1,2,1,2,0,2,0,1,2,0]
                sage: p = L.plot_alcoves(bounding_box=5)           # long time (5s)
                sage: p += L.plot_alcove_walk(w1)                  # long time
                sage: p                                            # long time
                Graphics object consisting of 375 graphics primitives

            The same plot with another alcove walk::

                sage: w2 = [2,1,2,0,2,0,2,1,2,0,1,2,1,2,1,0,1,2,0,2,0,1,2,0,2]
                sage: p += L.plot_alcove_walk(w2, color="orange")  # long time

            And another with some foldings::

                sage: L.plot_alcoves(bounding_box=3) + \
                ....:   L.plot_alcove_walk([0,1,2,0,2,0,1,2,0,1],
                ....:                      foldings = [False, False, True, False, False, False, True, False, True, False],
                ....:                      color="green")            # long time (3s)
                Graphics object consisting of 155 graphics primitives

            TESTS::

                sage: L = RootSystem(["A",2,1]).weight_space()
                sage: p = L.plot_alcove_walk([0,1,2,0,2,0,1,2,0,1],
                ...                          foldings = [False, False, True, False, False, False, True, False, True, False],
                ...                          color="green",
                ...                          start=L.rho())
                sage: print p.description()
                Line defined by 2 points: [(-1.0, 8.0), (-1.5, 9.0)]
                Line defined by 2 points: [(1.0, 4.0), (1.5, 4.5)]
                Line defined by 2 points: [(1.0, 7.0), (1.5, 6.0)]
                Arrow from (-1.0,5.0) to (-2.0,7.0)
                Arrow from (-1.0,8.0) to (1.0,7.0)
                Arrow from (-1.5,9.0) to (-1.0,8.0)
                Arrow from (-2.0,7.0) to (-1.0,8.0)
                Arrow from (1.0,1.0) to (2.0,2.0)
                Arrow from (1.0,4.0) to (-1.0,5.0)
                Arrow from (1.0,7.0) to (2.0,8.0)
                Arrow from (1.5,4.5) to (1.0,4.0)
                Arrow from (1.5,6.0) to (1.0,7.0)
                Arrow from (2.0,2.0) to (1.0,4.0)
            """
            from sage.plot.line import line
            from sage.plot.arrow import arrow
            plot_options = self.plot_parse_options(**options)
            W = self.weyl_group()
            s = W.simple_reflections()
            if start is None:
                start = plot_options.intersection_at_level_1(self.rho())
            if foldings is None:
                foldings = [False] * len(word)
            w = W.one()
            source  = plot_options.projection(start)
            G = plot_options.empty()
            for (i, folding) in zip(word, foldings):
                w = w * s[i]
                target = plot_options.projection(w.action(start))
                if folding:
                    middle = (source+target)/2
                    G += line ([source, middle], rgbcolor=color)
                    G += arrow(middle, source, rgbcolor=color, arrowsize=plot_options._arrowsize)
                    # reset w
                    w = w * s[i]
                else:
                    G += arrow(source, target, rgbcolor=color, arrowsize=plot_options._arrowsize)
                    source=target
            return G

        @cached_method
        def _maximum_root_length(self):
            r"""
            Return the square of the maximum of the root lengths for irreducible finite type root systems.

            EXAMPLES::

                sage: Q = RootSystem(['C',2]).root_lattice()
                sage: Q._maximum_root_length()
                4
                sage: Q = RootSystem(['G',2]).root_lattice()
                sage: Q._maximum_root_length()
                6
                sage: Q = RootSystem(['A',3]).root_lattice()
                sage: Q._maximum_root_length()
                2
            """
            ct = self.cartan_type()
            if not ct.is_irreducible():
                raise NotImplementedError("Implemented only for irreducible finite root systems")
            if not ct.is_finite():
                raise NotImplementedError("Implemented only for irreducible finite root systems")
            L = self.root_system.ambient_space() # uses peculiarities of ambient embedding
            return max([root.scalar(root) for root in L.simple_roots()])

<<<<<<< HEAD
        def plot_ls_paths(self, paths, plot_labels=None, colored_labels=True, **options):
            r"""
            Plot LS paths.

            INPUT:

            - ``paths`` -- a finite crystal or list of LS paths
            - ``plot_labels`` -- (default: ``None``) the distance to plot
              the LS labels from the endpoint of the path; set to ``None``
              to not display the labels
            - ``colored_labels`` -- (default: ``True``) if ``True``, then
              color the labels the same color as the LS path
            - ``**options`` -- plotting options

            .. SEEALSO::

                - :meth:`plot` for a description of the plotting options
                - :ref:`sage.combinat.root_system.plot` for a tutorial
                  on root system plotting

            EXAMPLES::

                sage: B = crystals.LSPaths(['A',2], [1,1])
                sage: L = RootSystem(['A',2]).ambient_space()
                sage: L.plot_fundamental_weights() + L.plot_ls_paths(B)
                Graphics object consisting of 14 graphics primitives

            This also works in 3 dimensions::

                sage: B = crystals.LSPaths(['B',3], [2,0,0])
                sage: L = RootSystem(['B',3]).ambient_space()
                sage: L.plot_ls_paths(B)
                Graphics3d Object
            """
            if not isinstance(paths, (list, tuple, set)):
                from sage.combinat.crystals.littelmann_path import CrystalOfLSPaths
                from sage.categories.finite_crystals import FiniteCrystals
                if not isinstance(paths, CrystalOfLSPaths):
                    raise ValueError("the input must be LS paths")
                if paths not in FiniteCrystals():
                    raise ValueError("the crystal must be finite")

            from sage.plot.line import line
            from sage.plot.colors import rainbow
            plot_options = self.plot_parse_options(**options)
            color = rainbow(len(paths), 'rgbtuple')
            G = plot_options.empty()
            for i,b in enumerate(paths):
                prev = plot_options.projection(self.zero())
                for x in b.value:
                    next = plot_options.projection(self(x))
                    G += line([prev, next], rgbcolor=color[i])
                    prev = next
                if plot_labels is not None:
                    if colored_labels:
                        G += plot_options.text(b, prev + prev.normalized()*plot_labels, rgbcolor=color[i])
                    else:
                        G += plot_options.text(b, prev + prev.normalized()*plot_labels)
            return G

        def plot_crystal(self, crystal,
                         plot_labels=True, label_color='black',
                         edge_labels=False,
                         circle_size=0.06, circle_thickness=1.6,
                         **options):
            r"""
            Plot a finite crystal.

            INPUT:

            - ``crystal`` -- the finite crystal to plot
            - ``plot_labels`` -- (default: ``True``) can be one of the
              following:

              * ``True`` - use the latex labels
              * ``'circles'`` - use circles for multiplicity up to 4; if the
                multiplicity is larger, then it uses the multiplicity
              * ``'multiplicities'`` - use the multiplicities

            - ``label_color`` -- (default: ``'black'``) the color of the
              labels
            - ``edge_labels`` -- (default: ``False``) if ``True``, then draw
              in the edge label
            - ``circle_size`` -- (default: 0.06) the size of the circles
            - ``circle_thickness`` -- (default: 1.6) the thinkness of the
              extra rings of circles
            - ``**options`` -- plotting options

            .. SEEALSO::

                - :meth:`plot` for a description of the plotting options
                - :ref:`sage.combinat.root_system.plot` for a tutorial
                  on root system plotting

            EXAMPLES::

                sage: L = RootSystem(['A',2]).ambient_space()
                sage: C = crystals.Tableaux(['A',2], shape=[2,1])
                sage: L.plot_crystal(C)
                Graphics object consisting of 16 graphics primitives
                sage: C = crystals.Tableaux(['A',2], shape=[8,4])
                sage: p = L.plot_crystal(C, plot_labels='circles')
                sage: p.show(figsize=15)

            A 3-dimensional example::

                sage: L = RootSystem(['B',3]).ambient_space()
                sage: C = crystals.Tableaux(['B',3], shape=[2,1])
                sage: L.plot_crystal(C, plot_labels='circles', edge_labels=True) # long time
                Graphics3d Object
            """
            from sage.plot.arrow import arrow
            from sage.plot.circle import circle
            from sage.plot.colors import rgbcolor
            from sage.categories.finite_crystals import FiniteCrystals

            if crystal not in FiniteCrystals():
                raise ValueError("only implemented for finite crystals")
            plot_options = self.plot_parse_options(**options)
            label_color = rgbcolor(label_color)

            g = crystal.digraph()
            mults = {}
            for x in g.vertices():
                wt = self(x.weight())
                mults[wt] = mults.get(wt, []) + [x]
            positions = {x: plot_options.projection(x) for x in mults.keys()}

            G = plot_options.empty()
            if plot_labels == 'circles':
                for wt,m in mults.items():
                    m = len(m)
                    if m > 4:
                        G += plot_options.text(m, positions[wt], rgbcolor=label_color)
                        continue

                    if m >= 1:
                        G += circle(positions[wt], circle_size, fill=True,
                                    thickness=circle_thickness,
                                    rgbcolor=label_color)
                    for i in range(2,m+1):
                        G += circle(positions[wt], i*circle_size,
                                    thickness=circle_thickness,
                                    rgbcolor=label_color)

            elif plot_labels == 'multiplicities':
                for wt,m in mults.items():
                    G += plot_options.text(len(m), positions[wt], rgbcolor=label_color)

            elif plot_labels:
                for wt,m in mults.items():
                    for elt in m:
                        # TODO: Destack the multiple weights
                        G += plot_options.text(elt, positions[wt], rgbcolor=label_color)

            for h,t,i in g.edges():
                G += arrow(positions[h.weight()], positions[t.weight()],
                           zorder=1, rgbcolor=plot_options.color(i),
                           arrowsize=plot_options._arrowsize)
                if edge_labels:
                    mid = (positions[h.weight()] + positions[t.weight()]) / QQ(2)
                    if plot_options.dimension >= 2:
                        diff = (positions[h.weight()] - positions[t.weight()]).normalized()
                        if plot_options.dimension >= 3:
                            from copy import copy
                            diff2 = copy(diff)
                            diff[0], diff[1] = -diff[1], diff[0]
                            if abs(diff.dot_product(diff2)) > 0.9:
                                diff[1], diff[2] = -diff[2], diff[1]
                        else:
                            diff[0], diff[1] = -diff[1], diff[0]

                        mid += diff / QQ(10)
                    G += plot_options.text(i, mid, rgbcolor=plot_options.color(i))
            return G
=======
        @cached_method
        def dual_type_cospace(self):
            r"""
            Returns the cospace of dual type.

            For example, if invoked on the root lattice of type `['B',2]`, returns the
            coroot lattice of type `['C',2]`.

            ..warning::

                Not implemented for ambient spaces.

            EXAMPLES::

                sage: CartanType(['B',2]).root_system().root_lattice().dual_type_cospace()
                Coroot lattice of the Root system of type ['C', 2]
                sage: CartanType(['F',4]).root_system().coweight_lattice().dual_type_cospace()
                Weight lattice of the Root system of type ['F', 4] relabelled by {1: 4, 2: 3, 3: 2, 4: 1}

            """
            from root_space import RootSpace
            from weight_space import WeightSpace

            if isinstance(self, RootSpace):
                if self.root_system.dual_side:
                    return self.cartan_type().root_system().root_space(self.base_ring())
                else:
                    return self.cartan_type().dual().root_system().coroot_space(self.base_ring())
            if isinstance(self, WeightSpace):
                if self.root_system.dual_side:
                    return self.cartan_type().root_system().weight_space(self.base_ring())
                else:
                    return self.cartan_type().dual().root_system().coweight_space(self.base_ring())
            raise TypeError, "Not implemented for %s"%self

        @abstract_method(optional=True)
        def to_ambient_space_morphism(self):
            r"""
            Return the morphism to the ambient space.

            EXAMPLES::

                sage: CartanType(['B',2]).root_system().root_lattice().to_ambient_space_morphism()
                Generic morphism:
                From: Root lattice of the Root system of type ['B', 2]
                To:   Ambient space of the Root system of type ['B', 2]
                sage: CartanType(['B',2]).root_system().coroot_lattice().to_ambient_space_morphism()
                Generic morphism:
                From: Coroot lattice of the Root system of type ['B', 2]
                To:   Ambient space of the Root system of type ['B', 2]
                sage: CartanType(['B',2]).root_system().weight_lattice().to_ambient_space_morphism()
                Generic morphism:
                From: Weight lattice of the Root system of type ['B', 2]
                To:   Ambient space of the Root system of type ['B', 2]

            """
>>>>>>> 66e07a2b

    ##########################################################################

    class ElementMethods:

        @abstract_method
        def scalar(self, lambdacheck):
            """
            Implement the natural pairing with the coroot lattice.

            INPUT:

            - ``self`` -- an element of a root lattice realization
            - ``lambdacheck`` -- an element of the coroot lattice or coroot space

            OUTPUT: the scalar product of ``self`` and ``lambdacheck``

            EXAMPLES::

                sage: L = RootSystem(['A',4]).root_lattice()
                sage: alpha      = L.simple_roots()
                sage: alphacheck = L.simple_coroots()
                sage: alpha[1].scalar(alphacheck[1])
                2
                sage: alpha[1].scalar(alphacheck[2])
                -1
                sage: matrix([ [ alpha[i].scalar(alphacheck[j])
                ...              for i in L.index_set() ]
                ...            for j in L.index_set() ])
                [ 2 -1  0  0]
                [-1  2 -1  0]
                [ 0 -1  2 -1]
                [ 0  0 -1  2]

            TESTS::

                sage: super(sage.combinat.root_system.root_space.RootSpaceElement,alpha[1]).scalar(alphacheck[1])
                Traceback (most recent call last):
                ...
                NotImplementedError: <abstract method scalar at ...>
            """

        def symmetric_form(self, alpha):
            r"""
            Return the symmetric form of ``self`` with ``alpha``.

            Consider the simple roots `\alpha_i` and let `(b_{ij})_{ij}`
            denote the symmetrized Cartan matrix `(a_{ij})_{ij}`, we have

            .. MATH::

                (\alpha_i | \alpha_j) = b_{ij}

            and extended bilinearly. See Chapter 6 in Kac, Infinite
            Dimensional Lie Algebras for more details.

            EXAMPLES::

                sage: Q = RootSystem(['B',2,1]).root_lattice()
                sage: alpha = Q.simple_roots()
                sage: alpha[1].symmetric_form(alpha[0])
                0
                sage: alpha[1].symmetric_form(alpha[1])
                4
                sage: elt = alpha[0] - 3*alpha[1] + alpha[2]
                sage: elt.symmetric_form(alpha[1])
                -14
                sage: elt.symmetric_form(alpha[0]+2*alpha[2])
                14
                sage: Q = RootSystem(CartanType(['A',4,2]).dual()).root_lattice()
                sage: Qc = RootSystem(['A',4,2]).coroot_lattice()
                sage: alpha = Q.simple_roots()
                sage: alphac = Qc.simple_roots()
                sage: elt = alpha[0] + 2*alpha[1] + 2*alpha[2]
                sage: eltc = alphac[0] + 2*alphac[1] + 2*alphac[2]
                sage: elt.symmetric_form(alpha[1])
                0
                sage: eltc.symmetric_form(alphac[1])
                0
            """
            cm = self.parent().dynkin_diagram().cartan_matrix()
            sym = cm.symmetrized_matrix()
            iset = self.parent().index_set()
            return sum(cl*sym[iset.index(ml),iset.index(mr)]*cr
                       for ml,cl in self for mr,cr in alpha)

        def norm_squared(self):
            """
            Return the norm squared of ``self`` with respect to the
            symmetric form.

            EXAMPLES::

                sage: Q = RootSystem(['B',2,1]).root_lattice()
                sage: alpha = Q.simple_roots()
                sage: alpha[1].norm_squared()
                4
                sage: alpha[2].norm_squared()
                2
                sage: elt = alpha[0] - 3*alpha[1] + alpha[2]
                sage: elt.norm_squared()
                50
                sage: elt = alpha[0] + alpha[1] + 2*alpha[2]
                sage: elt.norm_squared()
                0
                sage: Q = RootSystem(CartanType(['A',4,2]).dual()).root_lattice()
                sage: Qc = RootSystem(['A',4,2]).coroot_lattice()
                sage: alpha = Q.simple_roots()
                sage: alphac = Qc.simple_roots()
                sage: elt = alpha[0] + 2*alpha[1] + 2*alpha[2]
                sage: eltc = alphac[0] + 2*alphac[1] + 2*alphac[2]
                sage: elt.norm_squared()
                0
                sage: eltc.norm_squared()
                0
            """
            return self.symmetric_form(self)

        ##########################################################################
        # Action and orbits w.r.t. the Weyl group
        ##########################################################################

        def simple_reflection(self, i):
            """
            Returns the image of ``self`` by the `i`-th simple reflection.

            EXAMPLES::

                sage: alpha = RootSystem(["A", 3]).root_lattice().alpha()
                sage: alpha[1].simple_reflection(2)
                alpha[1] + alpha[2]

                sage: Q = RootSystem(['A', 3, 1]).weight_lattice(extended = True)
                sage: Lambda = Q.fundamental_weights()
                sage: L = Lambda[0] + Q.null_root()
                sage: L.simple_reflection(0)
                -Lambda[0] + Lambda[1] + Lambda[3]
            """
            # Subclasses should optimize whenever possible!
            return self.parent().simple_reflection(i)(self)

        def simple_reflections(self):
            """
            The images of self by all the simple reflections

            EXAMPLES::

                sage: alpha = RootSystem(["A", 3]).root_lattice().alpha()
                sage: alpha[1].simple_reflections()
                [-alpha[1], alpha[1] + alpha[2], alpha[1]]
            """
            return [s(self) for s in self.parent().simple_reflections()]

        def orbit(self):
            r"""
            The orbit of self under the action of the Weyl group

            EXAMPLES:

            `\rho` is a regular element whose orbit is in bijection with the Weyl group.
            In particular, it as 6 elements for the symmetric group `S_3`::

                sage: L = RootSystem(["A", 2]).ambient_lattice()
                sage: sorted(L.rho().orbit())               # the output order is not specified
                [(1, 2, 0), (1, 0, 2), (2, 1, 0), (2, 0, 1), (0, 1, 2), (0, 2, 1)]

                sage: L = RootSystem(["A", 3]).weight_lattice()
                sage: len(L.rho().orbit())
                24
                sage: len(L.fundamental_weights()[1].orbit())
                4
                sage: len(L.fundamental_weights()[2].orbit())
                6
            """
            R = RecursivelyEnumeratedSet([self], attrcall('simple_reflections'),
                    structure=None, enumeration='breadth')
            return list(R)

        ##########################################################################
        #
        ##########################################################################

        @abstract_method(optional=True)
        def associated_coroot(self):
            """
            Returns the coroot associated to this root

            EXAMPLES::

                sage: alpha = RootSystem(["A", 3]).root_space().simple_roots()
                sage: alpha[1].associated_coroot()
                alphacheck[1]
            """

        def reflection(self, root, use_coroot = False):
            r"""
            Reflects ``self`` across the hyperplane orthogonal to ``root``.

            If ``use_coroot`` is True, ``root`` is interpreted as a coroot.

            EXAMPLES::

                sage: R = RootSystem(['C',4])
                sage: weight_lattice = R.weight_lattice()
                sage: mu = weight_lattice.from_vector(vector([0,0,1,2]))
                sage: coroot_lattice = R.coroot_lattice()
                sage: alphavee = coroot_lattice.from_vector(vector([0,0,1,1]))
                sage: mu.reflection(alphavee, use_coroot=True)
                6*Lambda[2] - 5*Lambda[3] + 2*Lambda[4]
                sage: root_lattice = R.root_lattice()
                sage: beta = root_lattice.from_vector(vector([0,1,1,0]))
                sage: mu.reflection(beta)
                Lambda[1] - Lambda[2] + 3*Lambda[4]
            """
            if use_coroot:
                return self - self.scalar(root) * root.associated_coroot()
            else:
                return self - self.scalar(root.associated_coroot()) * root


        ##########################################################################
        # Descents
        ##########################################################################

        def has_descent(self, i, positive=False):
            """
            Test if self has a descent at position `i`, that is if self is
            on the strict negative side of the `i^{th}` simple reflection
            hyperplane.

            If positive if True, tests if it is on the strict positive
            side instead.

            EXAMPLES::

                sage: space=RootSystem(['A',5]).weight_space()
                sage: alpha=RootSystem(['A',5]).weight_space().simple_roots()
                sage: [alpha[i].has_descent(1) for i in space.index_set()]
                [False, True, False, False, False]
                sage: [(-alpha[i]).has_descent(1) for i in space.index_set()]
                [True, False, False, False, False]
                sage: [alpha[i].has_descent(1, True) for i in space.index_set()]
                [True, False, False, False, False]
                sage: [(-alpha[i]).has_descent(1, True) for i in space.index_set()]
                [False, True, False, False, False]
                sage: (alpha[1]+alpha[2]+alpha[4]).has_descent(3)
                True
                sage: (alpha[1]+alpha[2]+alpha[4]).has_descent(1)
                False
                sage: (alpha[1]+alpha[2]+alpha[4]).has_descent(1, True)
                True
            """
            s = self.scalar(self.parent().simple_coroots()[i])
            if positive:
                return s > 0
            else:
                return s < 0

        def first_descent(self, index_set=None, positive=False):
            """
            Returns the first descent of pt

            One can use the index_set option to restrict to the parabolic
            subgroup indexed by index_set.

            EXAMPLES::

                sage: space=RootSystem(['A',5]).weight_space()
                sage: alpha=space.simple_roots()
                sage: (alpha[1]+alpha[2]+alpha[4]).first_descent()
                3
                sage: (alpha[1]+alpha[2]+alpha[4]).first_descent([1,2,5])
                5
                sage: (alpha[1]+alpha[2]+alpha[4]).first_descent([1,2,5,3,4])
                5
            """
            if index_set is None:
                index_set = self.parent().index_set()
            for i in index_set:
                if self.has_descent(i, positive):
                    return i
            return None

        def descents(self, index_set=None, positive=False):
            """
            Returns the descents of pt

            EXAMPLES::

                sage: space=RootSystem(['A',5]).weight_space()
                sage: alpha=space.simple_roots()
                sage: (alpha[1]+alpha[2]+alpha[4]).descents()
                [3, 5]
            """
            if index_set is None:
                index_set=self.parent().index_set()
            return [ i for i in index_set if self.has_descent(i, positive) ]

        def to_dominant_chamber(self, index_set = None, positive = True, reduced_word = False):
            r"""
            Returns the unique dominant element in the Weyl group orbit of the vector ``self``.

            If ``positive`` is False, returns the antidominant orbit element.

            With the ``index_set`` optional parameter, this is done with
            respect to the corresponding parabolic subgroup.

            If ``reduced_word`` is True, returns the 2-tuple (``weight``, ``direction``)
            where ``weight`` is the (anti)dominant orbit element and ``direction`` is a reduced word
            for the Weyl group element sending ``weight`` to ``self``.

            .. warning::

                In infinite type, an orbit may not contain a dominant element.
                In this case the function may go into an infinite loop.

                For affine root systems, errors are generated if
                the orbit does not contain the requested kind of representative.
                If the input vector is of positive (resp. negative)
                level, then there is a dominant (resp. antidominant) element in its orbit
                but not an antidominant (resp. dominant) one. If the vector is of level zero,
                then there are neither dominant nor antidominant orbit representatives, except
                for multiples of the null root, which are themselves both dominant and antidominant
                orbit representatives.

            EXAMPLES::

                sage: space=RootSystem(['A',5]).weight_space()
                sage: alpha=RootSystem(['A',5]).weight_space().simple_roots()
                sage: alpha[1].to_dominant_chamber()
                Lambda[1] + Lambda[5]
                sage: alpha[1].to_dominant_chamber([1,2])
                Lambda[1] + Lambda[2] - Lambda[3]
                sage: wl=RootSystem(['A',2,1]).weight_lattice(extended=True)
                sage: mu=wl.from_vector(vector([1,-3,0]))
                sage: mu.to_dominant_chamber(positive=False, reduced_word = True)
                (-Lambda[1] - Lambda[2] - delta, [0, 2])

                sage: R = RootSystem(['A',1,1])
                sage: rl = R.root_lattice()
                sage: nu = rl.zero()
                sage: nu.to_dominant_chamber()
                0
                sage: nu.to_dominant_chamber(positive=False)
                0
                sage: mu = rl.from_vector(vector([0,1]))
                sage: mu.to_dominant_chamber()
                Traceback (most recent call last):
                ...
                ValueError: alpha[1] is not in the orbit of the fundamental chamber
                sage: mu.to_dominant_chamber(positive=False)
                Traceback (most recent call last):
                ...
                ValueError: alpha[1] is not in the orbit of the negative of the fundamental chamber
            """

            if index_set is None:
                # default index set is the entire Dynkin node set
                index_set = self.parent().index_set()
            cartan_type = self.parent().cartan_type()
            # generate errors for infinite loop cases in affine type
            if cartan_type.is_affine():
                if index_set == self.parent().index_set():
                    # If the full affine Weyl group is being used
                    level = self.level()
                    if level > 0:
                        if not positive:
                            raise ValueError("%s is not in the orbit of the fundamental chamber"%(self))
                    elif level < 0:
                        if positive:
                            raise ValueError("%s is not in the orbit of the negative of the fundamental chamber"%(self))
                    elif not (self == self.parent().zero()):
                        # nonzero level zero weight
                        if positive:
                            raise ValueError("%s is not in the orbit of the fundamental chamber"%(self))
                        else:
                            raise ValueError("%s is not in the orbit of the negative of the fundamental chamber"%(self))
            if reduced_word:
                direction = []
            while True:
                # The first index where it is *not* yet on the positive side
                i = self.first_descent(index_set, positive=(not positive))
                if i is None:
                    if reduced_word:
                        return self, direction
                    else:
                        return self
                else:
                    if reduced_word:
                        direction.append(i)
                    self = self.simple_reflection(i)

        def reduced_word(self, index_set = None, positive = True):
            r"""
            Returns a reduced word for the inverse of the shortest Weyl group element that sends the vector ``self`` into the dominant chamber.

            With the ``index_set`` optional parameter, this is done with
            respect to the corresponding parabolic subgroup.

            If ``positive`` is False, use the antidominant chamber instead.

            EXAMPLES::

                sage: space=RootSystem(['A',5]).weight_space()
                sage: alpha=RootSystem(['A',5]).weight_space().simple_roots()
                sage: alpha[1].reduced_word()
                [2, 3, 4, 5]
                sage: alpha[1].reduced_word([1,2])
                [2]

            """
            return self.to_dominant_chamber(index_set=index_set,positive=positive,reduced_word = True)[1]


        def is_dominant(self, index_set = None, positive = True):
            r"""
            Returns whether self is dominant.

            This is done with respect to the subrootsystem indicated by the subset of Dynkin nodes
            index_set. If index_set is None then the entire Dynkin node set is used.
            If positive is False then the dominance condition is replaced by antidominance.

            EXAMPLES::

                sage: L = RootSystem(['A',2]).ambient_lattice()
                sage: Lambda = L.fundamental_weights()
                sage: [x.is_dominant() for x in Lambda]
                [True, True]
                sage: [x.is_dominant(positive=False) for x in Lambda]
                [False, False]
                sage: (Lambda[1]-Lambda[2]).is_dominant()
                False
                sage: (-Lambda[1]+Lambda[2]).is_dominant()
                False
                sage: (Lambda[1]-Lambda[2]).is_dominant([1])
                True
                sage: (Lambda[1]-Lambda[2]).is_dominant([2])
                False
                sage: [x.is_dominant() for x in L.roots()]
                [False, True, False, False, False, False]
                sage: [x.is_dominant(positive=False) for x in L.roots()]
                [False, False, False, False, True, False]
            """
            return self.first_descent(index_set, not positive) is None

        def is_dominant_weight(self): # Or is_dominant_integral_weight?
            """
            Tests whether ``self`` is a dominant element of the weight lattice

            EXAMPLES::

                sage: L = RootSystem(['A',2]).ambient_lattice()
                sage: Lambda = L.fundamental_weights()
                sage: [x.is_dominant() for x in Lambda]
                [True, True]
                sage: (3*Lambda[1]+Lambda[2]).is_dominant()
                True
                sage: (Lambda[1]-Lambda[2]).is_dominant()
                False
                sage: (-Lambda[1]+Lambda[2]).is_dominant()
                False

           Tests that the scalar products with the coroots are all
           nonnegative integers. For example, if `x` is the sum of a
           dominant element of the weight lattice plus some other element
           orthogonal to all coroots, then the implementation correctly
           reports `x` to be a dominant weight::

               sage: x = Lambda[1] + L([-1,-1,-1])
               sage: x.is_dominant_weight()
               True
            """
            alphacheck = self.parent().simple_coroots()
            from sage.rings.semirings.non_negative_integer_semiring import NN
            return all(self.inner_product(alphacheck[i]) in NN
                       for i in self.parent().index_set())


        ##########################################################################
        # weak order
        ##########################################################################

        def succ(self, index_set=None):
            r"""
            Return the immediate successors of ``self`` for the weak order.

            INPUT:

            - ``index_set`` - a subset (as a list or iterable) of the
              nodes of the dynkin diagram; (default: ``None`` for all of them)

            If ``index_set`` is specified, the successors for the
            corresponding parabolic subsystem are returned.

            EXAMPLES::

                sage: L = RootSystem(['A',3]).weight_lattice()
                sage: Lambda = L.fundamental_weights()
                sage: Lambda[1].succ()
                [-Lambda[1] + Lambda[2]]
                sage: L.rho().succ()
                [-Lambda[1] + 2*Lambda[2] + Lambda[3], 2*Lambda[1] - Lambda[2] + 2*Lambda[3], Lambda[1] + 2*Lambda[2] - Lambda[3]]
                sage: (-L.rho()).succ()
                []
                sage: L.rho().succ(index_set=[1])
                [-Lambda[1] + 2*Lambda[2] + Lambda[3]]
                sage: L.rho().succ(index_set=[2])
                [2*Lambda[1] - Lambda[2] + 2*Lambda[3]]
            """
            return [ self.simple_reflection(i) for i in self.descents(index_set=index_set, positive=True) ]

        def pred(self, index_set=None):
            r"""
            Return the immediate predecessors of ``self`` for the weak order.

            INPUT:

            - ``index_set`` - a subset (as a list or iterable) of the
              nodes of the dynkin diagram; (default: ``None`` for all of them)

            If ``index_set`` is specified, the successors for the
            corresponding parabolic subsystem are returned.

            EXAMPLES::

                sage: L = RootSystem(['A',3]).weight_lattice()
                sage: Lambda = L.fundamental_weights()
                sage: Lambda[1].pred()
                []
                sage: L.rho().pred()
                []
                sage: (-L.rho()).pred()
                [Lambda[1] - 2*Lambda[2] - Lambda[3], -2*Lambda[1] + Lambda[2] - 2*Lambda[3], -Lambda[1] - 2*Lambda[2] + Lambda[3]]
                sage: (-L.rho()).pred(index_set=[1])
                [Lambda[1] - 2*Lambda[2] - Lambda[3]]
            """
            return [ self.simple_reflection(i) for i in self.descents(index_set) ]

        def greater(self):
            r"""
            Returns the elements in the orbit of self which are
            greater than self in the weak order.

            EXAMPLES::

                sage: L = RootSystem(['A',3]).ambient_lattice()
                sage: e = L.basis()
                sage: e[2].greater()
                [(0, 0, 1, 0), (0, 0, 0, 1)]
                sage: len(L.rho().greater())
                24
                sage: len((-L.rho()).greater())
                1
                sage: sorted([len(x.greater()) for x in L.rho().orbit()])
                [1, 2, 2, 2, 3, 3, 3, 3, 4, 4, 4, 5, 5, 6, 6, 6, 8, 8, 8, 8, 12, 12, 12, 24]
            """
            R = RecursivelyEnumeratedSet([self], attrcall('succ'), structure=None)
            return list(R.naive_search_iterator())

        def smaller(self):
            r"""
            Returns the elements in the orbit of self which are
            smaller than self in the weak order.

            EXAMPLES::

                sage: L = RootSystem(['A',3]).ambient_lattice()
                sage: e = L.basis()
                sage: e[2].smaller()
                [(0, 0, 1, 0), (0, 1, 0, 0), (1, 0, 0, 0)]
                sage: len(L.rho().smaller())
                1
                sage: len((-L.rho()).smaller())
                24
                sage: sorted([len(x.smaller()) for x in L.rho().orbit()])
                [1, 2, 2, 2, 3, 3, 3, 3, 4, 4, 4, 5, 5, 6, 6, 6, 8, 8, 8, 8, 12, 12, 12, 24]
            """
            R = RecursivelyEnumeratedSet([self], attrcall('pred'), structure=None)
            return list(R.naive_search_iterator())

        def extraspecial_pair(self):
            r"""
            Return the extraspecial pair of ``self`` under the ordering
            defined by
            :meth:`~sage.combinat.root_system.root_lattice_realizations.RootLatticeRealizations.ParentMethods.positive_roots_by_height`.

            The *extraspecial pair* of a positive root `\gamma` with some total
            ordering `<` of the root lattice that respects height is the pair
            of positive roots `(\alpha, \beta)` such that `\gamma = \alpha +
            \beta` and `\alpha` is as small as possible.

            EXAMPLES::

                sage: Q = RootSystem(['G', 2]).root_lattice()
                sage: Q.highest_root().extraspecial_pair()
                (alpha[2], 3*alpha[1] + alpha[2])
            """
            if self.is_positive_root():
                r = self
            else:
                r = -self
            p_roots = self.parent().positive_roots_by_height()
            # We won't need any roots higher than us
            p_roots = p_roots[:p_roots.index(r)]
            for i, a in enumerate(p_roots):
                for b in p_roots[i + 1:]:
                    if a + b == r:
                        return (a, b)
            raise ValueError("Unable to find an extraspecial pair")

        def height(self):
            r"""
            Return the height of ``self``.

            The height of a root `\alpha = \sum_i a_i \alpha_i` is defined
            to be `h(\alpha) := \sum_i a_i`.

            EXAMPLES::

                sage: Q = RootSystem(['G', 2]).root_lattice()
                sage: Q.highest_root().height()
                5
            """
            return sum(self.coefficients())

        ##########################################################################
        # Level
        ##########################################################################

        def level(self):
            """
            EXAMPLES::

                sage: L = RootSystem(['A',2,1]).weight_lattice()
                sage: L.rho().level()
                3
            """
            if not self.parent().cartan_type().is_affine():
                raise ValueError("%s does not belong to a lattice of affine Cartan type"%self)
            return self.scalar(self.parent().null_coroot())

        @cached_in_parent_method
        def to_simple_root(self, reduced_word=False):
            r"""
            Return (the index of) a simple root in the orbit of the positive root ``self``.

            INPUT:

            - ``self`` -- a positive root
            - ``reduced_word`` -- a boolean (default: ``False``)

            OUTPUT:

            - The index `i` of a simple root `\alpha_i`.
              If ``reduced_word`` is True, this returns instead a pair
              ``(i, word)``, where word is a sequence of reflections
              mapping `\alpha_i` up the root poset to ``self``.

            EXAMPLES::

                sage: L = RootSystem(["A",3]).root_lattice()
                sage: positive_roots = L.positive_roots()
                sage: for alpha in positive_roots:
                ...       print alpha, alpha.to_simple_root()
                alpha[1] 1
                alpha[2] 2
                alpha[3] 3
                alpha[1] + alpha[2] 2
                alpha[2] + alpha[3] 3
                alpha[1] + alpha[2] + alpha[3] 3
                sage: for alpha in positive_roots:
                ...        print alpha, alpha.to_simple_root(reduced_word=True)
                alpha[1] (1, ())
                alpha[2] (2, ())
                alpha[3] (3, ())
                alpha[1] + alpha[2] (2, (1,))
                alpha[2] + alpha[3] (3, (2,))
                alpha[1] + alpha[2] + alpha[3] (3, (1, 2))

            ALGORITHM:

            This method walks from ``self`` down to the antidominant
            chamber by applying successively the simple reflection
            given by the first descent. Since ``self`` is a positive
            root, each step goes down the root poset, and one must
            eventually cross a simple root `\alpha_i`.

            .. SEEALSO::

                - :meth:`first_descent`
                - :meth:`to_dominant_chamber`

            .. WARNING::

                The behavior is not specified if the input is not a
                positive root. For a finite root system, this is
                currently caught (albeit with a not perfect message)::

                    sage: alpha = L.simple_roots()
                    sage: (2*alpha[1]).to_simple_root()
                    Traceback (most recent call last):
                    ...
                    ValueError: -2*alpha[1] - 2*alpha[2] - 2*alpha[3] is not a positive root

                For an infinite root systems, this method may run into
                an infinite reccursion if the input is not a positive
                root.
            """
            F = self.parent().simple_roots().inverse_family()
            try:
                j = F[self]
                if reduced_word:
                    return (j, ())
                else:
                    return j
            except KeyError:
                pass
            j = self.first_descent(positive=True)
            if j is None:
                raise ValueError("%s is not a positive root"%self)
            result = self.simple_reflection(j).to_simple_root(reduced_word=reduced_word)
            if reduced_word:
                return (result[0], (j,) + result[1])
            else:
                return result

        @cached_in_parent_method
        def associated_reflection(self):
            r"""
            Given a positive root ``self``, returns a reduced word for the reflection orthogonal to ``self``.

            Since the answer is cached, it is a tuple instead of a list.

            EXAMPLES::

                sage: RootSystem(['C',3]).root_lattice().simple_root(3).weyl_action([1,2]).associated_reflection()
                (1, 2, 3, 2, 1)
                sage: RootSystem(['C',3]).root_lattice().simple_root(2).associated_reflection()
                (2,)

            """
            i, reduced_word = self.to_simple_root(reduced_word=True)
            return reduced_word + (i,) + tuple(reversed(reduced_word))

        def translation(self, x):
            """
            INPUT:
             - ``self`` - an element `t` at level `0`
             - ``x`` - an element of the same space

            Returns `x` translated by `t`, that is `x+level(x) t`

            EXAMPLES::

                sage: L = RootSystem(['A',2,1]).weight_lattice()
                sage: alpha = L.simple_roots()
                sage: Lambda = L.fundamental_weights()
                sage: t = alpha[2]

            Let us look at the translation of an element of level `1`::

                sage: Lambda[1].level()
                1
                sage: t.translation(Lambda[1])
                -Lambda[0] + 2*Lambda[2]
                sage: Lambda[1] + t
                -Lambda[0] + 2*Lambda[2]

            and of an element of level `0`::

                sage: alpha [1].level()
                0
                sage: t.translation(alpha [1])
                -Lambda[0] + 2*Lambda[1] - Lambda[2]
                sage: alpha[1] + 0*t
                -Lambda[0] + 2*Lambda[1] - Lambda[2]

            The arguments are given in this seemingly unnatural order to
            make it easy to construct the translation function::

                sage: f = t.translation
                sage: f(Lambda[1])
                -Lambda[0] + 2*Lambda[2]
            """
            if not self.level().is_zero():
                raise ValueError("%s is not of level zero"%(self))
            return x + x.level() * self

        def weyl_action(self, element, inverse = False):
            r"""
            Acts on ``self`` by an element of the Coxeter or Weyl group.

            INPUT:

            - ``element`` -- an element of a Coxeter or Weyl group
              of the same Cartan type, or a tuple or a list (such as a
              reduced word) of elements from the index set.

            - ``inverse`` -- a boolean (default: False); whether to act by the inverse element.

            EXAMPLES::

                sage: wl = RootSystem(['A',3]).weight_lattice()
                sage: mu = wl.from_vector(vector([1,0,-2]))
                sage: mu
                Lambda[1] - 2*Lambda[3]
                sage: mudom, rw = mu.to_dominant_chamber(positive=False, reduced_word = True)
                sage: mudom, rw
                (-Lambda[2] - Lambda[3], [1, 2])

            Acting by a (reduced) word::

                sage: mudom.weyl_action(rw)
                Lambda[1] - 2*Lambda[3]
                sage: mu.weyl_action(rw, inverse = True)
                -Lambda[2] - Lambda[3]

            Acting by an element of the Coxeter or Weyl group on a vector in its own
            lattice of definition (implemented by matrix multiplication on a vector)::

                sage: w = wl.weyl_group().from_reduced_word([1, 2])
                sage: mudom.weyl_action(w)
                Lambda[1] - 2*Lambda[3]

            Acting by an element of an isomorphic Coxeter or Weyl group (implemented by the
            action of a corresponding reduced word)::

                sage: W = WeylGroup(['A',3], prefix="s")
                sage: w = W.from_reduced_word([1, 2])
                sage: wl.weyl_group() == W
                False
                sage: mudom.weyl_action(w)
                Lambda[1] - 2*Lambda[3]

            """

            # TODO, some day: accept an iterator
            if isinstance(element, (tuple, list)):
                # Action by a (reduced) word
                the_word = [x for x in element]
                I = self.parent().index_set()
                if not all(i in I for i in the_word):
                    raise ValueError("Not all members of %s are in the index set of the %s"%(element, self.parent()))
            else:
                if not isinstance(element, Element):
                    raise TypeError("%s should be an element of a Coxeter group"%(element))
                W = element.parent()
                if W is self.parent().weyl_group():
                    # Action by an element of the Coxeter or Weyl group of ``self``
                    if inverse is True:
                        element = element.inverse()
                    return element.action(self)
                else:
                    # Action by an element of an isomorphic Coxeter or Weyl group
                    if not (W in CoxeterGroups() and W.cartan_type() == self.parent().cartan_type()):
                        raise TypeError("%s should be an element of a Coxeter group of type %s"%(element, self.parent().cartan_type()))
                    the_word = element.reduced_word()
            if inverse is False:
                the_word.reverse()
            for i in the_word:
                self = self.simple_reflection(i)
            return self

        def weyl_stabilizer(self, index_set=None):
            r"""
            Returns the subset of Dynkin nodes whose reflections fix ``self``.

            If ``index_set`` is not None, only consider nodes in this set.
            Note that if ``self`` is dominant or antidominant, then its stabilizer is the
            parabolic subgroup defined by the returned node set.

            EXAMPLES::

                sage: wl = RootSystem(['A',2,1]).weight_lattice(extended = True)
                sage: al = wl.null_root()
                sage: al.weyl_stabilizer()
                [0, 1, 2]
                sage: wl = RootSystem(['A',4]).weight_lattice()
                sage: mu = wl.from_vector(vector([1,1,0,0]))
                sage: mu.weyl_stabilizer()
                [3, 4]
                sage: mu.weyl_stabilizer(index_set = [1,2,3])
                [3]

            """

            if index_set is None:
                index_set = self.parent().cartan_type().index_set()
            alphavee = self.parent().coroot_lattice().basis()
            return [i for i in index_set if self.scalar(alphavee[i]) == 0]

        def is_parabolic_root(self, index_set):
            r"""
            Supposing that ``self`` is a root, is it in the parabolic subsystem with Dynkin nodes ``index_set``?

            INPUT:

            - ``index_set`` -- the Dynkin node set of the parabolic subsystem.

            .. TODO:: This implementation is only valid in the root or weight lattice

            EXAMPLES::

                sage: alpha = RootSystem(['A',3]).root_lattice().from_vector(vector([1,1,0]))
                sage: alpha.is_parabolic_root([1,3])
                False
                sage: alpha.is_parabolic_root([1,2])
                True
                sage: alpha.is_parabolic_root([2])
                False

            """
            for i in self.support():
                if i not in index_set:
                    return False
            return True

        def is_short_root(self):
            r"""
            Return ``True`` if ``self`` is a short (real) root.

            Returns False unless the parent is an irreducible root system of finite type
            having two root lengths and ``self`` is of the shorter length.
            There is no check of whether ``self`` is actually a root.

            EXAMPLES::

                sage: Q = RootSystem(['C',2]).root_lattice()
                sage: al = Q.simple_root(1).weyl_action([1,2]); al
                alpha[1] + alpha[2]
                sage: al.is_short_root()
                True
                sage: bt = Q.simple_root(2).weyl_action([2,1,2]); bt
                -2*alpha[1] - alpha[2]
                sage: bt.is_short_root()
                False
                sage: RootSystem(['A',2]).root_lattice().simple_root(1).is_short_root()
                False

            An example in affine type::

                sage: Q = RootSystem(['B',2,1]).root_lattice()
                sage: alpha = Q.simple_roots()
                sage: alpha[0].is_short_root()
                False
                sage: alpha[1].is_short_root()
                False
                sage: alpha[2].is_short_root()
                True
            """
            ct = self.parent().cartan_type()
            if not ct.is_irreducible():
                raise ValueError("Cartan type needs to be irreducible!")
            if not ct.is_finite():
                return self.norm_squared() == min(alpha.norm_squared()
                                                  for alpha in self.parent().simple_roots())
            L = self.parent().root_system.ambient_space() # uses peculiarities of ambient embedding
            ls = L(self)
            return ls.scalar(ls) < L._maximum_root_length()
            #Alternative implementation
            #if ct.is_simply_laced():
            #    return False
            #L = self.parent().root_system.ambient_space() # uses peculiarities of ambient embedding
            #ls = L(self)
            #lensq = ls.scalar(ls)
            #if lensq > 2:
            #    return False
            #if lensq == 1:
            #    return True
            ## now only types BCFG remain and the square length is 2
            #if ct.type() == 'C' or ct.type() == 'G':
            #    return True
            #return False

        def to_dual_type_cospace(self):
            r"""
            Map ``self`` to the dual type cospace.

            For example, if ``self`` is in the root lattice of type `['B',2]`, send it to
            the coroot lattice of type `['C',2]`.

            EXAMPLES::

                sage: v = CartanType(['C',3]).root_system().weight_lattice().an_element(); v
                2*Lambda[1] + 2*Lambda[2] + 3*Lambda[3]
                sage: w = v.to_dual_type_cospace(); w
                2*Lambdacheck[1] + 2*Lambdacheck[2] + 3*Lambdacheck[3]
                sage: w.parent()
                Coweight lattice of the Root system of type ['B', 3]

            """
            return self.parent().dual_type_cospace().from_vector(self.to_vector())

        def to_classical(self):
            r"""
            Map ``self`` to the classical lattice/space.

            Only makes sense for affine type.

            EXAMPLES::

                sage: R = CartanType(['A',3,1]).root_system()
                sage: alpha = R.root_lattice().an_element(); alpha
                2*alpha[0] + 2*alpha[1] + 3*alpha[2]
                sage: alb = alpha.to_classical(); alb
                alpha[2] - 2*alpha[3]
                sage: alb.parent()
                Root lattice of the Root system of type ['A', 3]
                sage: v = R.ambient_space().an_element(); v
                2*e[0] + 2*e[1] + 3*e[2]
                sage: v.to_classical()
                (2, 2, 3, 0)

            """
            return self.parent().classical()(self)

        @abstract_method(optional=True)
        def to_ambient(self):
            r"""
            Map ``self`` to the ambient space.

            EXAMPLES::

                sage: alpha = CartanType(['B',4]).root_system().root_lattice().an_element(); alpha
                2*alpha[1] + 2*alpha[2] + 3*alpha[3]
                sage: alpha.to_ambient()
                (2, 0, 1, -3)
                sage: mu = CartanType(['B',4]).root_system().weight_lattice().an_element(); mu
                2*Lambda[1] + 2*Lambda[2] + 3*Lambda[3]
                sage: mu.to_ambient()
                (7, 5, 3, 0)
                sage: v = CartanType(['B',4]).root_system().ambient_space().an_element(); v
                (2, 2, 3, 0)
                sage: v.to_ambient()
                (2, 2, 3, 0)
                sage: alphavee = CartanType(['B',4]).root_system().coroot_lattice().an_element(); alphavee
                2*alphacheck[1] + 2*alphacheck[2] + 3*alphacheck[3]
                sage: alphavee.to_ambient()
                (2, 0, 1, -3)

            """

        def is_long_root(self):
            """
            Return ``True`` if ``self`` is a long (real) root.

            EXAMPLES::

                sage: Q = RootSystem(['B',2,1]).root_lattice()
                sage: alpha = Q.simple_roots()
                sage: alpha[0].is_long_root()
                True
                sage: alpha[1].is_long_root()
                True
                sage: alpha[2].is_long_root()
                False
            """
            alpha = self.parent().simple_roots()
            norm_sq = self.norm_squared()
            return max(sroot.norm_squared() for sroot in alpha) == norm_sq \
                   and all(c * alpha[i].norm_squared() / norm_sq in ZZ for i,c in self)

        def is_imaginary_root(self):
            r"""
            Return ``True`` if ``self`` is an imaginary root.

            A root `\alpha` is imaginary if it is not `W` conjugate
            to a simple root where `W` is the corresponding Weyl group.

            EXAMPLES::

                sage: Q = RootSystem(['B',2,1]).root_lattice()
                sage: alpha = Q.simple_roots()
                sage: alpha[0].is_imaginary_root()
                False
                sage: elt = alpha[0] + alpha[1] + 2*alpha[2]
                sage: elt.is_imaginary_root()
                True
            """
            return self.norm_squared() <= 0

        def is_real_root(self):
            r"""
            Return ``True`` if ``self`` is a real root.

            A root `\alpha` is real if it is `W` conjugate to a simple
            root where `W` is the corresponding Weyl group.

            EXAMPLES::

                sage: Q = RootSystem(['B',2,1]).root_lattice()
                sage: alpha = Q.simple_roots()
                sage: alpha[0].is_real_root()
                True
                sage: elt = alpha[0] + alpha[1] + 2*alpha[2]
                sage: elt.is_real_root()
                False
            """
            return self.norm_squared() > 0
<|MERGE_RESOLUTION|>--- conflicted
+++ resolved
@@ -2972,7 +2972,6 @@
             L = self.root_system.ambient_space() # uses peculiarities of ambient embedding
             return max([root.scalar(root) for root in L.simple_roots()])
 
-<<<<<<< HEAD
         def plot_ls_paths(self, paths, plot_labels=None, colored_labels=True, **options):
             r"""
             Plot LS paths.
@@ -3148,7 +3147,7 @@
                         mid += diff / QQ(10)
                     G += plot_options.text(i, mid, rgbcolor=plot_options.color(i))
             return G
-=======
+
         @cached_method
         def dual_type_cospace(self):
             r"""
@@ -3205,7 +3204,6 @@
                 To:   Ambient space of the Root system of type ['B', 2]
 
             """
->>>>>>> 66e07a2b
 
     ##########################################################################
 
