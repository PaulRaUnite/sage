r"""
Rigged Configurations

AUTHORS:

- Travis Scrimshaw (2010-09-26): Initial version
<<<<<<< HEAD

Rigged configurations form combinatorial objects first introduced by Kirillov and Reshetikhin
that arose from studies of statistical mechanical models using the Bethe Ansatz.
They are sequences of rigged partitions. A rigged partition is a partition together
with a label associated to each part that satisfy certain constraints. The labels
are also called riggings.

Rigged configurations exist for all affine Kac-Moody Lie algebras. See for example
[HKOTT2002]_. In Sage they are specified by providing a Cartan type and a list of
rectangular shapes `R`. The list of all (highest weight) rigged configurations
for given `R` is computed via the (virtual) Kleber algorithm (see also
:class:`~sage.combinat.rigged_configurations.kleber_tree.KleberTree` and
:class:`~sage.combinat.rigged_configurations.kleber_tree.VirtualKleberTree`).

There exists a crystal structure on the set of rigged configurations, see
[CrysStructSchilling06]_ and [OSS03]_. The highest weight rigged
configurations are those where all riggings are nonnegative. The list of
all rigged configurations is computed from the highest weight ones using the
crystal operators.

Rigged configurations are in bijection with tensor products of Kirillov-Reshetikhin tableaux,
see [RigConBijection]_, [BijectionDn]_, and [BijectionLRT]_. The list of rectangles `R` corresponds
to the shape of the Kirillov-Reshetikhin crystals appearing in the tensor product.
Kirillov-Reshetikhin crystals are implemented in Sage, see :class:`KirillovReshetikhinCrystal`, however,
in the bijection with rigged configurations a different realization of the elements in the
crystal are obtained, which are coined Kirillov-Reshetkihin tableaux, see :class:`KirillovReshetikhinTableaux`.
For more details see [AffineRigConDn]_.

INPUT:

- ``cartan_type`` -- A Cartan type

- ``B`` -- A list of positive integer pairs `(r,s)` specifying the width `s`
  and height `r` of the sequence of rectangles 

EXAMPLES::

    sage: RC = RiggedConfigurations(['A', 3, 1], [[3, 2], [1, 2], [1, 1]])
    sage: RC
    Rigged configurations of type ['A', 3, 1] and factor(s) ((3, 2), (1, 2), (1, 1))

    sage: RC = RiggedConfigurations(['A', 3, 1], [[2,1]]); RC
    Rigged configurations of type ['A', 3, 1] and factor(s) ((2, 1),)
    sage: RC.cardinality()
    6
    sage: len(RC.list()) == RC.cardinality()
    True
    sage: RC.list()    # random
    [
    (/)
    <BLANKLINE>
    (/)
    <BLANKLINE>
    (/)
    ,
    (/)
    <BLANKLINE>
    -1[ ]-1
    <BLANKLINE>
    (/)
    ,
    (/)
    <BLANKLINE>
    0[ ]0
    <BLANKLINE>
    -1[ ]-1
    ,
    -1[ ]-1
    <BLANKLINE>
    0[ ]0
    <BLANKLINE>
    (/)
    ,
    -1[ ]-1
    <BLANKLINE>
    1[ ]1
    <BLANKLINE>
    -1[ ]-1
    ,
    0[ ]0
    <BLANKLINE>
    -1[ ]-1
    -1[ ]-1
    <BLANKLINE>
    0[ ]0
    ]

A rigged configuration element with all riggings equal to the vacancy numbers can be created as follows::

    sage: RC = RiggedConfigurations(['A', 3, 1], [[3,2], [2,1], [1,1], [1,1]]); RC
    Rigged configurations of type ['A', 3, 1] and factor(s) ((3, 2), (2, 1), (1, 1), (1, 1))
    sage: elt = RC(partition_list=[[1],[],[]]); elt
    <BLANKLINE>
    0[ ]0
    <BLANKLINE>
    (/)
    <BLANKLINE>
    (/)
    <BLANKLINE>

If on the other hand we also want to specify the riggings, this can be achieved as follows::

    sage: RC = RiggedConfigurations(['D', 7, 1], [[3,3],[5,2],[4,3],[2,3],[4,4],[3,1],[1,4],[2,2]])
    sage: elt = RC(partition_list=[[2],[3,2,1],[2,2,1,1],[2,2,1,1,1,1],[3,2,1,1,1,1],[2,1,1],[2,2]],
    ....:          rigging_list=[[2],[1,0,0],[4,1,2,1],[1,0,0,0,0,0],[0,1,0,0,0,0],[0,0,0],[0,0]])
    sage: elt
    <BLANKLINE>
    3[ ][ ]2
    <BLANKLINE>
    1[ ][ ][ ]1
    2[ ][ ]0
    1[ ]0
    <BLANKLINE>
    4[ ][ ]4
    4[ ][ ]1
    3[ ]2
    3[ ]1
    <BLANKLINE>
    2[ ][ ]1
    2[ ][ ]0
    0[ ]0
    0[ ]0
    0[ ]0
    0[ ]0
    <BLANKLINE>
    0[ ][ ][ ]0
    2[ ][ ]1
    0[ ]0
    0[ ]0
    0[ ]0
    0[ ]0
    <BLANKLINE>
    0[ ][ ]0
    0[ ]0
    0[ ]0
    <BLANKLINE>
    0[ ][ ]0
    0[ ][ ]0
    <BLANKLINE>

To obtain the Kirillov-Reshetikhin (KR) tableaux under the bijection between rigged configurations and KR
tableaux, we can type the following. This example was checked against Reiho Sakamoto's Mathematica program
on rigged configurations::

    sage: output = elt.to_tensor_product_of_kirillov_reshetikhin_tableaux(); output
    [[1, 1, 1], [2, 3, 3], [3, 4, -5]] (X) [[1, 1], [2, 2], [3, 3], [5, -6], [6, -5]] (X) [[1, 1, 2], [2, 2, 3], [3, 3, 7], [4, 4, -7]] (X) [[1, 1, 1], [2, 2, 2]] (X) [[1, 1, 1, 3], [2, 2, 3, 4], [3, 3, 4, 5], [4, 4, 5, 6]] (X) [[1], [2], [3]] (X) [[1, 1, 1, 1]] (X) [[1, 1], [2, 2]]
    sage: elt.to_tensor_product_of_kirillov_reshetikhin_tableaux().to_rigged_configuration() == elt
    True
    sage: output.to_rigged_configuration().to_tensor_product_of_kirillov_reshetikhin_tableaux() == output
    True

To get the highest weight rigged configurations, use the attribute
``module_generators``::

    sage: RC = RiggedConfigurations(['D',4,1], [[2,1]])
    sage: for x in RC.module_generators: x
    <BLANKLINE>
    (/)
    <BLANKLINE>
    (/)
    <BLANKLINE>
    (/)
    <BLANKLINE>
    (/)
    <BLANKLINE>
    0[ ]0
    <BLANKLINE>
    0[ ]0
    0[ ]0
    <BLANKLINE>
    0[ ]0
    <BLANKLINE>
    0[ ]0

TESTS::

    sage: RC = RiggedConfigurations(['A', 3, 1], [[3,2], [2,1], [1,1], [1,1]])
    sage: len(RC.module_generators)
    17
    sage: RC = RiggedConfigurations(['D', 4, 1], [[1, 1]])
    sage: RC.cardinality()
    8
    sage: RC = RiggedConfigurations(['D', 4, 1], [[2, 1]])
    sage: c = RC.cardinality(); c
    29
    sage: K = KirillovReshetikhinCrystal(['D',4,1],2,1)
    sage: K.cardinality() == c
    True

REFERENCES:

.. [HKOTT2002] G. Hatayama, A. Kuniba, M. Okado, T. Takagi, Z. Tsuboi.
   Paths, Crystals and Fermionic Formulae
   Prog.Math.Phys. 23 (2002) 205-272

.. [CrysStructSchilling06] Anne Schilling.
   Crystal structure on rigged configurations.
   International Mathematics Research Notices.
   Volume 2006. 2006. Article ID 97376. Pages 1-27.

.. [RigConBijection] Masato Okado, Anne Schilling, Mark Shimozono.
   A crystal to rigged configuration bijection for non-exceptional affine
   algebras.
   Algebraic Combinatorics and Quantum Groups.
   Edited by N. Jing. World Scientific. 2003. Pages 85-124.

.. [BijectionDn] Anne Schilling.
   A bijection between type `D_n^{(1)}` crystals and rigged configurations.
   J. Algebra. 285. 2005. 292-334

.. [BijectionLRT] Anatol N. Kirillov, Anne Schilling, Mark Shimozono.
   A bijection between Littlewood-Richardson tableaux and rigged
   configurations.
   Selecta Mathematica (N.S.). 8. 2002. 67-135 (:mathscinet:`MR1890195`).

.. [AffineRigConDn] Masato Okado, Reiho Sakamoto, Anne Schilling.
   Affine crystal structure on rigged configurations of type `D_n^{(1)}`.
   J. Algebraic Combinatorics, to appear, :doi:`10.1007/s10801-012-0383-z` (:arXiv:`1109.3523`)
=======
>>>>>>> 18eb5ee2
"""

#*****************************************************************************
#       Copyright (C) 2010-2012 Travis Scrimshaw <tscrim@ucdavis.edu>
#
#  Distributed under the terms of the GNU General Public License (GPL)
#
#    This code is distributed in the hope that it will be useful,
#    but WITHOUT ANY WARRANTY; without even the implied warranty of
#    MERCHANTABILITY or FITNESS FOR A PARTICULAR PURPOSE.  See the GNU
#    General Public License for more details.
#
#  The full text of the GPL is available at:
#
#                  http://www.gnu.org/licenses/
#*****************************************************************************

from sage.misc.cachefunc import cached_method
from sage.misc.lazy_attribute import lazy_attribute
from sage.structure.unique_representation import UniqueRepresentation
from sage.structure.parent import Parent
from sage.combinat.misc import IterableFunctionCall
from sage.rings.all import ZZ, QQ
from sage.categories.finite_crystals import FiniteCrystals
from sage.categories.regular_crystals import RegularCrystals
from sage.combinat.root_system.cartan_type import CartanType
from sage.combinat.cartesian_product import CartesianProduct
from sage.combinat.rigged_configurations.kleber_tree import KleberTree, VirtualKleberTree
from sage.combinat.rigged_configurations.rigged_configuration_element import RiggedConfigurationElement, \
<<<<<<< HEAD
  RCVirtualElement
=======
  RCNonSimplyLacedElement
>>>>>>> 18eb5ee2

# Note on implementation, this class is used for simply-laced types only
class RiggedConfigurations(Parent, UniqueRepresentation):
    r"""
<<<<<<< HEAD
    Class of rigged configurations.

    Let `\overline{I}` denote the classical index set associated to the Cartan type
    of the rigged configurations. A rigged configuration of multiplicity
=======
    Rigged configurations as `U_q^{\prime}(\mathfrak{g})`-crystals.

    Let `\overline{I}` denote the classical index set associated to the Cartan
    type of the rigged configurations. A rigged configuration of multiplicity
>>>>>>> 18eb5ee2
    array `L_i^{(a)}` and dominant weight `\Lambda` is a sequence of partitions
    `\{ \nu^{(a)} \mid a \in \overline{I} \}` such that

    .. MATH::

        \sum_{\overline{I} \times \mathbb{Z}_{>0}} i m_i^{(a)} \alpha_a
        = \sum_{\overline{I} \times \mathbb{Z}_{>0}} i L_i^{(a)} \Lambda_a
        - \Lambda

    where `\alpha_a` is a simple root, `\Lambda_a` is a fundamental weight,
    and `m_i^{(a)}` is the number of rows of length `i` in the partition
    `\nu^{(a)}`.

<<<<<<< HEAD
    Each sequence of partitions also comes with a sequence of values called
    vacancy numbers and riggings. Vacancy numbers are computed based upon the
    partitions and `L_i^{(a)}`, and the riggings must satisfy certain
    conditions. For more, see [RigConBijection]_ [CrysStructSchilling06]_
    [BijectionLRT]_.

    They are in bijection with
    :class:`TensorProductOfKirillovReshetikhinTableaux` of non-exceptional
    affine types (see [RigConBijection]_, [BijectionLRT]_, [BijectionDn]_) and all
    admit a classical crystal structure [CrysStructSchilling06]_.
=======
    Each partition `\nu^{(a)}`, in the sequence also comes with a sequence of
    statistics `p_i^{(a)}` called *vacancy numbers* and a weakly decreasing
    sequence `J_i^{(a)}` of length `m_i^{(a)}` called *riggings*.
    Vacancy numbers are computed based upon the partitions and `L_i^{(a)}`,
    and the riggings must satisfy `\max J_i^{(a)} \leq p_i^{(a)}`. We call
    such a partition a *rigged partition*. For more, see
    [RigConBijection]_ [CrysStructSchilling06]_ [BijectionLRT]_.

    Rigged configurations form combinatorial objects first introduced by
    Kerov, Kirillov and Reshetikhin that arose from studies of statistical
    mechanical models using the Bethe Ansatz. They are sequences of rigged
    partitions. A rigged partition is a partition together with a label
    associated to each part that satisfy certain constraints. The labels
    are also called riggings.

    Rigged configurations exist for all affine Kac-Moody Lie algebras. See
    for example [HKOTT2002]_. In Sage they are specified by providing a Cartan
    type and a list of rectangular shapes `B`. The list of all (highest
    weight) rigged configurations for given `B` is computed via the (virtual)
    Kleber algorithm (see also
    :class:`~sage.combinat.rigged_configurations.kleber_tree.KleberTree` and
    :class:`~sage.combinat.rigged_configurations.kleber_tree.VirtualKleberTree`).

    Rigged configurations in simply-laced types all admit a classical crystal
    structure [CrysStructSchilling06]_. For non-simply-laced types, the
    crystal is given by using virtual rigged configurations [OSS03]_. The
    highest weight rigged configurations are those where all riggings are
    nonnegative. The list of all rigged configurations is computed from the
    highest weight ones using the crystal operators.

    Rigged configurations are conjecturally in bijection with
    :class:`TensorProductOfKirillovReshetikhinTableaux` of non-exceptional
    affine types where the list `B` corresponds to the tensor factors
    `B^{r,s}`. The bijection has been proven in types `A_n^{(1)}` and
    `D_n^{(1)}` and when the only non-zero entries of `L_i^{(a)}` are either
    only `L_1^{(a)}` or only `L_i^{(1)}` (corresponding to single columns or
    rows respectively) [RigConBijection]_, [BijectionLRT]_, [BijectionDn]_.

    KR crystals are implemented in Sage, see
    :class:`KirillovReshetikhinCrystal`, however, in the bijection with
    rigged configurations a different realization of the elements in the
    crystal are obtained, which are coined KR tableaux, see
    :class:`KirillovReshetikhinTableaux`. For more details see [OSS2011]_.
>>>>>>> 18eb5ee2

    .. NOTE::

        All non-simply-laced rigged configurations have not been proven to
        give rise to aligned virtual crystals (i.e. have the correct crystal
        structure or ismorphic as affine crystals to the tensor product of
<<<<<<< HEAD
        Kirillov-Reshetikhin tableaux).
=======
        KR tableaux).
>>>>>>> 18eb5ee2

    INPUT:

    - ``cartan_type`` -- a Cartan type

    - ``B`` -- a list of positive integer tuples `(r,s)` corresponding to the
      tensor factors in the bijection with tensor product of
<<<<<<< HEAD
      Kirillov-Reshetikhin tableaux

    A rigged configuration element with all riggings equal to the vacancy numbers can be created as follows::
=======
      Kirillov-Reshetikhin tableaux or equivalently the sequence of width `s`
      and height `r` rectangles

    REFERENCES:

    .. [HKOTT2002] G. Hatayama, A. Kuniba, M. Okado, T. Takagi, Z. Tsuboi.
       Paths, Crystals and Fermionic Formulae
       Prog.Math.Phys. 23 (2002) 205-272

    .. [CrysStructSchilling06] Anne Schilling.
       Crystal structure on rigged configurations.
       International Mathematics Research Notices.
       Volume 2006. 2006. Article ID 97376. Pages 1-27.

    .. [RigConBijection] Masato Okado, Anne Schilling, Mark Shimozono.
       A crystal to rigged configuration bijection for non-exceptional affine
       algebras.
       Algebraic Combinatorics and Quantum Groups.
       Edited by N. Jing. World Scientific. 2003. Pages 85-124.

    .. [BijectionDn] Anne Schilling.
       A bijection between type `D_n^{(1)}` crystals and rigged configurations.
       J. Algebra. 285. 2005. 292-334

    .. [BijectionLRT] Anatol N. Kirillov, Anne Schilling, Mark Shimozono.
       A bijection between Littlewood-Richardson tableaux and rigged
       configurations.
       Selecta Mathematica (N.S.). 8. 2002. 67-135 (:mathscinet:`MR1890195`).

    EXAMPLES::

        sage: RC = RiggedConfigurations(['A', 3, 1], [[3, 2], [1, 2], [1, 1]])
        sage: RC
        Rigged configurations of type ['A', 3, 1] and factor(s) ((3, 2), (1, 2), (1, 1))

        sage: RC = RiggedConfigurations(['A', 3, 1], [[2,1]]); RC
        Rigged configurations of type ['A', 3, 1] and factor(s) ((2, 1),)
        sage: RC.cardinality()
        6
        sage: len(RC.list()) == RC.cardinality()
        True
        sage: RC.list()    # random
        [
        (/)
        <BLANKLINE>
        (/)
        <BLANKLINE>
        (/)
        ,
        (/)
        <BLANKLINE>
        -1[ ]-1
        <BLANKLINE>
        (/)
        ,
        (/)
        <BLANKLINE>
        0[ ]0
        <BLANKLINE>
        -1[ ]-1
        ,
        -1[ ]-1
        <BLANKLINE>
        0[ ]0
        <BLANKLINE>
        (/)
        ,
        -1[ ]-1
        <BLANKLINE>
        1[ ]1
        <BLANKLINE>
        -1[ ]-1
        ,
        0[ ]0
        <BLANKLINE>
        -1[ ]-1
        -1[ ]-1
        <BLANKLINE>
        0[ ]0
        ]

    A rigged configuration element with all riggings equal to the vacancy
    numbers can be created as follows::
>>>>>>> 18eb5ee2

        sage: RC = RiggedConfigurations(['A', 3, 1], [[3,2], [2,1], [1,1], [1,1]]); RC
        Rigged configurations of type ['A', 3, 1] and factor(s) ((3, 2), (2, 1), (1, 1), (1, 1))
        sage: elt = RC(partition_list=[[1],[],[]]); elt
        <BLANKLINE>
        0[ ]0
        <BLANKLINE>
        (/)
        <BLANKLINE>
        (/)
        <BLANKLINE>

<<<<<<< HEAD
    If on the other hand we also want to specify the riggings, this can be achieved as follows::
=======
    If on the other hand we also want to specify the riggings, this can be
    achieved as follows::
>>>>>>> 18eb5ee2

        sage: RC = RiggedConfigurations(['D', 7, 1], [[3,3],[5,2],[4,3],[2,3],[4,4],[3,1],[1,4],[2,2]])
        sage: elt = RC(partition_list=[[2],[3,2,1],[2,2,1,1],[2,2,1,1,1,1],[3,2,1,1,1,1],[2,1,1],[2,2]],
        ....:          rigging_list=[[2],[1,0,0],[4,1,2,1],[1,0,0,0,0,0],[0,1,0,0,0,0],[0,0,0],[0,0]])
        sage: elt
        <BLANKLINE>
        3[ ][ ]2
        <BLANKLINE>
        1[ ][ ][ ]1
        2[ ][ ]0
        1[ ]0
        <BLANKLINE>
        4[ ][ ]4
        4[ ][ ]1
        3[ ]2
        3[ ]1
        <BLANKLINE>
        2[ ][ ]1
        2[ ][ ]0
        0[ ]0
        0[ ]0
        0[ ]0
        0[ ]0
        <BLANKLINE>
        0[ ][ ][ ]0
        2[ ][ ]1
        0[ ]0
        0[ ]0
        0[ ]0
        0[ ]0
        <BLANKLINE>
        0[ ][ ]0
        0[ ]0
        0[ ]0
        <BLANKLINE>
        0[ ][ ]0
        0[ ][ ]0
        <BLANKLINE>

<<<<<<< HEAD
    To obtain the Kirillov-Reshetikhin (KR) tableau under the bijection between rigged configurations and KR
    tableaux, we can type the following. This example was checked against Reiho Sakamoto's Mathematica program
    on rigged configurations::
=======
    To obtain the KR tableau under the bijection between rigged configurations
    and KR tableaux, we can type the following. This example was checked
    against Reiho Sakamoto's Mathematica program on rigged configurations::
>>>>>>> 18eb5ee2

        sage: output = elt.to_tensor_product_of_kirillov_reshetikhin_tableaux(); output
        [[1, 1, 1], [2, 3, 3], [3, 4, -5]] (X) [[1, 1], [2, 2], [3, 3], [5, -6], [6, -5]] (X)
        [[1, 1, 2], [2, 2, 3], [3, 3, 7], [4, 4, -7]] (X) [[1, 1, 1], [2, 2, 2]] (X)
        [[1, 1, 1, 3], [2, 2, 3, 4], [3, 3, 4, 5], [4, 4, 5, 6]] (X) [[1], [2], [3]] (X) [[1, 1, 1, 1]] (X) [[1, 1], [2, 2]]
        sage: elt.to_tensor_product_of_kirillov_reshetikhin_tableaux().to_rigged_configuration() == elt
        True
        sage: output.to_rigged_configuration().to_tensor_product_of_kirillov_reshetikhin_tableaux() == output
        True

    We can also convert between rigged configurations and tensor products of
<<<<<<< HEAD
    Kirillov-Reshetikhin crystals::
=======
    KR crystals::
>>>>>>> 18eb5ee2

        sage: RC = RiggedConfigurations(['D', 4, 1], [[2, 1]])
        sage: elt = RC(partition_list=[[1],[1,1],[1],[1]])
        sage: tp_krc = elt.to_tensor_product_of_kirillov_reshetikhin_crystals(); tp_krc
        [[]]
        sage: ret = RC(tp_krc)
        sage: ret == elt
        True

    ::
<<<<<<< HEAD

        sage: RC = RiggedConfigurations(['D', 4, 1], [[4,1], [3,3]])
        sage: KR1 = KirillovReshetikhinCrystal(['D', 4, 1], 4, 1)
        sage: KR2 = KirillovReshetikhinCrystal(['D', 4, 1], 3, 3)
        sage: T = TensorProductOfCrystals(KR1, KR2)
        sage: t = T[1]; t
        [[++++, []], [+++-, [[1], [2], [4], [-4]]]]
        sage: ret = RC(t)
        sage: ret.to_tensor_product_of_kirillov_reshetikhin_crystals()
        [[++++, []], [+++-, [[1], [2], [4], [-4]]]]
=======

        sage: RC = RiggedConfigurations(['D', 4, 1], [[4,1], [3,3]])
        sage: KR1 = KirillovReshetikhinCrystal(['D', 4, 1], 4, 1)
        sage: KR2 = KirillovReshetikhinCrystal(['D', 4, 1], 3, 3)
        sage: T = TensorProductOfCrystals(KR1, KR2)
        sage: t = T[1]; t
        [[++++, []], [+++-, [[1], [2], [4], [-4]]]]
        sage: ret = RC(t)
        sage: ret.to_tensor_product_of_kirillov_reshetikhin_crystals()
        [[++++, []], [+++-, [[1], [2], [4], [-4]]]]

    TESTS::

        sage: RC = RiggedConfigurations(['A', 3, 1], [[3,2], [2,1], [1,1], [1,1]])
        sage: len(RC.module_generators)
        17
        sage: RC = RiggedConfigurations(['D', 4, 1], [[1, 1]])
        sage: RC.cardinality()
        8
        sage: RC = RiggedConfigurations(['D', 4, 1], [[2, 1]])
        sage: c = RC.cardinality(); c
        29
        sage: K = KirillovReshetikhinCrystal(['D',4,1],2,1)
        sage: K.cardinality() == c
        True
>>>>>>> 18eb5ee2
    """
    @staticmethod
    def __classcall_private__(cls, cartan_type, B):
        r"""
        Normalize the input arguments to ensure unique representation.

        EXAMPLES::

            sage: RC1 = RiggedConfigurations(CartanType(['A',3,1]), [[2,2]])
            sage: RC2 = RiggedConfigurations(['A',3,1], [(2,2)])
            sage: RC3 = RiggedConfigurations(['A',3,1], ((2,2),))
            sage: RC2 is RC1, RC3 is RC1
            (True, True)
        """
        cartan_type = CartanType(cartan_type)
        if not cartan_type.is_affine():
            raise ValueError("The Cartan type must be affine")
<<<<<<< HEAD

        # Standardize B input into a tuple of tuples
        B = tuple(tuple(factor) for factor in B)

        if cartan_type.type() == 'BC': # Type `A_{2n}^{(2)}`
            return RCTypeA2Even(cartan_type, B)
        if cartan_type.dual().type() == 'BC': # Type 'A_{2n}^{(2)\dagger`
            return RCTypeA2Dual(cartan_type, B)
        # We check the classical type to account for A^{(1)}_1 which is not
        #    a virtual rigged configuration.
        if not cartan_type.classical().is_simply_laced():
            return RCVirtual(cartan_type, B)

        return super(RiggedConfigurations, cls).__classcall__(cls, cartan_type, B)

=======

        # Standardize B input into a tuple of tuples
        B = tuple(tuple(factor) for factor in B)

        if cartan_type.type() == 'BC': # Type `A_{2n}^{(2)}`
            return RCTypeA2Even(cartan_type, B)
        if cartan_type.dual().type() == 'BC': # Type 'A_{2n}^{(2)\dagger`
            return RCTypeA2Dual(cartan_type, B)
        # We check the classical type to account for A^{(1)}_1 which is not
        #    a virtual rigged configuration.
        if not cartan_type.classical().is_simply_laced():
            return RCNonSimplyLaced(cartan_type, B)

        return super(RiggedConfigurations, cls).__classcall__(cls, cartan_type, B)

>>>>>>> 18eb5ee2
    def __init__(self, cartan_type, B):
        r"""
        Initialize the RiggedConfigurations class.

        EXAMPLES::

            sage: RC = RiggedConfigurations(['A', 3, 1], [[3, 2], [1, 2], [1, 1]])
            sage: RC(partition_list=[[2],[2],[2]])
            <BLANKLINE>
            1[ ][ ]1
            <BLANKLINE>
            0[ ][ ]0
            <BLANKLINE>
            0[ ][ ]0
            sage: RC(partition_list=[[2],[2],[2]], rigging_list=[[0],[0],[0]])
            <BLANKLINE>
            1[ ][ ]0
            <BLANKLINE>
            0[ ][ ]0
            <BLANKLINE>
            0[ ][ ]0
            sage: RC
            Rigged configurations of type ['A', 3, 1] and factor(s) ((3, 2), (1, 2), (1, 1))
            sage: TestSuite(RC).run()  # long time (4s on sage.math, 2012)
            sage: RC = RiggedConfigurations(['A',1,1], [[1,1], [1,1]])
            sage: TestSuite(RC).run()
            sage: RC = RiggedConfigurations(['A',2,1], [[1,1], [2,1]])
            sage: TestSuite(RC).run()
            sage: RC = RiggedConfigurations(['D', 4, 1], [[2,2]])
            sage: TestSuite(RC).run() # long time
            sage: RC = RiggedConfigurations(['D', 4, 1], [[3,1]])
            sage: TestSuite(RC).run() # long time
            sage: RC = RiggedConfigurations(['D', 4, 1], [[4,3]])
            sage: TestSuite(RC).run() # long time
        """

        self._cartan_type = cartan_type
        self.dims = B
        # We store the cartan matrix for the vacancy number calculations for speed
        self._cartan_matrix = self._cartan_type.classical().cartan_matrix()
        Parent.__init__(self, category=(RegularCrystals(), FiniteCrystals()))
        self.rename("Rigged configurations of type %s and factor(s) %s" % (cartan_type, B))

    def __iter__(self):
        """
        Returns the iterator of ``self``.

        EXAMPLES::

            sage: RC = RiggedConfigurations(['A', 3, 1], [[2,1], [1,1]])
            sage: g = RC.__iter__()
            sage: g.next()
            <BLANKLINE>
            (/)
            <BLANKLINE>
            (/)
            <BLANKLINE>
            (/)
            <BLANKLINE>
            sage: g.next()
            <BLANKLINE>
            (/)
            <BLANKLINE>
            -1[ ]-1
            <BLANKLINE>
            (/)
            <BLANKLINE>
        """
        index_set = self._cartan_type.classical().index_set()
        from sage.combinat.backtrack import TransitiveIdeal
        return TransitiveIdeal(lambda x: [x.f(i) for i in index_set],
                               self.module_generators).__iter__()

    use_half_width_boxes_type_B = True

<<<<<<< HEAD
=======
    def _repr_(self):
        """
        Return a string representation of ``self``.

        EXAMPLES::

            sage: RiggedConfigurations(['A', 3, 1], [[3, 2], [1, 2], [1, 1]])
            Rigged configurations of type ['A', 3, 1] and factor(s) ((3, 2), (1, 2), (1, 1))
        """
        return "Rigged configurations of type {} and factor(s) {}".format(self._cartan_type, self.dims)

    def __iter__(self):
        """
        Returns the iterator of ``self``.

        EXAMPLES::

            sage: RC = RiggedConfigurations(['A', 3, 1], [[2,1], [1,1]])
            sage: g = RC.__iter__()
            sage: g.next()
            <BLANKLINE>
            (/)
            <BLANKLINE>
            (/)
            <BLANKLINE>
            (/)
            <BLANKLINE>
            sage: g.next()
            <BLANKLINE>
            (/)
            <BLANKLINE>
            -1[ ]-1
            <BLANKLINE>
            (/)
            <BLANKLINE>
        """
        index_set = self._cartan_type.classical().index_set()
        from sage.combinat.backtrack import TransitiveIdeal
        return TransitiveIdeal(lambda x: [x.f(i) for i in index_set],
                               self.module_generators).__iter__()

    use_half_width_boxes_type_B = True

>>>>>>> 18eb5ee2
    @lazy_attribute
    def module_generators(self):
        r"""
        Module generators for this set of rigged configurations.

        Iterate over the highest weight rigged configurations by moving
        through the :class:`KleberTree` and then setting appropriate
        values of the partitions.

        EXAMPLES::

            sage: RC = RiggedConfigurations(['D', 4, 1], [[2,1]])
            sage: for x in RC.module_generators: x
            <BLANKLINE>
            (/)
            <BLANKLINE>
            (/)
            <BLANKLINE>
            (/)
            <BLANKLINE>
            (/)
            <BLANKLINE>
            <BLANKLINE>
            0[ ]0
            <BLANKLINE>
            0[ ]0
            0[ ]0
            <BLANKLINE>
            0[ ]0
            <BLANKLINE>
            0[ ]0
            <BLANKLINE>
        """
        module_gens = []
        n = self._cartan_type.classical().rank()

        for tree_node in self.kleber_tree():
            shapes = []
            cur = tree_node
            path_lambda = [cur.up_root.to_vector()] # Build the lambda values
            # Note that these are not same lambda as in the paper,
            #   but a less computational version.
            while cur.parent_node is not None:
                path_lambda.insert(0, (cur.parent_node.up_root - cur.up_root).to_vector())
                cur = cur.parent_node

            for a in range(n):
                shapes.append([])
                for i, cur_lambda in enumerate(path_lambda):
                    for j in range(cur_lambda[a]):
                        shapes[-1].insert(0, i)

            # Start with a base to calculate the vacancy numbers
            # Make a copy just to be safe
            base = self.element_class(self, partition_list=shapes[:])

            # Build out the blocks for the partition values
            vac_nums = []
            blocks = []
            L = []

            for partition in base:
                vac_nums.append(partition.vacancy_numbers)
                blocks.append([[]])

                # If the partition is empty, there's nothing to do
                if len(partition) <= 0:
                    L.append([[]])
                    continue

                # Setup the first block
                block_len = partition[0]
                for i, rowLen in enumerate(partition):
                    # If we've gone to a different sized block, then update the
                    #   values which change when moving to a new block size
                    if block_len != rowLen:
                        blocks[-1].append([])
                        block_len = rowLen

                    blocks[-1][-1].append(partition.vacancy_numbers[i])

                L2 = []
                for block in blocks[-1]:
                    L2.append(IterableFunctionCall(self._block_iterator, block))
                L.append(CartesianProduct(*L2))

            # TODO Find a more efficient method without appealing to the CartesianProduct
            C = CartesianProduct(*L)
            for curBlocks in C:
                module_gens.append( self.element_class(self, KT_constructor=[shapes[:],
                                         self._blocks_to_values(curBlocks[:]),
                                         vac_nums[:]]) )

        return tuple(module_gens)

    def _block_iterator(self, container):
        r"""
        Iterate over all possible riggings for a particular block.

        Helper iterator which iterates over all possible partitions contained
        within the container.

        INPUT:

        - ``container`` -- A list of widths of the rows of the container

        TESTS::

            sage: RC = RiggedConfigurations(['A', 4, 1], [[2, 2]])
            sage: for x in RC._block_iterator([]): x
            []
            sage: for x in RC._block_iterator([2,3]): x
            [0, 0]
            [1, 0]
            [1, 1]
            [2, 0]
            [2, 1]
            [2, 2]
        """
        if len(container) == 0:
            yield []
            return

        pos = 0
        length = len(container)
        ret_part = [-1] * length
        while pos >= 0:
            ret_part[pos] += 1

            if ret_part[pos] > container[pos] or (pos != 0 and ret_part[pos] > ret_part[pos - 1]):
                ret_part[pos] = -1
                pos -= 1
            else:
                pos += 1

            if pos == length:
                yield ret_part[:]
                pos -= 1

    def _blocks_to_values(self, blocks):
        r"""
        Convert an array of blocks into a list of partition values.

        INPUT:

        - ``blocks`` -- The (2-dim) array blocks of the partition values.

        TESTS::

            sage: RC = RiggedConfigurations(['A', 4, 1], [[2, 2]])
            sage: RC._blocks_to_values([[[2, 1]]])
            [[2, 1]]
        """
        values = []
        for part_block in blocks:
            if len(part_block) == 0:
                values.append([])
            else:
                values.append(part_block[0][:]) # Need to make a copy
                for block in part_block[1:]:
                    values[-1].extend(block)
        return values

    def _element_constructor_(self, *lst, **options):
        """
        Construct a ``RiggedConfigurationElement``.

        Typically the user should not call this method since it does not check
        if it is a valid configuration. Instead the user should use the
        iterator methods.

        EXAMPLES::

            sage: RC = RiggedConfigurations(['A', 4, 1], [[2, 1]])
            sage: RC(partition_list=[[1], [1], [], []], rigging_list=[[-1], [0], [], []])
            <BLANKLINE>
            -1[ ]-1
            <BLANKLINE>
            0[ ]0
            <BLANKLINE>
            (/)
            <BLANKLINE>
            (/)
            <BLANKLINE>

        TESTS::

            sage: KT = TensorProductOfKirillovReshetikhinTableaux(['C',2,1], [[2,4],[1,2]])
            sage: t = KT(pathlist=[[2,1,2,1,-2,2,-1,-2],[2,-2]])
            sage: rc = t.to_rigged_configuration(); rc
            <BLANKLINE>
            -1[ ][ ][ ]-1
             0[ ][ ]0
            <BLANKLINE>
            -1[ ][ ]-1
            -1[ ]-1
            -1[ ]-1
            <BLANKLINE>
            sage: RC = RiggedConfigurations(['C',2,1], [[1,2],[2,4]])
            sage: RC(rc)
            <BLANKLINE>
            -1[ ][ ][ ]-1
             0[ ][ ]0
            <BLANKLINE>
            -1[ ][ ]-1
            -1[ ]-1
            -1[ ]-1
            <BLANKLINE>
        """
        from sage.combinat.rigged_configurations.tensor_product_kr_tableaux_element import TensorProductOfKirillovReshetikhinTableauxElement
        if isinstance(lst[0], TensorProductOfKirillovReshetikhinTableauxElement):
            if self != lst[0].parent().rigged_configurations():
                raise ValueError("incorrect bijection image")
            return lst[0].to_rigged_configuration()

        from sage.combinat.crystals.tensor_product import TensorProductOfRegularCrystalsElement
        if isinstance(lst[0], TensorProductOfRegularCrystalsElement):
            lst = lst[0]
        from sage.combinat.crystals.kirillov_reshetikhin import KirillovReshetikhinGenericCrystalElement
        if isinstance(lst[0], KirillovReshetikhinGenericCrystalElement):
            KRT = self.tensor_product_of_kirillov_reshetikhin_tableaux()
            krt_elt = KRT(*[x.to_kirillov_reshetikhin_tableau() for x in lst])
            return krt_elt.to_rigged_configuration()

<<<<<<< HEAD
=======
        if isinstance(lst[0], RiggedConfigurationElement):
            lst = lst[0]

>>>>>>> 18eb5ee2
        return self.element_class(self, list(lst), **options)

    def _calc_vacancy_number(self, partitions, a, i, **options):
        r"""
        Calculate the vacancy number of the `i`-th row of the `a`-th rigged
        partition.

        This assumes that `\gamma_a = 1` for all `a` and `(\alpha_a \mid
        \alpha_b ) = A_{ab}`.

        INPUT:

        - ``partitions`` -- The list of rigged partitions we are using

        - ``a``          -- The rigged partition index

        - ``i``          -- The row index of the `a`-th rigged partition

        TESTS::

            sage: RC = RiggedConfigurations(['A', 4, 1], [[2, 1]])
            sage: elt = RC(partition_list=[[1], [1], [], []])
            sage: RC._calc_vacancy_number(elt.nu(), 1, 0)
            0
        """
        row_len = partitions[a][i]

        vac_num = 0
        if "B" in options:
            for tableau in options["B"]:
                # The + 1 is to convert between indexing methods
                if len(tableau) == a + 1:
                    vac_num += min(row_len, len(tableau[0]))
        elif "L" in options:
            L = options["L"]
            if L.has_key(a):
                for kvp in L[a].items():
                    vac_num += min(kvp[0], row_len) * kvp[1]
        elif "dims" in options:
            for dim in options["dims"]:
                if dim[0] == a + 1:
                    vac_num += min(dim[1], row_len)
        else:
            for dim in self.dims:
                if dim[0] == a + 1:
                    vac_num += min(dim[1], row_len)

        for b, value in enumerate(self._cartan_matrix.row(a)):
            vac_num -= value * partitions[b].get_num_cells_to_column(row_len)

        return vac_num

    def kleber_tree(self):
        r"""
        Return the underlying Kleber tree used to generate all highest
        weight rigged configurations.

        EXAMPLES::

            sage: RC = RiggedConfigurations(['A',3,1], [[1,1], [2,1]])
            sage: RC.kleber_tree()
            Kleber tree of Cartan type ['A', 3, 1] and B = ((1, 1), (2, 1))
        """
        return KleberTree(self._cartan_type, self.dims)

    @cached_method
    def tensor_product_of_kirillov_reshetikhin_tableaux(self):
        """
        Return the corresponding tensor product of Kirillov-Reshetikhin
        tableaux.

        EXAMPLES::

            sage: RC = RiggedConfigurations(['A', 3, 1], [[3, 2], [1, 2]])
            sage: RC.tensor_product_of_kirillov_reshetikhin_tableaux()
            Tensor product of Kirillov-Reshetikhin tableaux of type ['A', 3, 1] and factor(s) ((3, 2), (1, 2))
        """
        from sage.combinat.rigged_configurations.tensor_product_kr_tableaux import TensorProductOfKirillovReshetikhinTableaux
        return TensorProductOfKirillovReshetikhinTableaux(self._cartan_type, self.dims)

    def cardinality(self):
        """
        Return the cardinality of ``self``.

        EXAMPLES::

            sage: RC = RiggedConfigurations(['A', 3, 1], [[3, 2], [1, 2]])
            sage: RC.cardinality()
            100
            sage: RC = RiggedConfigurations(['B', 3, 1], [[2,2],[1,2]])
            sage: RC.cardinality()
            5130
            sage: RC = RiggedConfigurations(['E', 7, 1], [[1,1]])
            sage: RC.cardinality()
            134
<<<<<<< HEAD
        """
        try:
            return self.tensor_product_of_kirillov_reshetikhin_tableaux().cardinality()
        except NotImplementedError: # Backup by direct counting
            return ZZ(sum(1 for x in self))

    @cached_method
    def tensor_product_of_kirillov_reshetikhin_crystals(self):
        """
        Return the corresponding tensor product of Kirillov-Reshetikhin
        crystals.

        EXAMPLES::

            sage: RC = RiggedConfigurations(['A', 3, 1], [[3,1],[2,2]])
            sage: RC.tensor_product_of_kirillov_reshetikhin_crystals()
            Full tensor product of the crystals
            [Kirillov-Reshetikhin crystal of type ['A', 3, 1] with (r,s)=(3,1),
             Kirillov-Reshetikhin crystal of type ['A', 3, 1] with (r,s)=(2,2)]
        """
        return self.tensor_product_of_kirillov_reshetikhin_tableaux().tensor_product_of_kirillov_reshetikhin_crystals()

    def fermionic_formula(self, q=None):
        r"""
        Return the fermoinic formula associated to ``self``.

        Given a set of rigged configurations `RC(\Lambda, L)`, the fermonic
        formula is defined as:

        .. MATH::

            M(\lambda, L; q) = \sum_{(\nu,J)} q^{cc(\nu, J)}

        where we sum over all classically highest weight rigged
        configurations where `cc` is the :meth:`cocharge statistic
        <sage.combinat.rigged_configurations.rigged_configuration_element.RiggedConfigurationElement.cc>`.
        This is known to reduce to

        .. MATH::

            M(\lambda, L; q) = \sum_{\nu} q^{cc(\nu)} \prod_{(a,i) \in
            I \times \ZZ} \begin{bmatrix} p_i^{(a)} + m_i^{(a)} \\ m_i^{(a)}
            \end{bmatrix}_q.

        EXAMPLES::

            sage: RC = RiggedConfigurations(['A', 3, 1], [[3,1],[2,2]])
            sage: RC.fermionic_formula()
            q + 1
            sage: RC = RiggedConfigurations(['D', 4, 1], [[3,2],[4,1],[2,2]])
            sage: RC.fermionic_formula()
            q^6 + 6*q^5 + 11*q^4 + 14*q^3 + 11*q^2 + 4*q + 1
            sage: RC = RiggedConfigurations(['E', 6, 1], [[2,2]])
            sage: RC.fermionic_formula()
            q^2 + q + 1
            sage: RC = RiggedConfigurations(['B', 3, 1], [[3,1],[2,2]])
            sage: RC.fermionic_formula()
            q^3 + 3*q^2 + 2*q + 1
            sage: RC = RiggedConfigurations(['C', 3, 1], [[3,1],[2,2]])
            sage: RC.fermionic_formula()
            q^4 + 2*q^3 + 3*q^2 + 2*q + 1
            sage: RC = RiggedConfigurations(['D', 4, 2], [[3,1],[2,2]])
            sage: RC.fermionic_formula()
            q^6 + 2*q^5 + 4*q^4 + 3*q^3 + 3*q^2 + q + 1
        """
        if q is None:
            from sage.rings.polynomial.polynomial_ring_constructor import PolynomialRing
            q = PolynomialRing(ZZ, 'q').gen(0)
        return sum([q**x.cc() for x in self.module_generators], ZZ.zero())

    def _test_bijection(self, **options):
        r"""
        Test function to make sure that the bijection between rigged
        configurations and Kirillov-Reshetikhin tableaux is correct.

        EXAMPLES::

            sage: RC = RiggedConfigurations(['A', 3, 1], [[2,1],[1,1]])
            sage: RC._test_bijection()
        """
        tester = self._tester(**options)
        rejects = []
        for x in self:
            y = x.to_tensor_product_of_kirillov_reshetikhin_tableaux()
            z = y.to_rigged_configuration()
            if z != x:
                rejects.append((x, z))

        tester.assertTrue(len(rejects) == 0, "Bijection is not correct: %s"%rejects)
        if len(rejects) != 0:
            return rejects

RiggedConfigurations.Element = RiggedConfigurationElement

class RCVirtual(RiggedConfigurations):
    r"""
    Class of virtual rigged configurations.

    These are rigged configurations which lift to a virtual configuration.

=======
        """
        CWLR = self.cartan_type().classical().root_system().ambient_space()
        return sum(CWLR.weyl_dimension(mg.classical_weight()) for mg in self.module_generators)

    @cached_method
    def tensor_product_of_kirillov_reshetikhin_crystals(self):
        """
        Return the corresponding tensor product of Kirillov-Reshetikhin
        crystals.

        EXAMPLES::

            sage: RC = RiggedConfigurations(['A', 3, 1], [[3,1],[2,2]])
            sage: RC.tensor_product_of_kirillov_reshetikhin_crystals()
            Full tensor product of the crystals
            [Kirillov-Reshetikhin crystal of type ['A', 3, 1] with (r,s)=(3,1),
             Kirillov-Reshetikhin crystal of type ['A', 3, 1] with (r,s)=(2,2)]
        """
        return self.tensor_product_of_kirillov_reshetikhin_tableaux().tensor_product_of_kirillov_reshetikhin_crystals()

    def fermionic_formula(self, q=None):
        r"""
        Return the fermoinic formula associated to ``self``.

        Given a set of rigged configurations `RC(\Lambda, L)`, the fermonic
        formula is defined as:

        .. MATH::

            M(\lambda, L; q) = \sum_{(\nu,J)} q^{cc(\nu, J)}

        where we sum over all classically highest weight rigged
        configurations where `cc` is the :meth:`cocharge statistic
        <sage.combinat.rigged_configurations.rigged_configuration_element.RiggedConfigurationElement.cc>`.
        This is known to reduce to

        .. MATH::

            M(\lambda, L; q) = \sum_{\nu} q^{cc(\nu)} \prod_{(a,i) \in
            I \times \ZZ} \begin{bmatrix} p_i^{(a)} + m_i^{(a)} \\ m_i^{(a)}
            \end{bmatrix}_q.

        EXAMPLES::

            sage: RC = RiggedConfigurations(['A', 3, 1], [[3,1],[2,2]])
            sage: RC.fermionic_formula()
            q + 1
            sage: RC = RiggedConfigurations(['D', 4, 1], [[3,2],[4,1],[2,2]])
            sage: RC.fermionic_formula()
            q^6 + 6*q^5 + 11*q^4 + 14*q^3 + 11*q^2 + 4*q + 1
            sage: RC = RiggedConfigurations(['E', 6, 1], [[2,2]])
            sage: RC.fermionic_formula()
            q^2 + q + 1
            sage: RC = RiggedConfigurations(['B', 3, 1], [[3,1],[2,2]])
            sage: RC.fermionic_formula()
            q^3 + 3*q^2 + 2*q + 1
            sage: RC = RiggedConfigurations(['C', 3, 1], [[3,1],[2,2]])
            sage: RC.fermionic_formula()
            q^4 + 2*q^3 + 3*q^2 + 2*q + 1
            sage: RC = RiggedConfigurations(['D', 4, 2], [[3,1],[2,2]])
            sage: RC.fermionic_formula()
            q^6 + 2*q^5 + 4*q^4 + 3*q^3 + 3*q^2 + q + 1
        """
        if q is None:
            from sage.rings.polynomial.polynomial_ring_constructor import PolynomialRing
            q = PolynomialRing(ZZ, 'q').gen(0)
        return sum([q**x.cc() for x in self.module_generators], ZZ.zero())

    def _test_bijection(self, **options):
        r"""
        Test function to make sure that the bijection between rigged
        configurations and Kirillov-Reshetikhin tableaux is correct.

        EXAMPLES::

            sage: RC = RiggedConfigurations(['A', 3, 1], [[2,1],[1,1]])
            sage: RC._test_bijection()
        """
        tester = self._tester(**options)
        rejects = []
        for x in self:
            y = x.to_tensor_product_of_kirillov_reshetikhin_tableaux()
            z = y.to_rigged_configuration()
            if z != x:
                rejects.append((x, z))

        tester.assertTrue(len(rejects) == 0, "Bijection is not correct: %s"%rejects)
        if len(rejects) != 0:
            return rejects

RiggedConfigurations.Element = RiggedConfigurationElement

class RCNonSimplyLaced(RiggedConfigurations):
    r"""
    Rigged configurations in non-simply-laced types.

    These are rigged configurations which lift to a virtual configuration.

>>>>>>> 18eb5ee2
    For more on rigged configurations, see :class:`RiggedConfigurations`.
    """
    @staticmethod
    def __classcall_private__(cls, cartan_type, B):
        r"""
        Normalize the input arguments to ensure unique representation.

        EXAMPLES::

            sage: RC1 = RiggedConfigurations(CartanType(['A',4,2]), [[2,2]])
            sage: RC2 = RiggedConfigurations(['A',4,2], [(2,2)])
            sage: RC3 = RiggedConfigurations(['BC',2,2], ((2,2),))
            sage: RC2 is RC1, RC3 is RC1
            (True, True)
        """
        cartan_type = CartanType(cartan_type)

        # Standardize B input into a tuple of tuples
        B = tuple(map(tuple, B))
<<<<<<< HEAD
        return super(RCVirtual, cls).__classcall__(cls, cartan_type, B)
=======
        return super(RCNonSimplyLaced, cls).__classcall__(cls, cartan_type, B)
>>>>>>> 18eb5ee2

    def __init__(self, cartan_type, dims):
        """
        Initialize ``self``.

        EXAMPLES::

            sage: RC = RiggedConfigurations(['C',2,1], [[1,1]])
            sage: TestSuite(RC).run()
            sage: RC = RiggedConfigurations(['C',2,1], [[1,2],[1,1],[2,1]]); RC
            Rigged configurations of type ['C', 2, 1] and factor(s) ((1, 2), (1, 1), (2, 1))
            sage: TestSuite(RC).run() # long time
            sage: RC = RiggedConfigurations(['B',3,1], [[3,1],[1,1]])
            sage: TestSuite(RC).run() # long time
            sage: RC = RiggedConfigurations(['D',4,2], [[2,1]])
            sage: TestSuite(RC).run() # long time
            sage: RC = RiggedConfigurations(['A',5,2], [[2,1]])
            sage: TestSuite(RC).run() # long time
         """
        self._folded_ct = cartan_type.as_folding()
        RiggedConfigurations.__init__(self, cartan_type, dims)

    def _calc_vacancy_number(self, partitions, a, i, **options):
        r"""
        Calculate the vacancy number of the `i`-th row of the `a`-th rigged
        partition.

        INPUT:

        - ``partitions`` -- The list of rigged partitions we are using

        - ``a``          -- The rigged partition index

        - ``i``          -- The row index of the `a`-th rigged partition

        TESTS::

            sage: RC = RiggedConfigurations(['C', 4, 1], [[2, 1]])
            sage: elt = RC(partition_list=[[1], [2], [2], [1]])
            sage: RC._calc_vacancy_number(elt.nu(), 1, 0)
            0
        """
        row_len = partitions[a][i]

        vac_num = 0
        if "B" in options:
            for tableau in options["B"]:
                # The + 1 is to convert between indexing methods
                if len(tableau) == a + 1:
                    vac_num += min(row_len, len(tableau[0]))
        elif "L" in options:
            L = options["L"]
            if L.has_key(a):
                for kvp in L[a].items():
                    vac_num += min(kvp[0], row_len) * kvp[1]
        elif "dims" in options:
            for dim in options["dims"]:
                if dim[0] == a + 1:
                    vac_num += min(dim[1], row_len)
        else:
            for dim in self.dims:
                if dim[0] == a + 1:
                    vac_num += min(dim[1], row_len)

        gamma = self._folded_ct.scaling_factors()
        for b, value in enumerate(self._cartan_matrix.row(a)):
            vac_num -= value * partitions[b].get_num_cells_to_column(gamma[a+1]*row_len, gamma[b+1]) // gamma[b+1]

        return vac_num

    @lazy_attribute
    def module_generators(self):
        r"""
        Module generators for this set of rigged configurations.

        Iterate over the highest weight rigged configurations by moving
        through the :class:`KleberTree` and then setting appropriate
        values of the partitions.

        EXAMPLES::

            sage: RC = RiggedConfigurations(['C', 3, 1], [[1,2]])
            sage: for x in RC.module_generators: x
            <BLANKLINE>
            (/)
            <BLANKLINE>
            (/)
            <BLANKLINE>
            (/)
            <BLANKLINE>
            <BLANKLINE>
            0[ ][ ]0
            <BLANKLINE>
            0[ ][ ]0
            <BLANKLINE>
            0[ ]0
            <BLANKLINE>
        """
        module_gens = []
        vec_len = len(self.kleber_tree().root.up_root.to_vector())

        for tree_node in self.kleber_tree():
            shapes = []
            cur = tree_node
            path_lambda = [cur.up_root.to_vector()] # Build the lambda values
            # Note that these are not same lambda as in the paper,
            #   but a less computational version.
            while cur.parent_node is not None:
                path_lambda.insert(0, (cur.parent_node.up_root - cur.up_root).to_vector())
                cur = cur.parent_node

            for a in range(vec_len):
                shapes.append([])
                for i, cur_lambda in enumerate(path_lambda):
                    for j in range(cur_lambda[a]):
                        shapes[-1].insert(0, i)

            # Convert from the virtual rigged configuration
            # As a special case, we do not need to do anything for type `A_{2n}^{(2)}`
            sigma = self._folded_ct.folding_orbit()
            shapes = shapes[:len(sigma)-1]
            if self._cartan_type.type() != 'BC':
                gammatilde = self._folded_ct.scaling_factors()
                for a in range(1, len(sigma)):
                    index = sigma[a][0] - 1 # for indexing
                    for i in range(len(shapes[index])):
                        shapes[index][i] = shapes[index][i] // gammatilde[a]

            # Start with a base to calculate the vacancy numbers
            # Make a copy just to be safe
            base = self.element_class(self, partition_list=shapes[:])

            # Build out the blocks for the partition values
            vac_nums = []
            blocks = []
            L = []

            for partition in base:
                vac_nums.append(partition.vacancy_numbers)
                blocks.append([[]])

                # If the partition is empty, there's nothing to do
                if len(partition) <= 0:
                    L.append([[]])
                    continue

                # Setup the first block
                block_len = partition[0]
                for i, rowLen in enumerate(partition):
                    # If we've gone to a different sized block, then update the
                    #   values which change when moving to a new block size
                    if block_len != rowLen:
                        blocks[-1].append([])
                        block_len = rowLen

                    blocks[-1][-1].append(partition.vacancy_numbers[i])

                L2 = []
                for block in blocks[-1]:
                    L2.append(IterableFunctionCall(self._block_iterator, block))
                L.append(CartesianProduct(*L2))

            # TODO Find a more efficient method without appealing to the CartesianProduct
            C = CartesianProduct(*L)
            for curBlocks in C:
                module_gens.append( self.element_class(self, KT_constructor=[shapes[:],
                                         self._blocks_to_values(curBlocks[:]), vac_nums[:]]) )

        return tuple(module_gens)

    def kleber_tree(self):
        r"""
        Return the underlying (virtual) Kleber tree used to generate all
        highest weight rigged configurations.

        EXAMPLES::
<<<<<<< HEAD

            sage: RC = RiggedConfigurations(['C',3,1], [[1,1], [2,1]])
            sage: RC.kleber_tree()
            Virtual Kleber tree of Cartan type ['C', 3, 1] and B = ((1, 1), (2, 1))
        """
        return VirtualKleberTree(self._cartan_type, self.dims)

=======

            sage: RC = RiggedConfigurations(['C',3,1], [[1,1], [2,1]])
            sage: RC.kleber_tree()
            Virtual Kleber tree of Cartan type ['C', 3, 1] and B = ((1, 1), (2, 1))
        """
        return VirtualKleberTree(self._cartan_type, self.dims)

>>>>>>> 18eb5ee2
    @lazy_attribute
    def virtual(self):
        """
        Return the corresponding virtual crystal.

        EXAMPLES::

            sage: RC = RiggedConfigurations(['C',2,1], [[1,2],[1,1],[2,1]])
            sage: RC
            Rigged configurations of type ['C', 2, 1] and factor(s) ((1, 2), (1, 1), (2, 1))
            sage: RC.virtual
            Rigged configurations of type ['A', 3, 1] and factor(s) ((1, 2), (3, 2), (1, 1), (3, 1), (2, 2))
        """
        gamma = self._folded_ct.scaling_factors()
        sigma = self._folded_ct.folding_orbit()
        virtual_dims = []
        for r,s in self.dims:
            for a in sigma[r]:
                virtual_dims.append([a, s*gamma[r]])
        return RiggedConfigurations(self._folded_ct._folding, virtual_dims)

    def to_virtual(self, rc):
        """
        Convert ``rc`` into a rigged configuration in the virtual crystal.

        INPUT:

        - ``rc`` -- A rigged configuration element

        EXAMPLES::

            sage: RC = RiggedConfigurations(['C',2,1], [[1,2],[1,1],[2,1]])
            sage: elt = RC(partition_list=[[3],[2]]); elt
            <BLANKLINE>
            0[ ][ ][ ]0
            <BLANKLINE>
            0[ ][ ]0
            sage: velt = RC.to_virtual(elt); velt
            <BLANKLINE>
            0[ ][ ][ ]0
            <BLANKLINE>
            0[ ][ ][ ][ ]0
            <BLANKLINE>
            0[ ][ ][ ]0
            sage: velt.parent()
            Rigged configurations of type ['A', 3, 1] and factor(s) ((1, 2), (3, 2), (1, 1), (3, 1), (2, 2))
        """
        gamma = self._folded_ct.scaling_factors()
        sigma = self._folded_ct.folding_orbit()
        n = self._folded_ct._folding.classical().rank()
        partitions = [None] * n
        riggings = [None] * n
        vac_nums = [None] * n
        # +/- 1 for indexing
        for a in range(len(rc)):
            for i in sigma[a+1]:
                partitions[i-1] = [row_len*gamma[a+1] for row_len in rc[a]._list]
                riggings[i-1] = [rig_val*gamma[a+1] for rig_val in rc[a].rigging]
                vac_nums[i-1] = [vac_num*gamma[a+1] for vac_num in rc[a].vacancy_numbers]
        return self.virtual.element_class(self.virtual, partition_list=partitions,
                            rigging_list=riggings,
                            vacancy_numbers_list=vac_nums)

    def from_virtual(self, vrc):
        """
        Convert ``vrc`` in the virtual crystal into a rigged configution of
        the original Cartan type.

        INPUT:

        - ``vrc`` -- A virtual rigged configuration

        EXAMPLES::

            sage: RC = RiggedConfigurations(['C',2,1], [[1,2],[1,1],[2,1]])
            sage: elt = RC(partition_list=[[3],[2]])
            sage: vrc_elt = RC.to_virtual(elt)
            sage: ret = RC.from_virtual(vrc_elt); ret
            <BLANKLINE>
            0[ ][ ][ ]0
            <BLANKLINE>
            0[ ][ ]0
            sage: ret == elt
            True
<<<<<<< HEAD
        """
        gamma = self._folded_ct.scaling_factors()
        sigma = self._folded_ct.folding_orbit()
        n = self._cartan_type.classical().rank()
        partitions = [None] * n
        riggings = [None] * n
        vac_nums = [None] * n
        # +/- 1 for indexing
        for a in range(n):
            index = sigma[a+1][0]-1
            partitions[a] = [row_len//gamma[a+1] for row_len in vrc[index]._list]
            riggings[a] = [rig_val//gamma[a+1] for rig_val in vrc[index].rigging]
            vac_nums[a] = [vac_val//gamma[a+1] for vac_val in vrc[index].vacancy_numbers]
        return self.element_class(self, partition_list=partitions,
                                  rigging_list=riggings, vacancy_numbers_list=vac_nums)

    def _test_virtual_vacancy_numbers(self, **options):
        """
=======
        """
        gamma = self._folded_ct.scaling_factors()
        sigma = self._folded_ct.folding_orbit()
        n = self._cartan_type.classical().rank()
        partitions = [None] * n
        riggings = [None] * n
        vac_nums = [None] * n
        # +/- 1 for indexing
        for a in range(n):
            index = sigma[a+1][0]-1
            partitions[a] = [row_len//gamma[a+1] for row_len in vrc[index]._list]
            riggings[a] = [rig_val//gamma[a+1] for rig_val in vrc[index].rigging]
            vac_nums[a] = [vac_val//gamma[a+1] for vac_val in vrc[index].vacancy_numbers]
        return self.element_class(self, partition_list=partitions,
                                  rigging_list=riggings, vacancy_numbers_list=vac_nums)

    def _test_virtual_vacancy_numbers(self, **options):
        """
>>>>>>> 18eb5ee2
        Test to make sure that the vacancy numbers obtained from the virtual
        rigged configuration agree with the explicit computation of the
        vacancy numbers done here.

        EXAMPLES::

            sage: RC = RiggedConfigurations(['B', 3, 1], [[2,1]])
            sage: RC._test_virtual_vacancy_numbers()
        """
        tester = self._tester(**options)
        for x in self:
            parts_list = [p._list[:] for p in x]
            elt = self.element_class(self, partition_list=parts_list)
            for i, p in enumerate(elt):
                for j, vac_num in enumerate(p.vacancy_numbers):
                    tester.assertTrue(vac_num == x[i].vacancy_numbers[j],
                      "Incorrect vacancy number: %s\nComputed: %s\nFor: %s"\
                      %(x[i].vacancy_numbers[j],vac_num, x))

<<<<<<< HEAD
RCVirtual.Element = RCVirtualElement

class RCTypeA2Even(RCVirtual):
=======
RCNonSimplyLaced.Element = RCNonSimplyLacedElement

class RCTypeA2Even(RCNonSimplyLaced):
>>>>>>> 18eb5ee2
    """
    Rigged configurations for type `A_{2n}^{(2)}`.

    For more on rigged configurations, see :class:`RiggedConfigurations`.

    EXAMPLES::

        sage: RC = RiggedConfigurations(['A',4,2], [[2,1], [1,2]])
        sage: RC.cardinality()
        150
        sage: RC = RiggedConfigurations(['A',2,2], [[1,1]])
        sage: RC.cardinality()
        3
        sage: RC = RiggedConfigurations(['A',2,2], [[1,2],[1,1]])
        sage: TestSuite(RC).run()
        sage: RC = RiggedConfigurations(['A',4,2], [[2,1]])
        sage: TestSuite(RC).run() # long time
    """
<<<<<<< HEAD
    @lazy_attribute
    def virtual(self):
        """
        Return the corresponding virtual crystal.

        EXAMPLES::

            sage: RC = RiggedConfigurations(['A',4,2], [[1,2],[1,1],[2,1]])
            sage: RC
            Rigged configurations of type ['BC', 2, 2] and factor(s) ((1, 2), (1, 1), (2, 1))
            sage: RC.virtual
            Rigged configurations of type ['A', 3, 1] and factor(s) ((1, 2), (3, 2), (1, 1), (3, 1), (2, 1), (2, 1))
        """
        sigma = self._folded_ct.folding_orbit()
        n = len(sigma) - 1
        virtual_dims = []
        for r,s in self.dims:
            if r == n:
                virtual_dims.extend([[n, s], [n, s]])
            else:
                for a in sigma[r]:
                    virtual_dims.append([a, s])
        return RiggedConfigurations(self._folded_ct._folding, virtual_dims)

    def _calc_vacancy_number(self, partitions, a, i, **options):
        r"""
        Calculate the vacancy number of the `i`-th row of the `a`-th rigged
        partition.

        This is a special implementation for type `A_{2n}^{(2)}`.

        INPUT:

        - ``partitions`` -- The list of rigged partitions we are using

        - ``a``          -- The rigged partition index

        - ``i``          -- The row index of the `a`-th rigged partition

        TESTS::

            sage: RC = RiggedConfigurations(['A', 4, 2], [[2, 1]])
            sage: elt = RC(partition_list=[[1], [2]])
            sage: RC._calc_vacancy_number(elt.nu(), 1, 0)
            0
        """
        row_len = partitions[a][i]

        vac_num = 0
        if "B" in options:
            for tableau in options["B"]:
                # The + 1 is to convert between indexing methods
                if len(tableau) == a + 1:
                    vac_num += min(row_len, len(tableau[0]))
        elif "L" in options:
            L = options["L"]
            if L.has_key(a):
                for kvp in L[a].items():
                    vac_num += min(kvp[0], row_len) * kvp[1]
        elif "dims" in options:
            for dim in options["dims"]:
                if dim[0] == a + 1:
                    vac_num += min(dim[1], row_len)
        else:
            for dim in self.dims:
                if dim[0] == a + 1:
                    vac_num += min(dim[1], row_len)

        gamma = self._folded_ct.scaling_factors()
        for b, value in enumerate(self._cartan_matrix.row(a)):
            vac_num -= value * partitions[b].get_num_cells_to_column(row_len) // gamma[b+1]

        return vac_num

    def to_virtual(self, rc):
        """
        Convert ``rc`` into a rigged configuration in the virtual crystal.

        INPUT:

        - ``rc`` -- A rigged configuration element
=======
    def cardinality(self):
        """
        Return the cardinality of ``self``.

        EXAMPLES::

            sage: RC = RiggedConfigurations(['A',4,2], [[1,1], [2,2]])
            sage: RC.cardinality()
            250
        """
        return self.tensor_product_of_kirillov_reshetikhin_tableaux().cardinality()

    @lazy_attribute
    def virtual(self):
        """
        Return the corresponding virtual crystal.

        EXAMPLES::

            sage: RC = RiggedConfigurations(['A',4,2], [[1,2],[1,1],[2,1]])
            sage: RC
            Rigged configurations of type ['BC', 2, 2] and factor(s) ((1, 2), (1, 1), (2, 1))
            sage: RC.virtual
            Rigged configurations of type ['A', 3, 1] and factor(s) ((1, 2), (3, 2), (1, 1), (3, 1), (2, 1), (2, 1))
        """
        sigma = self._folded_ct.folding_orbit()
        n = len(sigma) - 1
        virtual_dims = []
        for r,s in self.dims:
            if r == n:
                virtual_dims.extend([[n, s], [n, s]])
            else:
                for a in sigma[r]:
                    virtual_dims.append([a, s])
        return RiggedConfigurations(self._folded_ct._folding, virtual_dims)

    def _calc_vacancy_number(self, partitions, a, i, **options):
        r"""
        Calculate the vacancy number of the `i`-th row of the `a`-th rigged
        partition.

        This is a special implementation for type `A_{2n}^{(2)}`.

        INPUT:

        - ``partitions`` -- The list of rigged partitions we are using

        - ``a``          -- The rigged partition index

        - ``i``          -- The row index of the `a`-th rigged partition

        TESTS::

            sage: RC = RiggedConfigurations(['A', 4, 2], [[2, 1]])
            sage: elt = RC(partition_list=[[1], [2]])
            sage: RC._calc_vacancy_number(elt.nu(), 1, 0)
            0
        """
        row_len = partitions[a][i]

        vac_num = 0
        if "B" in options:
            for tableau in options["B"]:
                # The + 1 is to convert between indexing methods
                if len(tableau) == a + 1:
                    vac_num += min(row_len, len(tableau[0]))
        elif "L" in options:
            L = options["L"]
            if L.has_key(a):
                for kvp in L[a].items():
                    vac_num += min(kvp[0], row_len) * kvp[1]
        elif "dims" in options:
            for dim in options["dims"]:
                if dim[0] == a + 1:
                    vac_num += min(dim[1], row_len)
        else:
            for dim in self.dims:
                if dim[0] == a + 1:
                    vac_num += min(dim[1], row_len)

        gamma = self._folded_ct.scaling_factors()
        for b, value in enumerate(self._cartan_matrix.row(a)):
            vac_num -= value * partitions[b].get_num_cells_to_column(row_len) // gamma[b+1]
>>>>>>> 18eb5ee2

        return vac_num

<<<<<<< HEAD
            sage: RC = RiggedConfigurations(['A',4,2], [[2,2]])
            sage: elt = RC(partition_list=[[1],[1]]); elt
            <BLANKLINE>
            -1[ ]-1
            <BLANKLINE>
            1[ ]1
            <BLANKLINE>
            sage: velt = RC.to_virtual(elt); velt
            <BLANKLINE>
            -1[ ]-1
            <BLANKLINE>
            2[ ]2
            <BLANKLINE>
            -1[ ]-1
            <BLANKLINE>
            sage: velt.parent()
            Rigged configurations of type ['A', 3, 1] and factor(s) ((2, 2), (2, 2))
        """
        gamma = self._folded_ct.scaling_factors()
        sigma = self._folded_ct.folding_orbit()
        n = self._folded_ct._folding.classical().rank()
        partitions = [None] * n
        riggings = [None] * n
        vac_nums = [None] * n
        # +/- 1 for indexing
        for a in range(len(rc)):
            for i in sigma[a+1]:
                partitions[i-1] = [row_len for row_len in rc[a]._list]
                riggings[i-1] = [rig_val*gamma[a+1] for rig_val in rc[a].rigging]
                vac_nums[i-1] = [vac_num*gamma[a+1] for vac_num in rc[a].vacancy_numbers]
        return self.virtual.element_class(self.virtual, partition_list=partitions,
                            rigging_list=riggings,
                            vacancy_numbers_list=vac_nums)

    def from_virtual(self, vrc):
        """
        Convert ``vrc`` in the virtual crystal into a rigged configution of
        the original Cartan type.

        INPUT:

        - ``vrc`` -- A virtual rigged configuration element
=======
    def to_virtual(self, rc):
        """
        Convert ``rc`` into a rigged configuration in the virtual crystal.

        INPUT:

        - ``rc`` -- A rigged configuration element
>>>>>>> 18eb5ee2

        EXAMPLES::

            sage: RC = RiggedConfigurations(['A',4,2], [[2,2]])
<<<<<<< HEAD
            sage: elt = RC(partition_list=[[1],[1]])
            sage: velt = RC.to_virtual(elt)
            sage: ret = RC.from_virtual(velt); ret
            <BLANKLINE>
            -1[ ]-1
            <BLANKLINE>
            1[ ]1
            <BLANKLINE>
            sage: ret == elt
            True
        """
        gamma = self._folded_ct.scaling_factors()
        sigma = self._folded_ct.folding_orbit()
        n = self._cartan_type.classical().rank()
        partitions = [None] * n
        riggings = [None] * n
        vac_nums = [None] * n
        # +/- 1 for indexing
        for a in range(n):
            index = sigma[a+1][0]-1
            partitions[index] = [row_len for row_len in vrc[index]._list]
            riggings[index] = [rig_val//gamma[a+1] for rig_val in vrc[index].rigging]
            vac_nums[a] = [vac_val//gamma[a+1] for vac_val in vrc[index].vacancy_numbers]
        return self.element_class(self, partition_list=partitions,
                                  rigging_list=riggings, vacancy_numbers_list=vac_nums)

class RCTypeA2Dual(RCTypeA2Even):
    r"""
    Rigged configurations of type `A_{2n}^{(2)\dagger}`.

    For more on rigged configurations, see :class:`RiggedConfigurations`.

    EXAMPLES::

        sage: RC = RiggedConfigurations(CartanType(['A',4,2]).dual(), [[1,2],[1,1],[2,1]])
        sage: RC
        Rigged configurations of type ['BC', 2, 2]^* and factor(s) ((1, 2), (1, 1), (2, 1))
        sage: RC.cardinality()
        750
        sage: RC.virtual
        Rigged configurations of type ['A', 3, 1] and factor(s) ((1, 2), (3, 2), (1, 1), (3, 1), (2, 1), (2, 1))
        sage: RC = RiggedConfigurations(CartanType(['A',2,2]).dual(), [[1,1]])
        sage: RC.cardinality()
        3
        sage: RC = RiggedConfigurations(CartanType(['A',2,2]).dual(), [[1,2],[1,1]])
        sage: TestSuite(RC).run()
        sage: RC = RiggedConfigurations(CartanType(['A',4,2]).dual(), [[2,1]])
        sage: TestSuite(RC).run() # long time
    """
    def _calc_vacancy_number(self, partitions, a, i, **options):
        r"""
        Calculate the vacancy number. A special case is needed for the `n`-th
        partition for type `A_{2n}^{(2)\dagger}`.

        INPUT:

        - ``partitions`` -- The list of rigged partitions we are using

        - ``a``          -- The rigged partition index

        - ``i``          -- The row index of the `a`-th rigged partition

        TESTS::
        
            sage: RC = RiggedConfigurations(CartanType(['A', 6, 2]).dual(), [[2,1]])
            sage: elt = RC(partition_list=[[1], [2], [2]])
            sage: RC._calc_vacancy_number(elt.nu(), 0, 0)
            -1
        """
=======
            sage: elt = RC(partition_list=[[1],[1]]); elt
            <BLANKLINE>
            -1[ ]-1
            <BLANKLINE>
            1[ ]1
            <BLANKLINE>
            sage: velt = RC.to_virtual(elt); velt
            <BLANKLINE>
            -1[ ]-1
            <BLANKLINE>
            2[ ]2
            <BLANKLINE>
            -1[ ]-1
            <BLANKLINE>
            sage: velt.parent()
            Rigged configurations of type ['A', 3, 1] and factor(s) ((2, 2), (2, 2))
        """
        gamma = self._folded_ct.scaling_factors()
        sigma = self._folded_ct.folding_orbit()
        n = self._folded_ct._folding.classical().rank()
        partitions = [None] * n
        riggings = [None] * n
        vac_nums = [None] * n
        # +/- 1 for indexing
        for a in range(len(rc)):
            for i in sigma[a+1]:
                partitions[i-1] = [row_len for row_len in rc[a]._list]
                riggings[i-1] = [rig_val*gamma[a+1] for rig_val in rc[a].rigging]
                vac_nums[i-1] = [vac_num*gamma[a+1] for vac_num in rc[a].vacancy_numbers]
        return self.virtual.element_class(self.virtual, partition_list=partitions,
                            rigging_list=riggings,
                            vacancy_numbers_list=vac_nums)

    def from_virtual(self, vrc):
        """
        Convert ``vrc`` in the virtual crystal into a rigged configution of
        the original Cartan type.

        INPUT:

        - ``vrc`` -- A virtual rigged configuration element

        EXAMPLES::

            sage: RC = RiggedConfigurations(['A',4,2], [[2,2]])
            sage: elt = RC(partition_list=[[1],[1]])
            sage: velt = RC.to_virtual(elt)
            sage: ret = RC.from_virtual(velt); ret
            <BLANKLINE>
            -1[ ]-1
            <BLANKLINE>
            1[ ]1
            <BLANKLINE>
            sage: ret == elt
            True
        """
        gamma = self._folded_ct.scaling_factors()
        sigma = self._folded_ct.folding_orbit()
        n = self._cartan_type.classical().rank()
        partitions = [None] * n
        riggings = [None] * n
        vac_nums = [None] * n
        # +/- 1 for indexing
        for a in range(n):
            index = sigma[a+1][0]-1
            partitions[index] = [row_len for row_len in vrc[index]._list]
            riggings[index] = [rig_val//gamma[a+1] for rig_val in vrc[index].rigging]
            vac_nums[a] = [vac_val//gamma[a+1] for vac_val in vrc[index].vacancy_numbers]
        return self.element_class(self, partition_list=partitions,
                                  rigging_list=riggings, vacancy_numbers_list=vac_nums)

class RCTypeA2Dual(RCTypeA2Even):
    r"""
    Rigged configurations of type `A_{2n}^{(2)\dagger}`.

    For more on rigged configurations, see :class:`RiggedConfigurations`.

    EXAMPLES::

        sage: RC = RiggedConfigurations(CartanType(['A',4,2]).dual(), [[1,2],[1,1],[2,1]])
        sage: RC
        Rigged configurations of type ['BC', 2, 2]^* and factor(s) ((1, 2), (1, 1), (2, 1))
        sage: RC.cardinality()
        750
        sage: RC.virtual
        Rigged configurations of type ['A', 3, 1] and factor(s) ((1, 2), (3, 2), (1, 1), (3, 1), (2, 1), (2, 1))
        sage: RC = RiggedConfigurations(CartanType(['A',2,2]).dual(), [[1,1]])
        sage: RC.cardinality()
        3
        sage: RC = RiggedConfigurations(CartanType(['A',2,2]).dual(), [[1,2],[1,1]])
        sage: TestSuite(RC).run()
        sage: RC = RiggedConfigurations(CartanType(['A',4,2]).dual(), [[2,1]])
        sage: TestSuite(RC).run() # long time
    """
    def _calc_vacancy_number(self, partitions, a, i, **options):
        r"""
        Calculate the vacancy number. A special case is needed for the `n`-th
        partition for type `A_{2n}^{(2)\dagger}`.

        INPUT:

        - ``partitions`` -- The list of rigged partitions we are using

        - ``a``          -- The rigged partition index

        - ``i``          -- The row index of the `a`-th rigged partition

        TESTS::

            sage: RC = RiggedConfigurations(CartanType(['A', 6, 2]).dual(), [[2,1]])
            sage: elt = RC(partition_list=[[1], [2], [2]])
            sage: RC._calc_vacancy_number(elt.nu(), 0, 0)
            -1
        """
>>>>>>> 18eb5ee2
        if a != self._cartan_type.classical().rank()-1:
            return RCTypeA2Even._calc_vacancy_number(self, partitions, a, i, **options)
        row_len = partitions[a][i]

        vac_num = 0
        if "B" in options:
            for tableau in options["B"]:
                # The + 1 is to convert between indexing methods
                if len(tableau) == a + 1:
                    vac_num += min(row_len, len(tableau[0]))
        elif "L" in options:
            L = options["L"]
            if L.has_key(a):
                for kvp in L[a].items():
                    vac_num += min(kvp[0], row_len) * kvp[1]
        elif "dims" in options:
            for dim in options["dims"]:
                if dim[0] == a + 1:
                    vac_num += min(dim[1], row_len)
        else:
            for dim in self.dims:
                if dim[0] == a + 1:
                    vac_num += min(dim[1], row_len)

        for b, value in enumerate(self._cartan_matrix.row(a)):
            vac_num -= value * partitions[b].get_num_cells_to_column(row_len) / 2

        return vac_num

    @lazy_attribute
    def module_generators(self):
        r"""
        Module generators for rigged configurations of type
        `A_{2n}^{(2)\dagger}`.

        Iterate over the highest weight rigged configurations by moving
        through the :class:`KleberTree` and then setting appropriate
        values of the partitions. This also skips rigged configurations where
        `P_i^{(n)} < 1` when `i` is odd.

        EXAMPLES::

            sage: RC = RiggedConfigurations(CartanType(['A', 4, 2]).dual(), [[1,1]])
            sage: for x in RC.module_generators: x
<<<<<<< HEAD
            <BLANKLINE>
            (/)
            <BLANKLINE>
            (/)
=======
>>>>>>> 18eb5ee2
            <BLANKLINE>
        """
        module_gens = []
        # This is for the non-simply-laced types
        vec_len = len(self.kleber_tree().root.up_root.to_vector())

        for tree_node in self.kleber_tree():
            shapes = []
            cur = tree_node
            path_lambda = [cur.up_root.to_vector()] # Build the lambda values
            # Note that these are not same lambda as in the paper,
            #   but a less computational version.
            while cur.parent_node is not None:
                path_lambda.insert(0, (cur.parent_node.up_root - cur.up_root).to_vector())
                cur = cur.parent_node

            for a in range(vec_len):
                shapes.append([])
                for i, cur_lambda in enumerate(path_lambda):
                    for j in range(cur_lambda[a]):
                        shapes[-1].insert(0, i)

            # We are not simply-laced, so convert from the virtual rigged configuration
            sigma = self._folded_ct.folding_orbit()
            shapes = shapes[:len(sigma)-1]
            # Nothing more to do since gamma[i] == 1 for all i >= 1

            # Start with a base to calculate the vacancy numbers
            # Make a copy just to be safe
            base = self.element_class(self, partition_list=shapes[:])
            
            # Check the special condition of odd rows in the n-th partition
            invalid_RC = False
            for i in range(len(base[-1]._list)):
                if base[-1]._list[i] % 2 == 1 and base[-1].vacancy_numbers[i] < 1:
                    invalid_RC = True
                    break
            # If it is invalid, skip it
            if invalid_RC:
                continue

            # Build out the blocks for the partition values
            vac_nums = []
            blocks = []
            L = []

            for partition in base[:-1]:
                vac_nums.append(partition.vacancy_numbers)
                blocks.append([[]])

                # If the partition is empty, there's nothing to do
                if len(partition) <= 0:
                    L.append([[]])
                    continue

                # Setup the first block
                block_len = partition[0]
                for i, row_len in enumerate(partition):
                    # If we've gone to a different sized block, then update the
                    #   values which change when moving to a new block size
                    if block_len != row_len:
                        blocks[-1].append([])
                        block_len = row_len

                    blocks[-1][-1].append(partition.vacancy_numbers[i])

                L2 = []
                for block in blocks[-1]:
                    L2.append(IterableFunctionCall(self._block_iterator, block))
                L.append(CartesianProduct(*L2))

            # Special case for the final tableau
            partition = base[-1]
            vac_nums.append(partition.vacancy_numbers)

            # If the partition is empty, there's nothing to do
            if len(partition) <= 0:
                L.append([[]])
            else:
                # Setup the first block
                block_len = partition[0]
                blocks = [[]]
                odd_block = []
                for i, row_len in enumerate(partition):
                    # If we've gone to a different sized block, then update the
                    #   values which change when moving to a new block size
                    if block_len != row_len:
                        blocks.append([])
                        odd_block.append(block_len % 2 == 1)
                        block_len = row_len

                    blocks[-1].append(partition.vacancy_numbers[i])
                odd_block.append(block_len % 2 == 1)

                L2 = []
                for i, block in enumerate(blocks):
                    if odd_block[i]:
                        L2.append(IterableFunctionCall(self._block_iterator_n_odd, block))
                    else:
                        L2.append(IterableFunctionCall(self._block_iterator, block))
                L.append(CartesianProduct(*L2))

            # TODO Find a more efficient method without appealing to the CartesianProduct
            C = CartesianProduct(*L)
            for curBlocks in C:
                module_gens.append( self.element_class(self, KT_constructor=[shapes[:],
                                         self._blocks_to_values(curBlocks[:]), vac_nums[:]]) )

        return tuple(module_gens)

    def _block_iterator_n_odd(self, container):
        r"""
        Iterate over all possible riggings for a block of odd length in the
        `n`-th rigged partition for type `A_{2n}^{(2)\dagger}`.

        Helper iterator which iterates over all possible partitions of
        `\frac{2k+1}{2}` sizes contained within the container.

        INPUT:

        - ``container`` -- A list the widths of the rows of the container

        TESTS::

            sage: RC = RiggedConfigurations(CartanType(['A', 4, 2]).dual(), [[2, 2]])
            sage: for x in RC._block_iterator_n_odd([]): x
            []
            sage: for x in RC._block_iterator_n_odd([2,2]): x
            [1/2, 1/2]
            [3/2, 1/2]
            [3/2, 3/2]
        """
        if len(container) == 0:
            yield []
            return

        half = lambda x: QQ(x) / QQ(2)
        pos = 0
        length = len(container)
        ret_part = [-1] * length
        while pos >= 0:
            ret_part[pos] += 2

            if ret_part[pos] > container[pos]*2 or (pos != 0 and ret_part[pos] > ret_part[pos - 1]):
                ret_part[pos] = -1
                pos -= 1
            else:
                pos += 1

            if pos == length:
                yield map(half, ret_part[:])
                pos -= 1

    def to_virtual(self, rc):
        """
        Convert ``rc`` into a rigged configuration in the virtual crystal.

        INPUT:

        - ``rc`` -- A rigged configuration element

        EXAMPLES::

            sage: RC = RiggedConfigurations(CartanType(['A',4,2]).dual(), [[2,2]])
            sage: elt = RC(partition_list=[[1],[1]]); elt
            <BLANKLINE>
            -1[ ]-1
            <BLANKLINE>
<<<<<<< HEAD
            1[ ]1
            <BLANKLINE>
            sage: velt = RC.to_virtual(elt); velt
            <BLANKLINE>
            -1[ ]-1
            <BLANKLINE>
            2[ ]2
            <BLANKLINE>
            -1[ ]-1
            <BLANKLINE>
            sage: velt.parent()
            Rigged configurations of type ['A', 3, 1] and factor(s) ((2, 2), (2, 2))
        """
        gammatilde = list(self._folded_ct.scaling_factors())
        gammatilde[-1] = 2
        sigma = self._folded_ct.folding_orbit()
        n = self._folded_ct._folding.classical().rank()
        partitions = [None] * n
        riggings = [None] * n
        vac_nums = [None] * n
        # +/- 1 for indexing
        for a in range(len(rc)):
            for i in sigma[a+1]:
                partitions[i-1] = [row_len for row_len in rc[a]._list]
                riggings[i-1] = [rig_val*gammatilde[a+1] for rig_val in rc[a].rigging]
                vac_nums[i-1] = [vac_num for vac_num in rc[a].vacancy_numbers]
        return self.virtual.element_class(self.virtual, partition_list=partitions,
                            rigging_list=riggings,
                            vacancy_numbers_list=vac_nums)

    def from_virtual(self, vrc):
        """
        Convert ``vrc`` in the virtual crystal into a rigged configution of
        the original Cartan type.

        INPUT:

        - ``vrc`` -- A virtual rigged configuration element
=======
        """
        module_gens = []
        # This is for the non-simply-laced types
        vec_len = len(self.kleber_tree().root.up_root.to_vector())

        for tree_node in self.kleber_tree():
            shapes = []
            cur = tree_node
            path_lambda = [cur.up_root.to_vector()] # Build the lambda values
            # Note that these are not same lambda as in the paper,
            #   but a less computational version.
            while cur.parent_node is not None:
                path_lambda.insert(0, (cur.parent_node.up_root - cur.up_root).to_vector())
                cur = cur.parent_node

            for a in range(vec_len):
                shapes.append([])
                for i, cur_lambda in enumerate(path_lambda):
                    for j in range(cur_lambda[a]):
                        shapes[-1].insert(0, i)

            # We are not simply-laced, so convert from the virtual rigged configuration
            sigma = self._folded_ct.folding_orbit()
            shapes = shapes[:len(sigma)-1]
            # Nothing more to do since gamma[i] == 1 for all i >= 1

            # Start with a base to calculate the vacancy numbers
            # Make a copy just to be safe
            base = self.element_class(self, partition_list=shapes[:])

            # Check the special condition of odd rows in the n-th partition
            invalid_RC = False
            for i in range(len(base[-1]._list)):
                if base[-1]._list[i] % 2 == 1 and base[-1].vacancy_numbers[i] < 1:
                    invalid_RC = True
                    break
            # If it is invalid, skip it
            if invalid_RC:
                continue

            # Build out the blocks for the partition values
            vac_nums = []
            blocks = []
            L = []

            for partition in base[:-1]:
                vac_nums.append(partition.vacancy_numbers)
                blocks.append([[]])

                # If the partition is empty, there's nothing to do
                if len(partition) <= 0:
                    L.append([[]])
                    continue

                # Setup the first block
                block_len = partition[0]
                for i, row_len in enumerate(partition):
                    # If we've gone to a different sized block, then update the
                    #   values which change when moving to a new block size
                    if block_len != row_len:
                        blocks[-1].append([])
                        block_len = row_len

                    blocks[-1][-1].append(partition.vacancy_numbers[i])

                L2 = []
                for block in blocks[-1]:
                    L2.append(IterableFunctionCall(self._block_iterator, block))
                L.append(CartesianProduct(*L2))

            # Special case for the final tableau
            partition = base[-1]
            vac_nums.append(partition.vacancy_numbers)

            # If the partition is empty, there's nothing to do
            if len(partition) <= 0:
                L.append([[]])
            else:
                # Setup the first block
                block_len = partition[0]
                blocks = [[]]
                odd_block = []
                for i, row_len in enumerate(partition):
                    # If we've gone to a different sized block, then update the
                    #   values which change when moving to a new block size
                    if block_len != row_len:
                        blocks.append([])
                        odd_block.append(block_len % 2 == 1)
                        block_len = row_len

                    blocks[-1].append(partition.vacancy_numbers[i])
                odd_block.append(block_len % 2 == 1)

                L2 = []
                for i, block in enumerate(blocks):
                    if odd_block[i]:
                        L2.append(IterableFunctionCall(self._block_iterator_n_odd, block))
                    else:
                        L2.append(IterableFunctionCall(self._block_iterator, block))
                L.append(CartesianProduct(*L2))

            # TODO Find a more efficient method without appealing to the CartesianProduct
            C = CartesianProduct(*L)
            for curBlocks in C:
                module_gens.append( self.element_class(self, KT_constructor=[shapes[:],
                                         self._blocks_to_values(curBlocks[:]), vac_nums[:]]) )

        return tuple(module_gens)

    def _block_iterator_n_odd(self, container):
        r"""
        Iterate over all possible riggings for a block of odd length in the
        `n`-th rigged partition for type `A_{2n}^{(2)\dagger}`.
>>>>>>> 18eb5ee2

        Helper iterator which iterates over all possible partitions of
        `\frac{2k+1}{2}` sizes contained within the container.

<<<<<<< HEAD
            sage: RC = RiggedConfigurations(CartanType(['A',4,2]).dual(), [[2,2]])
            sage: elt = RC(partition_list=[[1],[1]])
            sage: velt = RC.to_virtual(elt)
            sage: ret = RC.from_virtual(velt); ret
            <BLANKLINE>
            -1[ ]-1
            <BLANKLINE>
            1[ ]1
            <BLANKLINE>
            sage: ret == elt
            True
        """
        gammatilde = list(self._folded_ct.scaling_factors())
        gammatilde[-1] = QQ(2)
        sigma = self._folded_ct.folding_orbit()
        n = self._cartan_type.classical().rank()
        partitions = [None] * n
        riggings = [None] * n
        vac_nums = [None] * n
        # +/- 1 for indexing
        for a in range(n):
            index = sigma[a+1][0]-1
            partitions[index] = [row_len for row_len in vrc[index]._list]
            riggings[index] = [rig_val/gammatilde[a+1] for rig_val in vrc[index].rigging]
            vac_nums[a] = [vac_val for vac_val in vrc[index].vacancy_numbers]
        return self.element_class(self, partition_list=partitions,
                                  rigging_list=riggings, vacancy_numbers_list=vac_nums)

# For experimentation purposes only.
# I'm keeping this for when we implement the R-matrix in general
def R_matrix(ct, RS1, RS2, only_highest_weight=False):
    r"""
    Output pairs of Kirillov-Reshetikhin tableaux under the action of the
    (combinatorial) `R`-matrix.

    INPUT:
=======
        INPUT:

        - ``container`` -- A list the widths of the rows of the container

        TESTS::

            sage: RC = RiggedConfigurations(CartanType(['A', 4, 2]).dual(), [[2, 2]])
            sage: for x in RC._block_iterator_n_odd([]): x
            []
            sage: for x in RC._block_iterator_n_odd([2,2]): x
            [1/2, 1/2]
            [3/2, 1/2]
            [3/2, 3/2]
        """
        if len(container) == 0:
            yield []
            return

        half = lambda x: QQ(x) / QQ(2)
        pos = 0
        length = len(container)
        ret_part = [-1] * length
        while pos >= 0:
            ret_part[pos] += 2

            if ret_part[pos] > container[pos]*2 or (pos != 0 and ret_part[pos] > ret_part[pos - 1]):
                ret_part[pos] = -1
                pos -= 1
            else:
                pos += 1

            if pos == length:
                yield map(half, ret_part[:])
                pos -= 1

    def to_virtual(self, rc):
        """
        Convert ``rc`` into a rigged configuration in the virtual crystal.

        INPUT:

        - ``rc`` -- A rigged configuration element
>>>>>>> 18eb5ee2

    - ``ct`` -- A Cartan type
    - ``RS1``, ``RS2`` -- Pairs of `(r_i, s_i)` for `i = 1,2` for the two
      tensor factors `B^{r_1, s_1} \otimes B^{r_2, s_2}`
    - ``only_highest_weight`` -- Output only the highest weight elements

<<<<<<< HEAD
    EXAMPLES::

        sage: from sage.combinat.rigged_configurations.rigged_configurations import R_matrix
        sage: L = R_matrix(['D',4,1], [2,1], [1,1])
        sage: len(L)
        232

    Check that the `R`-matrix is the identity on `B \otimes B`::

        sage: L = R_matrix(['A',2,1], [2,3], [2,3]) 
        sage: len(L)
        100
        sage: all(x == y for x,y in L)
        True
    """
    ct = CartanType(ct)
    RC = RiggedConfigurations(ct, [RS1, RS2])
    RC2 = RiggedConfigurations(ct, [RS2, RS1])
    ret_list = []
    if only_highest_weight:
        L = RC.module_generators
    else:
        L = RC
    for x in L:
        x2 = RC2(*x)
        ret_list.append([x.to_tensor_product_of_kirillov_reshetikhin_tableaux(),
                         x2.to_tensor_product_of_kirillov_reshetikhin_tableaux()])
    return ret_list
=======
            sage: RC = RiggedConfigurations(CartanType(['A',4,2]).dual(), [[2,2]])
            sage: elt = RC(partition_list=[[1],[1]]); elt
            <BLANKLINE>
            -1[ ]-1
            <BLANKLINE>
            1[ ]1
            <BLANKLINE>
            sage: velt = RC.to_virtual(elt); velt
            <BLANKLINE>
            -1[ ]-1
            <BLANKLINE>
            2[ ]2
            <BLANKLINE>
            -1[ ]-1
            <BLANKLINE>
            sage: velt.parent()
            Rigged configurations of type ['A', 3, 1] and factor(s) ((2, 2), (2, 2))
        """
        gammatilde = list(self._folded_ct.scaling_factors())
        gammatilde[-1] = 2
        sigma = self._folded_ct.folding_orbit()
        n = self._folded_ct._folding.classical().rank()
        partitions = [None] * n
        riggings = [None] * n
        vac_nums = [None] * n
        # +/- 1 for indexing
        for a in range(len(rc)):
            for i in sigma[a+1]:
                partitions[i-1] = [row_len for row_len in rc[a]._list]
                riggings[i-1] = [rig_val*gammatilde[a+1] for rig_val in rc[a].rigging]
                vac_nums[i-1] = [vac_num for vac_num in rc[a].vacancy_numbers]
        return self.virtual.element_class(self.virtual, partition_list=partitions,
                            rigging_list=riggings,
                            vacancy_numbers_list=vac_nums)

    def from_virtual(self, vrc):
        """
        Convert ``vrc`` in the virtual crystal into a rigged configution of
        the original Cartan type.

        INPUT:

        - ``vrc`` -- A virtual rigged configuration element

        EXAMPLES::

            sage: RC = RiggedConfigurations(CartanType(['A',4,2]).dual(), [[2,2]])
            sage: elt = RC(partition_list=[[1],[1]])
            sage: velt = RC.to_virtual(elt)
            sage: ret = RC.from_virtual(velt); ret
            <BLANKLINE>
            -1[ ]-1
            <BLANKLINE>
            1[ ]1
            <BLANKLINE>
            sage: ret == elt
            True
        """
        gammatilde = list(self._folded_ct.scaling_factors())
        gammatilde[-1] = QQ(2)
        sigma = self._folded_ct.folding_orbit()
        n = self._cartan_type.classical().rank()
        partitions = [None] * n
        riggings = [None] * n
        vac_nums = [None] * n
        # +/- 1 for indexing
        for a in range(n):
            index = sigma[a+1][0]-1
            partitions[index] = [row_len for row_len in vrc[index]._list]
            riggings[index] = [rig_val/gammatilde[a+1] for rig_val in vrc[index].rigging]
            vac_nums[a] = [vac_val for vac_val in vrc[index].vacancy_numbers]
        return self.element_class(self, partition_list=partitions,
                                  rigging_list=riggings, vacancy_numbers_list=vac_nums)
>>>>>>> 18eb5ee2
<|MERGE_RESOLUTION|>--- conflicted
+++ resolved
@@ -4,227 +4,6 @@
 AUTHORS:
 
 - Travis Scrimshaw (2010-09-26): Initial version
-<<<<<<< HEAD
-
-Rigged configurations form combinatorial objects first introduced by Kirillov and Reshetikhin
-that arose from studies of statistical mechanical models using the Bethe Ansatz.
-They are sequences of rigged partitions. A rigged partition is a partition together
-with a label associated to each part that satisfy certain constraints. The labels
-are also called riggings.
-
-Rigged configurations exist for all affine Kac-Moody Lie algebras. See for example
-[HKOTT2002]_. In Sage they are specified by providing a Cartan type and a list of
-rectangular shapes `R`. The list of all (highest weight) rigged configurations
-for given `R` is computed via the (virtual) Kleber algorithm (see also
-:class:`~sage.combinat.rigged_configurations.kleber_tree.KleberTree` and
-:class:`~sage.combinat.rigged_configurations.kleber_tree.VirtualKleberTree`).
-
-There exists a crystal structure on the set of rigged configurations, see
-[CrysStructSchilling06]_ and [OSS03]_. The highest weight rigged
-configurations are those where all riggings are nonnegative. The list of
-all rigged configurations is computed from the highest weight ones using the
-crystal operators.
-
-Rigged configurations are in bijection with tensor products of Kirillov-Reshetikhin tableaux,
-see [RigConBijection]_, [BijectionDn]_, and [BijectionLRT]_. The list of rectangles `R` corresponds
-to the shape of the Kirillov-Reshetikhin crystals appearing in the tensor product.
-Kirillov-Reshetikhin crystals are implemented in Sage, see :class:`KirillovReshetikhinCrystal`, however,
-in the bijection with rigged configurations a different realization of the elements in the
-crystal are obtained, which are coined Kirillov-Reshetkihin tableaux, see :class:`KirillovReshetikhinTableaux`.
-For more details see [AffineRigConDn]_.
-
-INPUT:
-
-- ``cartan_type`` -- A Cartan type
-
-- ``B`` -- A list of positive integer pairs `(r,s)` specifying the width `s`
-  and height `r` of the sequence of rectangles 
-
-EXAMPLES::
-
-    sage: RC = RiggedConfigurations(['A', 3, 1], [[3, 2], [1, 2], [1, 1]])
-    sage: RC
-    Rigged configurations of type ['A', 3, 1] and factor(s) ((3, 2), (1, 2), (1, 1))
-
-    sage: RC = RiggedConfigurations(['A', 3, 1], [[2,1]]); RC
-    Rigged configurations of type ['A', 3, 1] and factor(s) ((2, 1),)
-    sage: RC.cardinality()
-    6
-    sage: len(RC.list()) == RC.cardinality()
-    True
-    sage: RC.list()    # random
-    [
-    (/)
-    <BLANKLINE>
-    (/)
-    <BLANKLINE>
-    (/)
-    ,
-    (/)
-    <BLANKLINE>
-    -1[ ]-1
-    <BLANKLINE>
-    (/)
-    ,
-    (/)
-    <BLANKLINE>
-    0[ ]0
-    <BLANKLINE>
-    -1[ ]-1
-    ,
-    -1[ ]-1
-    <BLANKLINE>
-    0[ ]0
-    <BLANKLINE>
-    (/)
-    ,
-    -1[ ]-1
-    <BLANKLINE>
-    1[ ]1
-    <BLANKLINE>
-    -1[ ]-1
-    ,
-    0[ ]0
-    <BLANKLINE>
-    -1[ ]-1
-    -1[ ]-1
-    <BLANKLINE>
-    0[ ]0
-    ]
-
-A rigged configuration element with all riggings equal to the vacancy numbers can be created as follows::
-
-    sage: RC = RiggedConfigurations(['A', 3, 1], [[3,2], [2,1], [1,1], [1,1]]); RC
-    Rigged configurations of type ['A', 3, 1] and factor(s) ((3, 2), (2, 1), (1, 1), (1, 1))
-    sage: elt = RC(partition_list=[[1],[],[]]); elt
-    <BLANKLINE>
-    0[ ]0
-    <BLANKLINE>
-    (/)
-    <BLANKLINE>
-    (/)
-    <BLANKLINE>
-
-If on the other hand we also want to specify the riggings, this can be achieved as follows::
-
-    sage: RC = RiggedConfigurations(['D', 7, 1], [[3,3],[5,2],[4,3],[2,3],[4,4],[3,1],[1,4],[2,2]])
-    sage: elt = RC(partition_list=[[2],[3,2,1],[2,2,1,1],[2,2,1,1,1,1],[3,2,1,1,1,1],[2,1,1],[2,2]],
-    ....:          rigging_list=[[2],[1,0,0],[4,1,2,1],[1,0,0,0,0,0],[0,1,0,0,0,0],[0,0,0],[0,0]])
-    sage: elt
-    <BLANKLINE>
-    3[ ][ ]2
-    <BLANKLINE>
-    1[ ][ ][ ]1
-    2[ ][ ]0
-    1[ ]0
-    <BLANKLINE>
-    4[ ][ ]4
-    4[ ][ ]1
-    3[ ]2
-    3[ ]1
-    <BLANKLINE>
-    2[ ][ ]1
-    2[ ][ ]0
-    0[ ]0
-    0[ ]0
-    0[ ]0
-    0[ ]0
-    <BLANKLINE>
-    0[ ][ ][ ]0
-    2[ ][ ]1
-    0[ ]0
-    0[ ]0
-    0[ ]0
-    0[ ]0
-    <BLANKLINE>
-    0[ ][ ]0
-    0[ ]0
-    0[ ]0
-    <BLANKLINE>
-    0[ ][ ]0
-    0[ ][ ]0
-    <BLANKLINE>
-
-To obtain the Kirillov-Reshetikhin (KR) tableaux under the bijection between rigged configurations and KR
-tableaux, we can type the following. This example was checked against Reiho Sakamoto's Mathematica program
-on rigged configurations::
-
-    sage: output = elt.to_tensor_product_of_kirillov_reshetikhin_tableaux(); output
-    [[1, 1, 1], [2, 3, 3], [3, 4, -5]] (X) [[1, 1], [2, 2], [3, 3], [5, -6], [6, -5]] (X) [[1, 1, 2], [2, 2, 3], [3, 3, 7], [4, 4, -7]] (X) [[1, 1, 1], [2, 2, 2]] (X) [[1, 1, 1, 3], [2, 2, 3, 4], [3, 3, 4, 5], [4, 4, 5, 6]] (X) [[1], [2], [3]] (X) [[1, 1, 1, 1]] (X) [[1, 1], [2, 2]]
-    sage: elt.to_tensor_product_of_kirillov_reshetikhin_tableaux().to_rigged_configuration() == elt
-    True
-    sage: output.to_rigged_configuration().to_tensor_product_of_kirillov_reshetikhin_tableaux() == output
-    True
-
-To get the highest weight rigged configurations, use the attribute
-``module_generators``::
-
-    sage: RC = RiggedConfigurations(['D',4,1], [[2,1]])
-    sage: for x in RC.module_generators: x
-    <BLANKLINE>
-    (/)
-    <BLANKLINE>
-    (/)
-    <BLANKLINE>
-    (/)
-    <BLANKLINE>
-    (/)
-    <BLANKLINE>
-    0[ ]0
-    <BLANKLINE>
-    0[ ]0
-    0[ ]0
-    <BLANKLINE>
-    0[ ]0
-    <BLANKLINE>
-    0[ ]0
-
-TESTS::
-
-    sage: RC = RiggedConfigurations(['A', 3, 1], [[3,2], [2,1], [1,1], [1,1]])
-    sage: len(RC.module_generators)
-    17
-    sage: RC = RiggedConfigurations(['D', 4, 1], [[1, 1]])
-    sage: RC.cardinality()
-    8
-    sage: RC = RiggedConfigurations(['D', 4, 1], [[2, 1]])
-    sage: c = RC.cardinality(); c
-    29
-    sage: K = KirillovReshetikhinCrystal(['D',4,1],2,1)
-    sage: K.cardinality() == c
-    True
-
-REFERENCES:
-
-.. [HKOTT2002] G. Hatayama, A. Kuniba, M. Okado, T. Takagi, Z. Tsuboi.
-   Paths, Crystals and Fermionic Formulae
-   Prog.Math.Phys. 23 (2002) 205-272
-
-.. [CrysStructSchilling06] Anne Schilling.
-   Crystal structure on rigged configurations.
-   International Mathematics Research Notices.
-   Volume 2006. 2006. Article ID 97376. Pages 1-27.
-
-.. [RigConBijection] Masato Okado, Anne Schilling, Mark Shimozono.
-   A crystal to rigged configuration bijection for non-exceptional affine
-   algebras.
-   Algebraic Combinatorics and Quantum Groups.
-   Edited by N. Jing. World Scientific. 2003. Pages 85-124.
-
-.. [BijectionDn] Anne Schilling.
-   A bijection between type `D_n^{(1)}` crystals and rigged configurations.
-   J. Algebra. 285. 2005. 292-334
-
-.. [BijectionLRT] Anatol N. Kirillov, Anne Schilling, Mark Shimozono.
-   A bijection between Littlewood-Richardson tableaux and rigged
-   configurations.
-   Selecta Mathematica (N.S.). 8. 2002. 67-135 (:mathscinet:`MR1890195`).
-
-.. [AffineRigConDn] Masato Okado, Reiho Sakamoto, Anne Schilling.
-   Affine crystal structure on rigged configurations of type `D_n^{(1)}`.
-   J. Algebraic Combinatorics, to appear, :doi:`10.1007/s10801-012-0383-z` (:arXiv:`1109.3523`)
-=======
->>>>>>> 18eb5ee2
 """
 
 #*****************************************************************************
@@ -254,26 +33,15 @@
 from sage.combinat.cartesian_product import CartesianProduct
 from sage.combinat.rigged_configurations.kleber_tree import KleberTree, VirtualKleberTree
 from sage.combinat.rigged_configurations.rigged_configuration_element import RiggedConfigurationElement, \
-<<<<<<< HEAD
-  RCVirtualElement
-=======
   RCNonSimplyLacedElement
->>>>>>> 18eb5ee2
 
 # Note on implementation, this class is used for simply-laced types only
 class RiggedConfigurations(Parent, UniqueRepresentation):
     r"""
-<<<<<<< HEAD
-    Class of rigged configurations.
-
-    Let `\overline{I}` denote the classical index set associated to the Cartan type
-    of the rigged configurations. A rigged configuration of multiplicity
-=======
     Rigged configurations as `U_q^{\prime}(\mathfrak{g})`-crystals.
 
     Let `\overline{I}` denote the classical index set associated to the Cartan
     type of the rigged configurations. A rigged configuration of multiplicity
->>>>>>> 18eb5ee2
     array `L_i^{(a)}` and dominant weight `\Lambda` is a sequence of partitions
     `\{ \nu^{(a)} \mid a \in \overline{I} \}` such that
 
@@ -287,18 +55,6 @@
     and `m_i^{(a)}` is the number of rows of length `i` in the partition
     `\nu^{(a)}`.
 
-<<<<<<< HEAD
-    Each sequence of partitions also comes with a sequence of values called
-    vacancy numbers and riggings. Vacancy numbers are computed based upon the
-    partitions and `L_i^{(a)}`, and the riggings must satisfy certain
-    conditions. For more, see [RigConBijection]_ [CrysStructSchilling06]_
-    [BijectionLRT]_.
-
-    They are in bijection with
-    :class:`TensorProductOfKirillovReshetikhinTableaux` of non-exceptional
-    affine types (see [RigConBijection]_, [BijectionLRT]_, [BijectionDn]_) and all
-    admit a classical crystal structure [CrysStructSchilling06]_.
-=======
     Each partition `\nu^{(a)}`, in the sequence also comes with a sequence of
     statistics `p_i^{(a)}` called *vacancy numbers* and a weakly decreasing
     sequence `J_i^{(a)}` of length `m_i^{(a)}` called *riggings*.
@@ -342,18 +98,13 @@
     rigged configurations a different realization of the elements in the
     crystal are obtained, which are coined KR tableaux, see
     :class:`KirillovReshetikhinTableaux`. For more details see [OSS2011]_.
->>>>>>> 18eb5ee2
 
     .. NOTE::
 
         All non-simply-laced rigged configurations have not been proven to
         give rise to aligned virtual crystals (i.e. have the correct crystal
         structure or ismorphic as affine crystals to the tensor product of
-<<<<<<< HEAD
-        Kirillov-Reshetikhin tableaux).
-=======
         KR tableaux).
->>>>>>> 18eb5ee2
 
     INPUT:
 
@@ -361,11 +112,6 @@
 
     - ``B`` -- a list of positive integer tuples `(r,s)` corresponding to the
       tensor factors in the bijection with tensor product of
-<<<<<<< HEAD
-      Kirillov-Reshetikhin tableaux
-
-    A rigged configuration element with all riggings equal to the vacancy numbers can be created as follows::
-=======
       Kirillov-Reshetikhin tableaux or equivalently the sequence of width `s`
       and height `r` rectangles
 
@@ -449,7 +195,6 @@
 
     A rigged configuration element with all riggings equal to the vacancy
     numbers can be created as follows::
->>>>>>> 18eb5ee2
 
         sage: RC = RiggedConfigurations(['A', 3, 1], [[3,2], [2,1], [1,1], [1,1]]); RC
         Rigged configurations of type ['A', 3, 1] and factor(s) ((3, 2), (2, 1), (1, 1), (1, 1))
@@ -462,12 +207,8 @@
         (/)
         <BLANKLINE>
 
-<<<<<<< HEAD
-    If on the other hand we also want to specify the riggings, this can be achieved as follows::
-=======
     If on the other hand we also want to specify the riggings, this can be
     achieved as follows::
->>>>>>> 18eb5ee2
 
         sage: RC = RiggedConfigurations(['D', 7, 1], [[3,3],[5,2],[4,3],[2,3],[4,4],[3,1],[1,4],[2,2]])
         sage: elt = RC(partition_list=[[2],[3,2,1],[2,2,1,1],[2,2,1,1,1,1],[3,2,1,1,1,1],[2,1,1],[2,2]],
@@ -507,15 +248,9 @@
         0[ ][ ]0
         <BLANKLINE>
 
-<<<<<<< HEAD
-    To obtain the Kirillov-Reshetikhin (KR) tableau under the bijection between rigged configurations and KR
-    tableaux, we can type the following. This example was checked against Reiho Sakamoto's Mathematica program
-    on rigged configurations::
-=======
     To obtain the KR tableau under the bijection between rigged configurations
     and KR tableaux, we can type the following. This example was checked
     against Reiho Sakamoto's Mathematica program on rigged configurations::
->>>>>>> 18eb5ee2
 
         sage: output = elt.to_tensor_product_of_kirillov_reshetikhin_tableaux(); output
         [[1, 1, 1], [2, 3, 3], [3, 4, -5]] (X) [[1, 1], [2, 2], [3, 3], [5, -6], [6, -5]] (X)
@@ -527,11 +262,7 @@
         True
 
     We can also convert between rigged configurations and tensor products of
-<<<<<<< HEAD
-    Kirillov-Reshetikhin crystals::
-=======
     KR crystals::
->>>>>>> 18eb5ee2
 
         sage: RC = RiggedConfigurations(['D', 4, 1], [[2, 1]])
         sage: elt = RC(partition_list=[[1],[1,1],[1],[1]])
@@ -542,18 +273,6 @@
         True
 
     ::
-<<<<<<< HEAD
-
-        sage: RC = RiggedConfigurations(['D', 4, 1], [[4,1], [3,3]])
-        sage: KR1 = KirillovReshetikhinCrystal(['D', 4, 1], 4, 1)
-        sage: KR2 = KirillovReshetikhinCrystal(['D', 4, 1], 3, 3)
-        sage: T = TensorProductOfCrystals(KR1, KR2)
-        sage: t = T[1]; t
-        [[++++, []], [+++-, [[1], [2], [4], [-4]]]]
-        sage: ret = RC(t)
-        sage: ret.to_tensor_product_of_kirillov_reshetikhin_crystals()
-        [[++++, []], [+++-, [[1], [2], [4], [-4]]]]
-=======
 
         sage: RC = RiggedConfigurations(['D', 4, 1], [[4,1], [3,3]])
         sage: KR1 = KirillovReshetikhinCrystal(['D', 4, 1], 4, 1)
@@ -579,7 +298,6 @@
         sage: K = KirillovReshetikhinCrystal(['D',4,1],2,1)
         sage: K.cardinality() == c
         True
->>>>>>> 18eb5ee2
     """
     @staticmethod
     def __classcall_private__(cls, cartan_type, B):
@@ -597,23 +315,6 @@
         cartan_type = CartanType(cartan_type)
         if not cartan_type.is_affine():
             raise ValueError("The Cartan type must be affine")
-<<<<<<< HEAD
-
-        # Standardize B input into a tuple of tuples
-        B = tuple(tuple(factor) for factor in B)
-
-        if cartan_type.type() == 'BC': # Type `A_{2n}^{(2)}`
-            return RCTypeA2Even(cartan_type, B)
-        if cartan_type.dual().type() == 'BC': # Type 'A_{2n}^{(2)\dagger`
-            return RCTypeA2Dual(cartan_type, B)
-        # We check the classical type to account for A^{(1)}_1 which is not
-        #    a virtual rigged configuration.
-        if not cartan_type.classical().is_simply_laced():
-            return RCVirtual(cartan_type, B)
-
-        return super(RiggedConfigurations, cls).__classcall__(cls, cartan_type, B)
-
-=======
 
         # Standardize B input into a tuple of tuples
         B = tuple(tuple(factor) for factor in B)
@@ -629,7 +330,6 @@
 
         return super(RiggedConfigurations, cls).__classcall__(cls, cartan_type, B)
 
->>>>>>> 18eb5ee2
     def __init__(self, cartan_type, B):
         r"""
         Initialize the RiggedConfigurations class.
@@ -671,7 +371,17 @@
         # We store the cartan matrix for the vacancy number calculations for speed
         self._cartan_matrix = self._cartan_type.classical().cartan_matrix()
         Parent.__init__(self, category=(RegularCrystals(), FiniteCrystals()))
-        self.rename("Rigged configurations of type %s and factor(s) %s" % (cartan_type, B))
+
+    def _repr_(self):
+        """
+        Return a string representation of ``self``.
+
+        EXAMPLES::
+
+            sage: RiggedConfigurations(['A', 3, 1], [[3, 2], [1, 2], [1, 1]])
+            Rigged configurations of type ['A', 3, 1] and factor(s) ((3, 2), (1, 2), (1, 1))
+        """
+        return "Rigged configurations of type {} and factor(s) {}".format(self._cartan_type, self.dims)
 
     def __iter__(self):
         """
@@ -705,52 +415,6 @@
 
     use_half_width_boxes_type_B = True
 
-<<<<<<< HEAD
-=======
-    def _repr_(self):
-        """
-        Return a string representation of ``self``.
-
-        EXAMPLES::
-
-            sage: RiggedConfigurations(['A', 3, 1], [[3, 2], [1, 2], [1, 1]])
-            Rigged configurations of type ['A', 3, 1] and factor(s) ((3, 2), (1, 2), (1, 1))
-        """
-        return "Rigged configurations of type {} and factor(s) {}".format(self._cartan_type, self.dims)
-
-    def __iter__(self):
-        """
-        Returns the iterator of ``self``.
-
-        EXAMPLES::
-
-            sage: RC = RiggedConfigurations(['A', 3, 1], [[2,1], [1,1]])
-            sage: g = RC.__iter__()
-            sage: g.next()
-            <BLANKLINE>
-            (/)
-            <BLANKLINE>
-            (/)
-            <BLANKLINE>
-            (/)
-            <BLANKLINE>
-            sage: g.next()
-            <BLANKLINE>
-            (/)
-            <BLANKLINE>
-            -1[ ]-1
-            <BLANKLINE>
-            (/)
-            <BLANKLINE>
-        """
-        index_set = self._cartan_type.classical().index_set()
-        from sage.combinat.backtrack import TransitiveIdeal
-        return TransitiveIdeal(lambda x: [x.f(i) for i in index_set],
-                               self.module_generators).__iter__()
-
-    use_half_width_boxes_type_B = True
-
->>>>>>> 18eb5ee2
     @lazy_attribute
     def module_generators(self):
         r"""
@@ -975,12 +639,9 @@
             krt_elt = KRT(*[x.to_kirillov_reshetikhin_tableau() for x in lst])
             return krt_elt.to_rigged_configuration()
 
-<<<<<<< HEAD
-=======
         if isinstance(lst[0], RiggedConfigurationElement):
             lst = lst[0]
 
->>>>>>> 18eb5ee2
         return self.element_class(self, list(lst), **options)
 
     def _calc_vacancy_number(self, partitions, a, i, **options):
@@ -1076,12 +737,9 @@
             sage: RC = RiggedConfigurations(['E', 7, 1], [[1,1]])
             sage: RC.cardinality()
             134
-<<<<<<< HEAD
-        """
-        try:
-            return self.tensor_product_of_kirillov_reshetikhin_tableaux().cardinality()
-        except NotImplementedError: # Backup by direct counting
-            return ZZ(sum(1 for x in self))
+        """
+        CWLR = self.cartan_type().classical().root_system().ambient_space()
+        return sum(CWLR.weyl_dimension(mg.classical_weight()) for mg in self.module_generators)
 
     @cached_method
     def tensor_product_of_kirillov_reshetikhin_crystals(self):
@@ -1171,112 +829,12 @@
 
 RiggedConfigurations.Element = RiggedConfigurationElement
 
-class RCVirtual(RiggedConfigurations):
-    r"""
-    Class of virtual rigged configurations.
-
-    These are rigged configurations which lift to a virtual configuration.
-
-=======
-        """
-        CWLR = self.cartan_type().classical().root_system().ambient_space()
-        return sum(CWLR.weyl_dimension(mg.classical_weight()) for mg in self.module_generators)
-
-    @cached_method
-    def tensor_product_of_kirillov_reshetikhin_crystals(self):
-        """
-        Return the corresponding tensor product of Kirillov-Reshetikhin
-        crystals.
-
-        EXAMPLES::
-
-            sage: RC = RiggedConfigurations(['A', 3, 1], [[3,1],[2,2]])
-            sage: RC.tensor_product_of_kirillov_reshetikhin_crystals()
-            Full tensor product of the crystals
-            [Kirillov-Reshetikhin crystal of type ['A', 3, 1] with (r,s)=(3,1),
-             Kirillov-Reshetikhin crystal of type ['A', 3, 1] with (r,s)=(2,2)]
-        """
-        return self.tensor_product_of_kirillov_reshetikhin_tableaux().tensor_product_of_kirillov_reshetikhin_crystals()
-
-    def fermionic_formula(self, q=None):
-        r"""
-        Return the fermoinic formula associated to ``self``.
-
-        Given a set of rigged configurations `RC(\Lambda, L)`, the fermonic
-        formula is defined as:
-
-        .. MATH::
-
-            M(\lambda, L; q) = \sum_{(\nu,J)} q^{cc(\nu, J)}
-
-        where we sum over all classically highest weight rigged
-        configurations where `cc` is the :meth:`cocharge statistic
-        <sage.combinat.rigged_configurations.rigged_configuration_element.RiggedConfigurationElement.cc>`.
-        This is known to reduce to
-
-        .. MATH::
-
-            M(\lambda, L; q) = \sum_{\nu} q^{cc(\nu)} \prod_{(a,i) \in
-            I \times \ZZ} \begin{bmatrix} p_i^{(a)} + m_i^{(a)} \\ m_i^{(a)}
-            \end{bmatrix}_q.
-
-        EXAMPLES::
-
-            sage: RC = RiggedConfigurations(['A', 3, 1], [[3,1],[2,2]])
-            sage: RC.fermionic_formula()
-            q + 1
-            sage: RC = RiggedConfigurations(['D', 4, 1], [[3,2],[4,1],[2,2]])
-            sage: RC.fermionic_formula()
-            q^6 + 6*q^5 + 11*q^4 + 14*q^3 + 11*q^2 + 4*q + 1
-            sage: RC = RiggedConfigurations(['E', 6, 1], [[2,2]])
-            sage: RC.fermionic_formula()
-            q^2 + q + 1
-            sage: RC = RiggedConfigurations(['B', 3, 1], [[3,1],[2,2]])
-            sage: RC.fermionic_formula()
-            q^3 + 3*q^2 + 2*q + 1
-            sage: RC = RiggedConfigurations(['C', 3, 1], [[3,1],[2,2]])
-            sage: RC.fermionic_formula()
-            q^4 + 2*q^3 + 3*q^2 + 2*q + 1
-            sage: RC = RiggedConfigurations(['D', 4, 2], [[3,1],[2,2]])
-            sage: RC.fermionic_formula()
-            q^6 + 2*q^5 + 4*q^4 + 3*q^3 + 3*q^2 + q + 1
-        """
-        if q is None:
-            from sage.rings.polynomial.polynomial_ring_constructor import PolynomialRing
-            q = PolynomialRing(ZZ, 'q').gen(0)
-        return sum([q**x.cc() for x in self.module_generators], ZZ.zero())
-
-    def _test_bijection(self, **options):
-        r"""
-        Test function to make sure that the bijection between rigged
-        configurations and Kirillov-Reshetikhin tableaux is correct.
-
-        EXAMPLES::
-
-            sage: RC = RiggedConfigurations(['A', 3, 1], [[2,1],[1,1]])
-            sage: RC._test_bijection()
-        """
-        tester = self._tester(**options)
-        rejects = []
-        for x in self:
-            y = x.to_tensor_product_of_kirillov_reshetikhin_tableaux()
-            z = y.to_rigged_configuration()
-            if z != x:
-                rejects.append((x, z))
-
-        tester.assertTrue(len(rejects) == 0, "Bijection is not correct: %s"%rejects)
-        if len(rejects) != 0:
-            return rejects
-
-RiggedConfigurations.Element = RiggedConfigurationElement
-
 class RCNonSimplyLaced(RiggedConfigurations):
     r"""
     Rigged configurations in non-simply-laced types.
 
     These are rigged configurations which lift to a virtual configuration.
 
->>>>>>> 18eb5ee2
     For more on rigged configurations, see :class:`RiggedConfigurations`.
     """
     @staticmethod
@@ -1296,11 +854,7 @@
 
         # Standardize B input into a tuple of tuples
         B = tuple(map(tuple, B))
-<<<<<<< HEAD
-        return super(RCVirtual, cls).__classcall__(cls, cartan_type, B)
-=======
         return super(RCNonSimplyLaced, cls).__classcall__(cls, cartan_type, B)
->>>>>>> 18eb5ee2
 
     def __init__(self, cartan_type, dims):
         """
@@ -1477,7 +1031,6 @@
         highest weight rigged configurations.
 
         EXAMPLES::
-<<<<<<< HEAD
 
             sage: RC = RiggedConfigurations(['C',3,1], [[1,1], [2,1]])
             sage: RC.kleber_tree()
@@ -1485,15 +1038,6 @@
         """
         return VirtualKleberTree(self._cartan_type, self.dims)
 
-=======
-
-            sage: RC = RiggedConfigurations(['C',3,1], [[1,1], [2,1]])
-            sage: RC.kleber_tree()
-            Virtual Kleber tree of Cartan type ['C', 3, 1] and B = ((1, 1), (2, 1))
-        """
-        return VirtualKleberTree(self._cartan_type, self.dims)
-
->>>>>>> 18eb5ee2
     @lazy_attribute
     def virtual(self):
         """
@@ -1578,7 +1122,6 @@
             0[ ][ ]0
             sage: ret == elt
             True
-<<<<<<< HEAD
         """
         gamma = self._folded_ct.scaling_factors()
         sigma = self._folded_ct.folding_orbit()
@@ -1597,26 +1140,6 @@
 
     def _test_virtual_vacancy_numbers(self, **options):
         """
-=======
-        """
-        gamma = self._folded_ct.scaling_factors()
-        sigma = self._folded_ct.folding_orbit()
-        n = self._cartan_type.classical().rank()
-        partitions = [None] * n
-        riggings = [None] * n
-        vac_nums = [None] * n
-        # +/- 1 for indexing
-        for a in range(n):
-            index = sigma[a+1][0]-1
-            partitions[a] = [row_len//gamma[a+1] for row_len in vrc[index]._list]
-            riggings[a] = [rig_val//gamma[a+1] for rig_val in vrc[index].rigging]
-            vac_nums[a] = [vac_val//gamma[a+1] for vac_val in vrc[index].vacancy_numbers]
-        return self.element_class(self, partition_list=partitions,
-                                  rigging_list=riggings, vacancy_numbers_list=vac_nums)
-
-    def _test_virtual_vacancy_numbers(self, **options):
-        """
->>>>>>> 18eb5ee2
         Test to make sure that the vacancy numbers obtained from the virtual
         rigged configuration agree with the explicit computation of the
         vacancy numbers done here.
@@ -1636,15 +1159,9 @@
                       "Incorrect vacancy number: %s\nComputed: %s\nFor: %s"\
                       %(x[i].vacancy_numbers[j],vac_num, x))
 
-<<<<<<< HEAD
-RCVirtual.Element = RCVirtualElement
-
-class RCTypeA2Even(RCVirtual):
-=======
 RCNonSimplyLaced.Element = RCNonSimplyLacedElement
 
 class RCTypeA2Even(RCNonSimplyLaced):
->>>>>>> 18eb5ee2
     """
     Rigged configurations for type `A_{2n}^{(2)}`.
 
@@ -1663,7 +1180,18 @@
         sage: RC = RiggedConfigurations(['A',4,2], [[2,1]])
         sage: TestSuite(RC).run() # long time
     """
-<<<<<<< HEAD
+    def cardinality(self):
+        """
+        Return the cardinality of ``self``.
+
+        EXAMPLES::
+
+            sage: RC = RiggedConfigurations(['A',4,2], [[1,1], [2,2]])
+            sage: RC.cardinality()
+            250
+        """
+        return self.tensor_product_of_kirillov_reshetikhin_tableaux().cardinality()
+
     @lazy_attribute
     def virtual(self):
         """
@@ -1745,49 +1273,108 @@
         INPUT:
 
         - ``rc`` -- A rigged configuration element
-=======
-    def cardinality(self):
-        """
-        Return the cardinality of ``self``.
-
-        EXAMPLES::
-
-            sage: RC = RiggedConfigurations(['A',4,2], [[1,1], [2,2]])
-            sage: RC.cardinality()
-            250
-        """
-        return self.tensor_product_of_kirillov_reshetikhin_tableaux().cardinality()
-
-    @lazy_attribute
-    def virtual(self):
-        """
-        Return the corresponding virtual crystal.
-
-        EXAMPLES::
-
-            sage: RC = RiggedConfigurations(['A',4,2], [[1,2],[1,1],[2,1]])
-            sage: RC
-            Rigged configurations of type ['BC', 2, 2] and factor(s) ((1, 2), (1, 1), (2, 1))
-            sage: RC.virtual
-            Rigged configurations of type ['A', 3, 1] and factor(s) ((1, 2), (3, 2), (1, 1), (3, 1), (2, 1), (2, 1))
-        """
+
+        EXAMPLES::
+
+            sage: RC = RiggedConfigurations(['A',4,2], [[2,2]])
+            sage: elt = RC(partition_list=[[1],[1]]); elt
+            <BLANKLINE>
+            -1[ ]-1
+            <BLANKLINE>
+            1[ ]1
+            <BLANKLINE>
+            sage: velt = RC.to_virtual(elt); velt
+            <BLANKLINE>
+            -1[ ]-1
+            <BLANKLINE>
+            2[ ]2
+            <BLANKLINE>
+            -1[ ]-1
+            <BLANKLINE>
+            sage: velt.parent()
+            Rigged configurations of type ['A', 3, 1] and factor(s) ((2, 2), (2, 2))
+        """
+        gamma = self._folded_ct.scaling_factors()
         sigma = self._folded_ct.folding_orbit()
-        n = len(sigma) - 1
-        virtual_dims = []
-        for r,s in self.dims:
-            if r == n:
-                virtual_dims.extend([[n, s], [n, s]])
-            else:
-                for a in sigma[r]:
-                    virtual_dims.append([a, s])
-        return RiggedConfigurations(self._folded_ct._folding, virtual_dims)
-
+        n = self._folded_ct._folding.classical().rank()
+        partitions = [None] * n
+        riggings = [None] * n
+        vac_nums = [None] * n
+        # +/- 1 for indexing
+        for a in range(len(rc)):
+            for i in sigma[a+1]:
+                partitions[i-1] = [row_len for row_len in rc[a]._list]
+                riggings[i-1] = [rig_val*gamma[a+1] for rig_val in rc[a].rigging]
+                vac_nums[i-1] = [vac_num*gamma[a+1] for vac_num in rc[a].vacancy_numbers]
+        return self.virtual.element_class(self.virtual, partition_list=partitions,
+                            rigging_list=riggings,
+                            vacancy_numbers_list=vac_nums)
+
+    def from_virtual(self, vrc):
+        """
+        Convert ``vrc`` in the virtual crystal into a rigged configution of
+        the original Cartan type.
+
+        INPUT:
+
+        - ``vrc`` -- A virtual rigged configuration element
+
+        EXAMPLES::
+
+            sage: RC = RiggedConfigurations(['A',4,2], [[2,2]])
+            sage: elt = RC(partition_list=[[1],[1]])
+            sage: velt = RC.to_virtual(elt)
+            sage: ret = RC.from_virtual(velt); ret
+            <BLANKLINE>
+            -1[ ]-1
+            <BLANKLINE>
+            1[ ]1
+            <BLANKLINE>
+            sage: ret == elt
+            True
+        """
+        gamma = self._folded_ct.scaling_factors()
+        sigma = self._folded_ct.folding_orbit()
+        n = self._cartan_type.classical().rank()
+        partitions = [None] * n
+        riggings = [None] * n
+        vac_nums = [None] * n
+        # +/- 1 for indexing
+        for a in range(n):
+            index = sigma[a+1][0]-1
+            partitions[index] = [row_len for row_len in vrc[index]._list]
+            riggings[index] = [rig_val//gamma[a+1] for rig_val in vrc[index].rigging]
+            vac_nums[a] = [vac_val//gamma[a+1] for vac_val in vrc[index].vacancy_numbers]
+        return self.element_class(self, partition_list=partitions,
+                                  rigging_list=riggings, vacancy_numbers_list=vac_nums)
+
+class RCTypeA2Dual(RCTypeA2Even):
+    r"""
+    Rigged configurations of type `A_{2n}^{(2)\dagger}`.
+
+    For more on rigged configurations, see :class:`RiggedConfigurations`.
+
+    EXAMPLES::
+
+        sage: RC = RiggedConfigurations(CartanType(['A',4,2]).dual(), [[1,2],[1,1],[2,1]])
+        sage: RC
+        Rigged configurations of type ['BC', 2, 2]^* and factor(s) ((1, 2), (1, 1), (2, 1))
+        sage: RC.cardinality()
+        750
+        sage: RC.virtual
+        Rigged configurations of type ['A', 3, 1] and factor(s) ((1, 2), (3, 2), (1, 1), (3, 1), (2, 1), (2, 1))
+        sage: RC = RiggedConfigurations(CartanType(['A',2,2]).dual(), [[1,1]])
+        sage: RC.cardinality()
+        3
+        sage: RC = RiggedConfigurations(CartanType(['A',2,2]).dual(), [[1,2],[1,1]])
+        sage: TestSuite(RC).run()
+        sage: RC = RiggedConfigurations(CartanType(['A',4,2]).dual(), [[2,1]])
+        sage: TestSuite(RC).run() # long time
+    """
     def _calc_vacancy_number(self, partitions, a, i, **options):
         r"""
-        Calculate the vacancy number of the `i`-th row of the `a`-th rigged
-        partition.
-
-        This is a special implementation for type `A_{2n}^{(2)}`.
+        Calculate the vacancy number. A special case is needed for the `n`-th
+        partition for type `A_{2n}^{(2)\dagger}`.
 
         INPUT:
 
@@ -1799,11 +1386,13 @@
 
         TESTS::
 
-            sage: RC = RiggedConfigurations(['A', 4, 2], [[2, 1]])
-            sage: elt = RC(partition_list=[[1], [2]])
-            sage: RC._calc_vacancy_number(elt.nu(), 1, 0)
-            0
-        """
+            sage: RC = RiggedConfigurations(CartanType(['A', 6, 2]).dual(), [[2,1]])
+            sage: elt = RC(partition_list=[[1], [2], [2]])
+            sage: RC._calc_vacancy_number(elt.nu(), 0, 0)
+            -1
+        """
+        if a != self._cartan_type.classical().rank()-1:
+            return RCTypeA2Even._calc_vacancy_number(self, partitions, a, i, **options)
         row_len = partitions[a][i]
 
         vac_num = 0
@@ -1826,279 +1415,6 @@
                 if dim[0] == a + 1:
                     vac_num += min(dim[1], row_len)
 
-        gamma = self._folded_ct.scaling_factors()
-        for b, value in enumerate(self._cartan_matrix.row(a)):
-            vac_num -= value * partitions[b].get_num_cells_to_column(row_len) // gamma[b+1]
->>>>>>> 18eb5ee2
-
-        return vac_num
-
-<<<<<<< HEAD
-            sage: RC = RiggedConfigurations(['A',4,2], [[2,2]])
-            sage: elt = RC(partition_list=[[1],[1]]); elt
-            <BLANKLINE>
-            -1[ ]-1
-            <BLANKLINE>
-            1[ ]1
-            <BLANKLINE>
-            sage: velt = RC.to_virtual(elt); velt
-            <BLANKLINE>
-            -1[ ]-1
-            <BLANKLINE>
-            2[ ]2
-            <BLANKLINE>
-            -1[ ]-1
-            <BLANKLINE>
-            sage: velt.parent()
-            Rigged configurations of type ['A', 3, 1] and factor(s) ((2, 2), (2, 2))
-        """
-        gamma = self._folded_ct.scaling_factors()
-        sigma = self._folded_ct.folding_orbit()
-        n = self._folded_ct._folding.classical().rank()
-        partitions = [None] * n
-        riggings = [None] * n
-        vac_nums = [None] * n
-        # +/- 1 for indexing
-        for a in range(len(rc)):
-            for i in sigma[a+1]:
-                partitions[i-1] = [row_len for row_len in rc[a]._list]
-                riggings[i-1] = [rig_val*gamma[a+1] for rig_val in rc[a].rigging]
-                vac_nums[i-1] = [vac_num*gamma[a+1] for vac_num in rc[a].vacancy_numbers]
-        return self.virtual.element_class(self.virtual, partition_list=partitions,
-                            rigging_list=riggings,
-                            vacancy_numbers_list=vac_nums)
-
-    def from_virtual(self, vrc):
-        """
-        Convert ``vrc`` in the virtual crystal into a rigged configution of
-        the original Cartan type.
-
-        INPUT:
-
-        - ``vrc`` -- A virtual rigged configuration element
-=======
-    def to_virtual(self, rc):
-        """
-        Convert ``rc`` into a rigged configuration in the virtual crystal.
-
-        INPUT:
-
-        - ``rc`` -- A rigged configuration element
->>>>>>> 18eb5ee2
-
-        EXAMPLES::
-
-            sage: RC = RiggedConfigurations(['A',4,2], [[2,2]])
-<<<<<<< HEAD
-            sage: elt = RC(partition_list=[[1],[1]])
-            sage: velt = RC.to_virtual(elt)
-            sage: ret = RC.from_virtual(velt); ret
-            <BLANKLINE>
-            -1[ ]-1
-            <BLANKLINE>
-            1[ ]1
-            <BLANKLINE>
-            sage: ret == elt
-            True
-        """
-        gamma = self._folded_ct.scaling_factors()
-        sigma = self._folded_ct.folding_orbit()
-        n = self._cartan_type.classical().rank()
-        partitions = [None] * n
-        riggings = [None] * n
-        vac_nums = [None] * n
-        # +/- 1 for indexing
-        for a in range(n):
-            index = sigma[a+1][0]-1
-            partitions[index] = [row_len for row_len in vrc[index]._list]
-            riggings[index] = [rig_val//gamma[a+1] for rig_val in vrc[index].rigging]
-            vac_nums[a] = [vac_val//gamma[a+1] for vac_val in vrc[index].vacancy_numbers]
-        return self.element_class(self, partition_list=partitions,
-                                  rigging_list=riggings, vacancy_numbers_list=vac_nums)
-
-class RCTypeA2Dual(RCTypeA2Even):
-    r"""
-    Rigged configurations of type `A_{2n}^{(2)\dagger}`.
-
-    For more on rigged configurations, see :class:`RiggedConfigurations`.
-
-    EXAMPLES::
-
-        sage: RC = RiggedConfigurations(CartanType(['A',4,2]).dual(), [[1,2],[1,1],[2,1]])
-        sage: RC
-        Rigged configurations of type ['BC', 2, 2]^* and factor(s) ((1, 2), (1, 1), (2, 1))
-        sage: RC.cardinality()
-        750
-        sage: RC.virtual
-        Rigged configurations of type ['A', 3, 1] and factor(s) ((1, 2), (3, 2), (1, 1), (3, 1), (2, 1), (2, 1))
-        sage: RC = RiggedConfigurations(CartanType(['A',2,2]).dual(), [[1,1]])
-        sage: RC.cardinality()
-        3
-        sage: RC = RiggedConfigurations(CartanType(['A',2,2]).dual(), [[1,2],[1,1]])
-        sage: TestSuite(RC).run()
-        sage: RC = RiggedConfigurations(CartanType(['A',4,2]).dual(), [[2,1]])
-        sage: TestSuite(RC).run() # long time
-    """
-    def _calc_vacancy_number(self, partitions, a, i, **options):
-        r"""
-        Calculate the vacancy number. A special case is needed for the `n`-th
-        partition for type `A_{2n}^{(2)\dagger}`.
-
-        INPUT:
-
-        - ``partitions`` -- The list of rigged partitions we are using
-
-        - ``a``          -- The rigged partition index
-
-        - ``i``          -- The row index of the `a`-th rigged partition
-
-        TESTS::
-        
-            sage: RC = RiggedConfigurations(CartanType(['A', 6, 2]).dual(), [[2,1]])
-            sage: elt = RC(partition_list=[[1], [2], [2]])
-            sage: RC._calc_vacancy_number(elt.nu(), 0, 0)
-            -1
-        """
-=======
-            sage: elt = RC(partition_list=[[1],[1]]); elt
-            <BLANKLINE>
-            -1[ ]-1
-            <BLANKLINE>
-            1[ ]1
-            <BLANKLINE>
-            sage: velt = RC.to_virtual(elt); velt
-            <BLANKLINE>
-            -1[ ]-1
-            <BLANKLINE>
-            2[ ]2
-            <BLANKLINE>
-            -1[ ]-1
-            <BLANKLINE>
-            sage: velt.parent()
-            Rigged configurations of type ['A', 3, 1] and factor(s) ((2, 2), (2, 2))
-        """
-        gamma = self._folded_ct.scaling_factors()
-        sigma = self._folded_ct.folding_orbit()
-        n = self._folded_ct._folding.classical().rank()
-        partitions = [None] * n
-        riggings = [None] * n
-        vac_nums = [None] * n
-        # +/- 1 for indexing
-        for a in range(len(rc)):
-            for i in sigma[a+1]:
-                partitions[i-1] = [row_len for row_len in rc[a]._list]
-                riggings[i-1] = [rig_val*gamma[a+1] for rig_val in rc[a].rigging]
-                vac_nums[i-1] = [vac_num*gamma[a+1] for vac_num in rc[a].vacancy_numbers]
-        return self.virtual.element_class(self.virtual, partition_list=partitions,
-                            rigging_list=riggings,
-                            vacancy_numbers_list=vac_nums)
-
-    def from_virtual(self, vrc):
-        """
-        Convert ``vrc`` in the virtual crystal into a rigged configution of
-        the original Cartan type.
-
-        INPUT:
-
-        - ``vrc`` -- A virtual rigged configuration element
-
-        EXAMPLES::
-
-            sage: RC = RiggedConfigurations(['A',4,2], [[2,2]])
-            sage: elt = RC(partition_list=[[1],[1]])
-            sage: velt = RC.to_virtual(elt)
-            sage: ret = RC.from_virtual(velt); ret
-            <BLANKLINE>
-            -1[ ]-1
-            <BLANKLINE>
-            1[ ]1
-            <BLANKLINE>
-            sage: ret == elt
-            True
-        """
-        gamma = self._folded_ct.scaling_factors()
-        sigma = self._folded_ct.folding_orbit()
-        n = self._cartan_type.classical().rank()
-        partitions = [None] * n
-        riggings = [None] * n
-        vac_nums = [None] * n
-        # +/- 1 for indexing
-        for a in range(n):
-            index = sigma[a+1][0]-1
-            partitions[index] = [row_len for row_len in vrc[index]._list]
-            riggings[index] = [rig_val//gamma[a+1] for rig_val in vrc[index].rigging]
-            vac_nums[a] = [vac_val//gamma[a+1] for vac_val in vrc[index].vacancy_numbers]
-        return self.element_class(self, partition_list=partitions,
-                                  rigging_list=riggings, vacancy_numbers_list=vac_nums)
-
-class RCTypeA2Dual(RCTypeA2Even):
-    r"""
-    Rigged configurations of type `A_{2n}^{(2)\dagger}`.
-
-    For more on rigged configurations, see :class:`RiggedConfigurations`.
-
-    EXAMPLES::
-
-        sage: RC = RiggedConfigurations(CartanType(['A',4,2]).dual(), [[1,2],[1,1],[2,1]])
-        sage: RC
-        Rigged configurations of type ['BC', 2, 2]^* and factor(s) ((1, 2), (1, 1), (2, 1))
-        sage: RC.cardinality()
-        750
-        sage: RC.virtual
-        Rigged configurations of type ['A', 3, 1] and factor(s) ((1, 2), (3, 2), (1, 1), (3, 1), (2, 1), (2, 1))
-        sage: RC = RiggedConfigurations(CartanType(['A',2,2]).dual(), [[1,1]])
-        sage: RC.cardinality()
-        3
-        sage: RC = RiggedConfigurations(CartanType(['A',2,2]).dual(), [[1,2],[1,1]])
-        sage: TestSuite(RC).run()
-        sage: RC = RiggedConfigurations(CartanType(['A',4,2]).dual(), [[2,1]])
-        sage: TestSuite(RC).run() # long time
-    """
-    def _calc_vacancy_number(self, partitions, a, i, **options):
-        r"""
-        Calculate the vacancy number. A special case is needed for the `n`-th
-        partition for type `A_{2n}^{(2)\dagger}`.
-
-        INPUT:
-
-        - ``partitions`` -- The list of rigged partitions we are using
-
-        - ``a``          -- The rigged partition index
-
-        - ``i``          -- The row index of the `a`-th rigged partition
-
-        TESTS::
-
-            sage: RC = RiggedConfigurations(CartanType(['A', 6, 2]).dual(), [[2,1]])
-            sage: elt = RC(partition_list=[[1], [2], [2]])
-            sage: RC._calc_vacancy_number(elt.nu(), 0, 0)
-            -1
-        """
->>>>>>> 18eb5ee2
-        if a != self._cartan_type.classical().rank()-1:
-            return RCTypeA2Even._calc_vacancy_number(self, partitions, a, i, **options)
-        row_len = partitions[a][i]
-
-        vac_num = 0
-        if "B" in options:
-            for tableau in options["B"]:
-                # The + 1 is to convert between indexing methods
-                if len(tableau) == a + 1:
-                    vac_num += min(row_len, len(tableau[0]))
-        elif "L" in options:
-            L = options["L"]
-            if L.has_key(a):
-                for kvp in L[a].items():
-                    vac_num += min(kvp[0], row_len) * kvp[1]
-        elif "dims" in options:
-            for dim in options["dims"]:
-                if dim[0] == a + 1:
-                    vac_num += min(dim[1], row_len)
-        else:
-            for dim in self.dims:
-                if dim[0] == a + 1:
-                    vac_num += min(dim[1], row_len)
-
         for b, value in enumerate(self._cartan_matrix.row(a)):
             vac_num -= value * partitions[b].get_num_cells_to_column(row_len) / 2
 
@@ -2119,13 +1435,10 @@
 
             sage: RC = RiggedConfigurations(CartanType(['A', 4, 2]).dual(), [[1,1]])
             sage: for x in RC.module_generators: x
-<<<<<<< HEAD
             <BLANKLINE>
             (/)
             <BLANKLINE>
             (/)
-=======
->>>>>>> 18eb5ee2
             <BLANKLINE>
         """
         module_gens = []
@@ -2156,7 +1469,7 @@
             # Start with a base to calculate the vacancy numbers
             # Make a copy just to be safe
             base = self.element_class(self, partition_list=shapes[:])
-            
+
             # Check the special condition of odd rows in the n-th partition
             invalid_RC = False
             for i in range(len(base[-1]._list)):
@@ -2294,7 +1607,6 @@
             <BLANKLINE>
             -1[ ]-1
             <BLANKLINE>
-<<<<<<< HEAD
             1[ ]1
             <BLANKLINE>
             sage: velt = RC.to_virtual(elt); velt
@@ -2333,126 +1645,9 @@
         INPUT:
 
         - ``vrc`` -- A virtual rigged configuration element
-=======
-        """
-        module_gens = []
-        # This is for the non-simply-laced types
-        vec_len = len(self.kleber_tree().root.up_root.to_vector())
-
-        for tree_node in self.kleber_tree():
-            shapes = []
-            cur = tree_node
-            path_lambda = [cur.up_root.to_vector()] # Build the lambda values
-            # Note that these are not same lambda as in the paper,
-            #   but a less computational version.
-            while cur.parent_node is not None:
-                path_lambda.insert(0, (cur.parent_node.up_root - cur.up_root).to_vector())
-                cur = cur.parent_node
-
-            for a in range(vec_len):
-                shapes.append([])
-                for i, cur_lambda in enumerate(path_lambda):
-                    for j in range(cur_lambda[a]):
-                        shapes[-1].insert(0, i)
-
-            # We are not simply-laced, so convert from the virtual rigged configuration
-            sigma = self._folded_ct.folding_orbit()
-            shapes = shapes[:len(sigma)-1]
-            # Nothing more to do since gamma[i] == 1 for all i >= 1
-
-            # Start with a base to calculate the vacancy numbers
-            # Make a copy just to be safe
-            base = self.element_class(self, partition_list=shapes[:])
-
-            # Check the special condition of odd rows in the n-th partition
-            invalid_RC = False
-            for i in range(len(base[-1]._list)):
-                if base[-1]._list[i] % 2 == 1 and base[-1].vacancy_numbers[i] < 1:
-                    invalid_RC = True
-                    break
-            # If it is invalid, skip it
-            if invalid_RC:
-                continue
-
-            # Build out the blocks for the partition values
-            vac_nums = []
-            blocks = []
-            L = []
-
-            for partition in base[:-1]:
-                vac_nums.append(partition.vacancy_numbers)
-                blocks.append([[]])
-
-                # If the partition is empty, there's nothing to do
-                if len(partition) <= 0:
-                    L.append([[]])
-                    continue
-
-                # Setup the first block
-                block_len = partition[0]
-                for i, row_len in enumerate(partition):
-                    # If we've gone to a different sized block, then update the
-                    #   values which change when moving to a new block size
-                    if block_len != row_len:
-                        blocks[-1].append([])
-                        block_len = row_len
-
-                    blocks[-1][-1].append(partition.vacancy_numbers[i])
-
-                L2 = []
-                for block in blocks[-1]:
-                    L2.append(IterableFunctionCall(self._block_iterator, block))
-                L.append(CartesianProduct(*L2))
-
-            # Special case for the final tableau
-            partition = base[-1]
-            vac_nums.append(partition.vacancy_numbers)
-
-            # If the partition is empty, there's nothing to do
-            if len(partition) <= 0:
-                L.append([[]])
-            else:
-                # Setup the first block
-                block_len = partition[0]
-                blocks = [[]]
-                odd_block = []
-                for i, row_len in enumerate(partition):
-                    # If we've gone to a different sized block, then update the
-                    #   values which change when moving to a new block size
-                    if block_len != row_len:
-                        blocks.append([])
-                        odd_block.append(block_len % 2 == 1)
-                        block_len = row_len
-
-                    blocks[-1].append(partition.vacancy_numbers[i])
-                odd_block.append(block_len % 2 == 1)
-
-                L2 = []
-                for i, block in enumerate(blocks):
-                    if odd_block[i]:
-                        L2.append(IterableFunctionCall(self._block_iterator_n_odd, block))
-                    else:
-                        L2.append(IterableFunctionCall(self._block_iterator, block))
-                L.append(CartesianProduct(*L2))
-
-            # TODO Find a more efficient method without appealing to the CartesianProduct
-            C = CartesianProduct(*L)
-            for curBlocks in C:
-                module_gens.append( self.element_class(self, KT_constructor=[shapes[:],
-                                         self._blocks_to_values(curBlocks[:]), vac_nums[:]]) )
-
-        return tuple(module_gens)
-
-    def _block_iterator_n_odd(self, container):
-        r"""
-        Iterate over all possible riggings for a block of odd length in the
-        `n`-th rigged partition for type `A_{2n}^{(2)\dagger}`.
->>>>>>> 18eb5ee2
-
-        Helper iterator which iterates over all possible partitions of
-        `\frac{2k+1}{2}` sizes contained within the container.
-
-<<<<<<< HEAD
+
+        EXAMPLES::
+
             sage: RC = RiggedConfigurations(CartanType(['A',4,2]).dual(), [[2,2]])
             sage: elt = RC(partition_list=[[1],[1]])
             sage: velt = RC.to_virtual(elt)
@@ -2480,166 +1675,3 @@
             vac_nums[a] = [vac_val for vac_val in vrc[index].vacancy_numbers]
         return self.element_class(self, partition_list=partitions,
                                   rigging_list=riggings, vacancy_numbers_list=vac_nums)
-
-# For experimentation purposes only.
-# I'm keeping this for when we implement the R-matrix in general
-def R_matrix(ct, RS1, RS2, only_highest_weight=False):
-    r"""
-    Output pairs of Kirillov-Reshetikhin tableaux under the action of the
-    (combinatorial) `R`-matrix.
-
-    INPUT:
-=======
-        INPUT:
-
-        - ``container`` -- A list the widths of the rows of the container
-
-        TESTS::
-
-            sage: RC = RiggedConfigurations(CartanType(['A', 4, 2]).dual(), [[2, 2]])
-            sage: for x in RC._block_iterator_n_odd([]): x
-            []
-            sage: for x in RC._block_iterator_n_odd([2,2]): x
-            [1/2, 1/2]
-            [3/2, 1/2]
-            [3/2, 3/2]
-        """
-        if len(container) == 0:
-            yield []
-            return
-
-        half = lambda x: QQ(x) / QQ(2)
-        pos = 0
-        length = len(container)
-        ret_part = [-1] * length
-        while pos >= 0:
-            ret_part[pos] += 2
-
-            if ret_part[pos] > container[pos]*2 or (pos != 0 and ret_part[pos] > ret_part[pos - 1]):
-                ret_part[pos] = -1
-                pos -= 1
-            else:
-                pos += 1
-
-            if pos == length:
-                yield map(half, ret_part[:])
-                pos -= 1
-
-    def to_virtual(self, rc):
-        """
-        Convert ``rc`` into a rigged configuration in the virtual crystal.
-
-        INPUT:
-
-        - ``rc`` -- A rigged configuration element
->>>>>>> 18eb5ee2
-
-    - ``ct`` -- A Cartan type
-    - ``RS1``, ``RS2`` -- Pairs of `(r_i, s_i)` for `i = 1,2` for the two
-      tensor factors `B^{r_1, s_1} \otimes B^{r_2, s_2}`
-    - ``only_highest_weight`` -- Output only the highest weight elements
-
-<<<<<<< HEAD
-    EXAMPLES::
-
-        sage: from sage.combinat.rigged_configurations.rigged_configurations import R_matrix
-        sage: L = R_matrix(['D',4,1], [2,1], [1,1])
-        sage: len(L)
-        232
-
-    Check that the `R`-matrix is the identity on `B \otimes B`::
-
-        sage: L = R_matrix(['A',2,1], [2,3], [2,3]) 
-        sage: len(L)
-        100
-        sage: all(x == y for x,y in L)
-        True
-    """
-    ct = CartanType(ct)
-    RC = RiggedConfigurations(ct, [RS1, RS2])
-    RC2 = RiggedConfigurations(ct, [RS2, RS1])
-    ret_list = []
-    if only_highest_weight:
-        L = RC.module_generators
-    else:
-        L = RC
-    for x in L:
-        x2 = RC2(*x)
-        ret_list.append([x.to_tensor_product_of_kirillov_reshetikhin_tableaux(),
-                         x2.to_tensor_product_of_kirillov_reshetikhin_tableaux()])
-    return ret_list
-=======
-            sage: RC = RiggedConfigurations(CartanType(['A',4,2]).dual(), [[2,2]])
-            sage: elt = RC(partition_list=[[1],[1]]); elt
-            <BLANKLINE>
-            -1[ ]-1
-            <BLANKLINE>
-            1[ ]1
-            <BLANKLINE>
-            sage: velt = RC.to_virtual(elt); velt
-            <BLANKLINE>
-            -1[ ]-1
-            <BLANKLINE>
-            2[ ]2
-            <BLANKLINE>
-            -1[ ]-1
-            <BLANKLINE>
-            sage: velt.parent()
-            Rigged configurations of type ['A', 3, 1] and factor(s) ((2, 2), (2, 2))
-        """
-        gammatilde = list(self._folded_ct.scaling_factors())
-        gammatilde[-1] = 2
-        sigma = self._folded_ct.folding_orbit()
-        n = self._folded_ct._folding.classical().rank()
-        partitions = [None] * n
-        riggings = [None] * n
-        vac_nums = [None] * n
-        # +/- 1 for indexing
-        for a in range(len(rc)):
-            for i in sigma[a+1]:
-                partitions[i-1] = [row_len for row_len in rc[a]._list]
-                riggings[i-1] = [rig_val*gammatilde[a+1] for rig_val in rc[a].rigging]
-                vac_nums[i-1] = [vac_num for vac_num in rc[a].vacancy_numbers]
-        return self.virtual.element_class(self.virtual, partition_list=partitions,
-                            rigging_list=riggings,
-                            vacancy_numbers_list=vac_nums)
-
-    def from_virtual(self, vrc):
-        """
-        Convert ``vrc`` in the virtual crystal into a rigged configution of
-        the original Cartan type.
-
-        INPUT:
-
-        - ``vrc`` -- A virtual rigged configuration element
-
-        EXAMPLES::
-
-            sage: RC = RiggedConfigurations(CartanType(['A',4,2]).dual(), [[2,2]])
-            sage: elt = RC(partition_list=[[1],[1]])
-            sage: velt = RC.to_virtual(elt)
-            sage: ret = RC.from_virtual(velt); ret
-            <BLANKLINE>
-            -1[ ]-1
-            <BLANKLINE>
-            1[ ]1
-            <BLANKLINE>
-            sage: ret == elt
-            True
-        """
-        gammatilde = list(self._folded_ct.scaling_factors())
-        gammatilde[-1] = QQ(2)
-        sigma = self._folded_ct.folding_orbit()
-        n = self._cartan_type.classical().rank()
-        partitions = [None] * n
-        riggings = [None] * n
-        vac_nums = [None] * n
-        # +/- 1 for indexing
-        for a in range(n):
-            index = sigma[a+1][0]-1
-            partitions[index] = [row_len for row_len in vrc[index]._list]
-            riggings[index] = [rig_val/gammatilde[a+1] for rig_val in vrc[index].rigging]
-            vac_nums[a] = [vac_val for vac_val in vrc[index].vacancy_numbers]
-        return self.element_class(self, partition_list=partitions,
-                                  rigging_list=riggings, vacancy_numbers_list=vac_nums)
->>>>>>> 18eb5ee2
