r"""
Kirillov-Reshetikhin Tableaux

Kirillov-Reshetikhin tableaux are rectangular tableaux with `r` rows and
`s` columns that naturally arise under the bijection between rigged
configurations and tableaux [RigConBijection]_. They are in bijection with
the elements of the Kirillov-Reshetikhin crystal `B^{r,s}` under the (inverse)
filling map. They do not have to satisfy the semistandard row or column
restrictions. These tensor products are the result from the bijection from
rigged configurations [RigConBijection]_.

For more information, see :class:`~sage.combinat.rigged_configurations.kr_tableaux.KirillovReshetikhinTableaux`
and :class:`~sage.combinat.rigged_configurations.tensor_product_kr_tableaux.TensorProductOfKirillovReshetikhinTableaux`.

AUTHORS:

- Travis Scrimshaw (2012-01-03): Initial version
- Travis Scrimshaw (2012-11-14): Added bijection to KR crystals
"""

#*****************************************************************************
#       Copyright (C) 2012 Travis Scrimshaw <tscrim@ucdavis.edu>
#
#  Distributed under the terms of the GNU General Public License (GPL)
#
#    This code is distributed in the hope that it will be useful,
#    but WITHOUT ANY WARRANTY; without even the implied warranty of
#    MERCHANTABILITY or FITNESS FOR A PARTICULAR PURPOSE.  See the GNU
#    General Public License for more details.
#
#  The full text of the GPL is available at:
#
#                  http://www.gnu.org/licenses/
#*****************************************************************************

# This contains both the parent and element classes. These should be split if
#   the classes grow larger.

from sage.misc.cachefunc import cached_method
from sage.misc.abstract_method import abstract_method
from sage.misc.flatten import flatten

from sage.structure.parent import Parent
from sage.structure.element_wrapper import ElementWrapper

from sage.categories.finite_crystals import FiniteCrystals
from sage.categories.regular_crystals import RegularCrystals

from sage.combinat.crystals.letters import CrystalOfLetters, EmptyLetter
from sage.combinat.root_system.cartan_type import CartanType
from sage.combinat.crystals.tensor_product import CrystalOfWords
from sage.combinat.crystals.tensor_product import TensorProductOfRegularCrystalsElement
from sage.combinat.crystals.kirillov_reshetikhin import horizontal_dominoes_removed, \
  KashiwaraNakashimaTableaux, KirillovReshetikhinGenericCrystalElement, \
  partitions_in_box, vertical_dominoes_removed
from sage.combinat.partition import Partition
from sage.combinat.tableau import Tableau

class KirillovReshetikhinTableaux(CrystalOfWords):
    r"""
    Kirillov-Reshetikhin tableaux.

    Kirillov-Reshetikhin tableaux are rectangular tableaux with `r` rows and
    `s` columns that naturally arise under the bijection between rigged
    configurations and tableaux [RigConBijection]_. They are in bijection with
    the elements of the Kirillov-Reshetikhin crystal `B^{r,s}` under the
    (inverse) filling map.

    Whenever `B^{r,s} \cong B(s\Lambda_r)` as a classical crystal (which is
    the case for `B^{r,s}` in type `A_n^{(1)}`, `B^{n,s}` in type `C_n^{(1)}` and `D_{n+1}^{(2)}`,
    `B^{n,s}` and `B^{n-1,s}` in type `D_n^{(1)}`) then the filling map is trivial.

    For `B^{r,s}` in:

    - type `D_n^{(1)}` when `r \leq n-2`,
    - type `B_n^{(1)}` when `r < n`,
    - type `A_{2n-1}^{(2)}` for all `r`,

    the filling map is defined in [OSS2011]_.

    For the spinor cases in type `D_n^{(1)}`, the crystal `B^{k,s}` where
    `k = n-1, n`,  is isomorphic as a classical crystal to `B(s\Lambda_k)`,
    and here we consider the Kirillov-Reshetikhin tableaux as living in
    `B(2s \Lambda_k)` under the natural doubling map. In this case, the
    crystal operators `e_i` and `f_i` act as `e_i^2` and `f_i^2` respectively.
    See [BijectionDn]_.

    For the spinor case in type `B_n^{(1)}`, the crystal `B^{n,s}`, we
    consider the images under the natural doubling map into `B^{n,2s}`.
    The classical components of this crystal are now given by
    removing `2 \times 2` boxes. The filling map is the same as below
    (see the non-spin type `C_n^{(1)}`).

    For `B^{r,s}` in:

    - type `C_n^{(1)}` when `r < n`,
    - type `A_{2n}^{(2)\dagger}` for all `r`,

    the filling map is given as follows. Suppose we are considering the
    (classically) highest weight element in the classical component
    `B(\lambda)`. Then we fill it in with the horizontal dominoes
    `[\bar{\imath}, i]` in the `i`-th row from the top (in English notation)
    and reordering the columns so that they are increasing. Recall from above
    that `B^{n,s} \cong B(s\Lambda_n)` in type `C^{(1)}_n`.

    For `B^{r,s}` in:

    - type `A_{2n}^{(2)}` for all `r`,
    - type `D_{n+1}^{(2)}` when `r < n`,

    the filling map is the same as given in [OSS2011]_ except for
    the rightmost column which is given by the column `[1, 2, \ldots, k,
    \emptyset, \ldots \emptyset]` where `k = (r+x-1)/2` in Step 3 of
    [OSS2011]_.

    For the spinor case in type `D_{n+1}^{(2)}`, the crystal `B^{n,s}`, we
    define the filling map in the same way as in type `D_n^{(1)}`.

    .. NOTE::

        The filling map and classical decompositions in non-spinor cases can
        be classified by how the special node `0` connects with the
        corresponding classical diagram.

    The classical crystal stucture is given by the usual Kashiwara-Nakashima
    tableaux rules. That is to embed this into `B(\Lambda_1)^{\otimes n s}`
    by using the reading word and then applying the classical crystal
    operator. The affine crystal stucture is given by converting to
    the corresponding KR crystal element, performing the affine crystal
    operator, and pulling back to a KR tableau.

    For more information about the bijection between rigged configurations
    and tensor products of Kirillov-Reshetikhin tableaux, see
    :class:`~sage.combinat.rigged_configurations.tensor_product_kr_tableaux.TensorProductOfKirillovReshetikhinTableaux`.

    .. NOTE::

        The tableaux for all non-simply-laced types are provably correct if the
        bijection with :class:`rigged configurations
        <sage.combinat.rigged_configurations.rigged_configurations.RiggedConfigurations>`
        holds. Therefore this is currently only proven for `B^{r,1}` or
        `B^{1,s}` and in general for types `A_n^{(1)}` and `D_n^{(1)}`.

    INPUT:

    - ``cartan_type`` -- the Cartan type

    - ``r`` -- the Dynkin diagram index (typically the number of rows)

    - ``s`` -- the number of columns

    EXAMPLES::

        sage: KRT = crystals.KirillovReshetikhin(['A', 4, 1], 2, 1, model='KR')
        sage: elt = KRT(4, 3); elt
        [[3], [4]]

        sage: KRT = crystals.KirillovReshetikhin(['D', 4, 1], 2, 1, model='KR')
        sage: elt = KRT(-1, 1); elt
        [[1], [-1]]

    We can create highest weight crystals from a given shape or weight::

        sage: KRT = crystals.KirillovReshetikhin(['D', 4, 1], 2, 2, model='KR')
        sage: KRT.module_generator(shape=[1,1])
        [[1, 1], [2, -1]]
        sage: KRT.module_generator(column_shape=[2])
        [[1, 1], [2, -1]]
        sage: WS = RootSystem(['D',4,1]).weight_space()
        sage: KRT.module_generator(weight=WS.sum_of_terms([[0,-2],[2,1]]))
        [[1, 1], [2, -1]]
        sage: WSC = RootSystem(['D',4]).weight_space()
        sage: KRT.module_generator(classical_weight=WSC.fundamental_weight(2))
        [[1, 1], [2, -1]]

    We can go between
    :func:`~sage.combinat.crystals.kirillov_reshetikhin.KashiwaraNakashimaTableaux`
    and
    :class:`~sage.combinat.rigged_configurations.kr_tableaux.KirillovReshetikhinTableaux`
    elements::

        sage: KRCrys = crystals.KirillovReshetikhin(['D', 4, 1], 2, 2, model='KN')
        sage: KRTab = crystals.KirillovReshetikhin(['D', 4, 1], 2, 2, model='KR')
        sage: elt = KRCrys(3, 2); elt
        [[2], [3]]
        sage: k = KRTab(elt); k
        [[2, 1], [3, -1]]
        sage: KRCrys(k)
        [[2], [3]]

    We check that the classical weights in the classical decompositions
    agree in a few different type::

        sage: KRCrys = crystals.KirillovReshetikhin(['D', 4, 1], 2, 2, model='KN')
        sage: KRTab = crystals.KirillovReshetikhin(['D', 4, 1], 2, 2, model='KR')
        sage: all(t.classical_weight() == KRCrys(t).classical_weight() for t in KRTab)
        True
        sage: KRCrys = crystals.KirillovReshetikhin(['B', 3, 1], 2, 2, model='KN')
        sage: KRTab = crystals.KirillovReshetikhin(['B', 3, 1], 2, 2, model='KR')
        sage: all(t.classical_weight() == KRCrys(t).classical_weight() for t in KRTab)
        True
        sage: KRCrys = crystals.KirillovReshetikhin(['C', 3, 1], 2, 2, model='KN')
        sage: KRTab = crystals.KirillovReshetikhin(['C', 3, 1], 2, 2, model='KR')
        sage: all(t.classical_weight() == KRCrys(t).classical_weight() for t in KRTab)
        True
        sage: KRCrys = crystals.KirillovReshetikhin(['D', 4, 2], 2, 2, model='KN')
        sage: KRTab = crystals.KirillovReshetikhin(['D', 4, 2], 2, 2, model='KR')
        sage: all(t.classical_weight() == KRCrys(t).classical_weight() for t in KRTab)
        True
        sage: KRCrys = crystals.KirillovReshetikhin(['A', 4, 2], 2, 2, model='KN')
        sage: KRTab = crystals.KirillovReshetikhin(['A', 4, 2], 2, 2, model='KR')
        sage: all(t.classical_weight() == KRCrys(t).classical_weight() for t in KRTab)
        True
    """
    @staticmethod
    def __classcall_private__(cls, cartan_type, r, s):
        """
        Normalize the input arguments to ensure unique representation.

        EXAMPLES::

            sage: KRT1 = crystals.KirillovReshetikhin(CartanType(['A',3,1]), 2, 3, model='KR')
            sage: KRT2 = crystals.KirillovReshetikhin(['A',3,1], 2, 3, model='KR')
            sage: KRT1 is KRT2
            True
        """
        ct = CartanType(cartan_type)
        if not ct.is_affine():
            raise ValueError("The Cartan type must be affine")

        type = ct.type()
        if ct.is_untwisted_affine():
            if type == 'A':
                return KRTableauxRectangle(ct, r, s)
            if type == 'B':
                if r == ct.classical().rank():
                    return KRTableauxBn(ct, r, s)
                return KRTableauxTypeVertical(ct, r, s)
            if type == 'C':
                if r == ct.classical().rank():
                    return KRTableauxRectangle(ct, r, s)
                return KRTableauxTypeHorizonal(ct, r, s)
            if type == 'D':
                if r == ct.classical().rank() or r == ct.classical().rank() - 1:
                    return KRTableauxSpin(ct, r, s)
                return KRTableauxTypeVertical(ct, r, s)
        else:
            if type == 'BC': # A_{2n}^{(2)}
                return KRTableauxTypeBox(ct, r, s)
            if ct.dual().type() == 'BC': # A_{2n}^{(2)\dagger}
                return KRTableauxTypeHorizonal(ct, r, s)
            if ct.dual().type() == 'B': # A_{2n-1}^{(2)}
                return KRTableauxTypeVertical(ct, r, s)
            if ct.dual().type() == 'C': # D_{n+1}^{(2)}
                if r == ct.dual().classical().rank():
                    return KRTableauxDTwistedSpin(ct, r, s)
                return KRTableauxTypeBox(ct, r, s)
            #if ct.dual().letter == 'F': # E_6^{(2)}
            #if ct.dual().letter == 'G': # D_4^{(3)}

        raise NotImplementedError
        #return super(KirillovReshetikhinTableaux, cls).__classcall__(cls, ct, r, s)

    def __init__(self, cartan_type, r, s):
        r"""
        Initialize ``self``.

        EXAMPLES::

            sage: KRT = crystals.KirillovReshetikhin(['A', 4, 1], 2, 2, model='KR')
            sage: TestSuite(KRT).run()  # long time
            sage: KRT = crystals.KirillovReshetikhin(['D', 4, 1], 2, 2, model='KR')
            sage: TestSuite(KRT).run()  # long time
            sage: KRT = crystals.KirillovReshetikhin(['D', 4, 1], 4, 1, model='KR'); KRT
            Kirillov-Reshetikhin tableaux of type ['D', 4, 1] and shape (4, 1)
            sage: TestSuite(KRT).run()
        """
        self._r = r
        self._s = s
        self._cartan_type = cartan_type

        Parent.__init__(self, category=(RegularCrystals(), FiniteCrystals()))

        self.letters = CrystalOfLetters(cartan_type.classical())
        self.module_generators = self._build_module_generators()

    def _repr_(self):
        """
        Return a string representation of ``self``.

        EXAMPLES::

            sage: crystals.KirillovReshetikhin(['A', 4, 1], 2, 3, model='KR')
            Kirillov-Reshetikhin tableaux of type ['A', 4, 1] and shape (2, 3)
        """
        return "Kirillov-Reshetikhin tableaux of type {} and shape ({}, {})".format(
                self._cartan_type, self._r, self._s)

    def __iter__(self):
        """
        Return the iterator of ``self``.

        EXAMPLES::

            sage: KR = crystals.KirillovReshetikhin(['A', 3, 1], 2, 1, model='KR')
            sage: g = KR.__iter__()
            sage: g.next()
            [[1], [2]]
            sage: g.next()
            [[1], [3]]
            sage: g.next()
            [[2], [3]]
        """
        index_set = self._cartan_type.classical().index_set()
        from sage.combinat.backtrack import TransitiveIdeal
        return TransitiveIdeal(lambda x: [x.f(i) for i in index_set],
                               self.module_generators).__iter__()

    def module_generator(self, i=None, **options):
        r"""
        Return the specified module generator.

        INPUT:

        - ``i`` -- the index of the module generator

        We can also get a module generator by using one of the following
        optional arguments:

        - ``shape`` -- the associated shape
        - ``column_shape`` -- the shape given as columns (a column of length
          `k` correspond to a classical weight `\omega_k`)
        - ``weight`` -- the weight
        - ``classical_weight`` -- the classical weight

        If no arugments are specified, then return the unique module generator
        of classical weight `s \Lambda_r`.

        EXAMPLES::

            sage: KRT = crystals.KirillovReshetikhin(['D', 4, 1], 2, 2, model='KR')
            sage: KRT.module_generator(1)
            [[1, 1], [2, -1]]
            sage: KRT.module_generator(shape=[1,1])
            [[1, 1], [2, -1]]
            sage: KRT.module_generator(column_shape=[2])
            [[1, 1], [2, -1]]
            sage: WS = RootSystem(['D',4,1]).weight_space()
            sage: KRT.module_generator(weight=WS.sum_of_terms([[0,-2],[2,1]]))
            [[1, 1], [2, -1]]
            sage: WSC = RootSystem(['D',4]).weight_space()
            sage: KRT.module_generator(classical_weight=WSC.fundamental_weight(2))
            [[1, 1], [2, -1]]
            sage: KRT.module_generator()
            [[1, 1], [2, 2]]

            sage: KRT = crystals.KirillovReshetikhin(['A', 3, 1], 2, 2, model='KR')
            sage: KRT.module_generator()
            [[1, 1], [2, 2]]
        """
        if i is not None:
            return self.module_generators[i]
        n = self._cartan_type.classical().rank()

        if "shape" in options:
            shape = list(options["shape"])
            # Make sure the shape is the correct length
            if len(shape) < n:
                shape.extend( [0]*(n - len(shape)) )
            for mg in self.module_generators:
                if list(mg.classical_weight().to_vector()) == shape:
                    return mg
            return None

        if "column_shape" in options:
            shape = list(Partition(options["column_shape"]).conjugate())
            if len(shape) < n:
                shape.extend( [0]*(n - len(shape)) )
            for mg in self.module_generators:
                if list(mg.classical_weight().to_vector()) == shape:
                    return mg
            return None

        if "weight" in options:
            wt = options["weight"]
            for mg in self.module_generators:
                if mg.weight() == wt:
                    return mg
            return None

        if "classical_weight" in options:
            wt = options["classical_weight"]
            for mg in self.module_generators:
                if mg.classical_weight() == wt:
                    return mg
            return None

        # Otherwise return the unique module generator of classical weight `s \Lambda_r`
        R = self.weight_lattice_realization()
        Lambda = R.fundamental_weights()
        r = self.r()
        s = self.s()
        weight = s*Lambda[r] - s*Lambda[0] * Lambda[r].level() / Lambda[0].level()
        for b in self.module_generators:
            if b.weight() == weight:
                return b
        assert False

    @abstract_method
    def _build_module_generators(self):
        """
        Build the module generators.

        EXAMPLES::

            sage: KRT = crystals.KirillovReshetikhin(['A', 4, 1], 2, 3, model='KR')
            sage: KRT._build_module_generators()
            ([[1, 1, 1], [2, 2, 2]],)
        """

    @abstract_method
    def from_kirillov_reshetikhin_crystal(self, krc):
        """
        Construct an element of ``self`` from the Kirillov-Reshetikhin
        crystal element ``krc``.

        EXAMPLES::

            sage: KRT = crystals.KirillovReshetikhin(['A', 4, 1], 2, 1, model='KR')
            sage: C = crystals.KirillovReshetikhin(['A',4,1], 2, 1, model='KN')
            sage: krc = C(4,3); krc
            [[3], [4]]
            sage: KRT.from_kirillov_reshetikhin_crystal(krc)
            [[3], [4]]
        """

    def _element_constructor_(self, *lst, **options):
        """
        Construct a
        :class:`~sage.combinat.rigged_configurations.kr_tableaux.KirillovReshetikhinTableauxElement`.

        EXAMPLES::

            sage: KRT = crystals.KirillovReshetikhin(['A', 4, 1], 2, 1, model='KR')
            sage: KRT(3, 4) # indirect doctest
            [[4], [3]]
            sage: KRT(4, 3)
            [[3], [4]]
        """
        if isinstance(lst[0], KirillovReshetikhinGenericCrystalElement):
            # Check to make sure it can be converted
            if lst[0].cartan_type() != self.cartan_type() \
              or lst[0].parent().r() != self._r or lst[0].parent().s() != self._s:
                raise ValueError("The Kirillov-Reshetikhin crystal must have the same Cartan type and (r,s)")
            return self.from_kirillov_reshetikhin_crystal(lst[0])

        return self.element_class(self, list(lst), **options)

    def r(self):
        """
        Return the value `r` for this tableaux class which corresponds to the
        number of rows.

        EXAMPLES::

            sage: KRT = crystals.KirillovReshetikhin(['A', 4, 1], 2, 1, model='KR')
            sage: KRT.r()
            2
        """
        return self._r

    def s(self):
        """
        Return the value `s` for this tableaux class which corresponds to the
        number of columns.

        EXAMPLES::

            sage: KRT = crystals.KirillovReshetikhin(['A', 4, 1], 2, 1, model='KR')
            sage: KRT.s()
            1
        """
        return self._s

    @cached_method
    def kirillov_reshetikhin_crystal(self):
        """
        Return the corresponding KR crystal in the 
        :func:`Kashiwara-Nakashima model
        <sage.combinat.crystals.kirillov_reshetikhin.KashiwaraNakashimaTableaux>`.

        EXAMPLES::

            sage: crystals.KirillovReshetikhin(['A', 4, 1], 2, 1, model='KR').kirillov_reshetikhin_crystal()
            Kirillov-Reshetikhin crystal of type ['A', 4, 1] with (r,s)=(2,1)
        """
        return KashiwaraNakashimaTableaux(self._cartan_type, self._r, self._s)

<<<<<<< HEAD
    def classical_decomposition(self):
        """
        Return the classical crystal decomposition of ``self``.

        EXAMPLES::

            sage: crystals.KirillovReshetikhin(['D', 4, 1], 2, 2, model='KR').classical_decomposition()
            The crystal of tableaux of type ['D', 4] and shape(s) [[], [1, 1], [2, 2]]
        """
        return self.kirillov_reshetikhin_crystal().classical_decomposition()
=======
    def affinization(self):
        """
        Return the corresponding affinization crystal of ``self``.

        EXAMPLES::

            sage: K = crystals.KirillovReshetikhin(['A',2,1], 1, 1, model='KR')
            sage: K.affinization()
            Affinization of Kirillov-Reshetikhin tableaux of type ['A', 2, 1] and shape (1, 1)
        """
        from sage.combinat.crystals.affinization import AffinizationCrystal
        return AffinizationCrystal(self)
>>>>>>> 65bc2b0a

class KRTableauxRectangle(KirillovReshetikhinTableaux):
    r"""
    Kirillov-Reshetkhin tableaux `B^{r,s}` whose module generator is a single
    `r \times s` rectangle.

    These are Kirillov-Reshetkhin tableaux `B^{r,s}` of type:

    - `A_n^{(1)}` for all `1 \leq r \leq n`,
    - `C_n^{(1)}` when `r = n`.

    TESTS::

        sage: KRT = crystals.KirillovReshetikhin(['A', 3, 1], 2, 2, model='KR')
        sage: TestSuite(KRT).run()
        sage: KRT = crystals.KirillovReshetikhin(['C', 3, 1], 3, 2, model='KR')
        sage: TestSuite(KRT).run() # long time
    """
    def _build_module_generators(self):
        r"""
        Build the module generators.

        There is only one module generator which corresponds to a single
        `r \times s` rectangle.

        EXAMPLES::

            sage: KRT = crystals.KirillovReshetikhin(['A', 4, 1], 2, 3, model='KR')
            sage: KRT._build_module_generators()
            ([[1, 1, 1], [2, 2, 2]],)
        """
        tableau = []
        for i in range(self._s):
            tableau.append( [self._r - j for j in range(self._r)] )

        return (self.element_class(self, [self.letters(x) for x in flatten(tableau)]),)

    def from_kirillov_reshetikhin_crystal(self, krc):
        """
        Construct a
        :class:`~sage.combinat.rigged_configurations.kr_tableaux.KirillovReshetikhinTableauxElement`.

        EXAMPLES::

            sage: KRT = crystals.KirillovReshetikhin(['A', 4, 1], 2, 1, model='KR')
            sage: C = crystals.KirillovReshetikhin(['A',4,1], 2, 1, model='KN')
            sage: krc = C(4,3); krc
            [[3], [4]]
            sage: KRT.from_kirillov_reshetikhin_crystal(krc)
            [[3], [4]]
        """
        # To build a KR tableau from a KR crystal:
        # 1 - start with the highest weight KR tableau
        # 2 - determine a path from the KR crystal to its highest weight
        # 3 - apply the inverse path to the highest weight KR tableau
        f_str = reversed(krc.lift().to_highest_weight()[1])
        return self.module_generators[0].f_string(f_str)

class KRTableauxTypeVertical(KirillovReshetikhinTableaux):
    r"""
    Kirillov-Reshetkihn tableaux `B^{r,s}` of type:

    - `D_n^{(1)}` for all `1 \leq r < n-1`,
    - `B_n^{(1)}` for all `1 \leq r < n`,
    - `A_{2n-1}^{(2)}` for all `1 \leq r \leq n`.

    TESTS::

        sage: KRT = crystals.KirillovReshetikhin(['D', 4, 1], 1, 1, model='KR')
        sage: TestSuite(KRT).run()
        sage: KRT = crystals.KirillovReshetikhin(['B', 3, 1], 2, 2, model='KR')
        sage: TestSuite(KRT).run() # long time
        sage: KRT = crystals.KirillovReshetikhin(['A', 5, 2], 2, 2, model='KR')
        sage: TestSuite(KRT).run() # long time
    """
    def _fill(self, weight):
        r"""
        Return the highest weight KR tableau of weight ``weight``.

        INPUT:

        - ``weight`` -- The weight of the highest weight KR tableau (the
          conjugate of the shape of the KR crystal's tableau)

        OUTPUT:

        - A `r \times s` tableau

        EXAMPLES::

            sage: KRT = crystals.KirillovReshetikhin(['D', 4, 1], 2, 1, model='KR')
            sage: KRT._fill([])
            [[1], [-1]]
            sage: KRT = crystals.KirillovReshetikhin(['D', 14, 1], 12, 7, model='KR')
            sage: KRT._fill([10,10,8,2,2,2])
            [[1, 1, 1, 1, 1, 7, 1], [2, 2, 2, 2, 2, 8, 2], [3, 3, 7, 9, 7, 9, 3], [4, 4, 8, 10, 8, 10, 4], [5, 5, 9, 11, 9, 11, 5], [6, 6, 10, 12, 10, 12, 6], [7, 7, 11, -12, 11, -12, 7], [8, 8, 12, -11, 12, -11, 8], [9, 9, -12, -10, -12, -10, 9], [10, 10, -11, -9, -11, -9, -9], [-12, 11, -10, -8, -10, -8, -8], [-11, 12, -9, -7, -9, -7, -7]]
            sage: KRT._fill([10,10,6,2,2,2])
            [[1, 1, 1, 1, 1, 5, 1], [2, 2, 2, 2, 2, 6, 2], [3, 3, 9, 7, 9, 7, 3], [4, 4, 10, 8, 10, 8, 4], [5, 5, 11, 9, 11, 9, 5], [6, 6, 12, 10, 12, 10, 6], [7, 7, -12, 11, -12, 11, 7], [8, 8, -11, 12, -11, 12, 8], [9, 9, -10, -12, -10, -12, -8], [10, 10, -9, -11, -9, -11, -7], [-12, 11, -8, -10, -8, -10, -6], [-11, 12, -7, -9, -7, -9, -5]]
        """
        # Add zeros until the shape has length s
        weight_list = list(weight) # Make sure we have a list
        while len(weight_list) != self._s:
            weight_list.append(0)

        tableau = []
        i = 0
        # Step 0 - Fill first columns of height r
        while i < self._s and weight_list[i] == self._r:
            tableau.append( [self._r - j for j in range(self._r)] )
            i += 1

        # Step 1 - Add the alternating columns until we hit an odd number of columns
        c = -1
        while i < self._s:
            # If it is an odd number of columns
            if i == self._s - 1 or weight_list[i] != weight_list[i+1]:
                c = weight_list[i]
                i += 1
                break
            temp_list = [-(weight_list[i] + j + 1) for j in range(self._r - weight_list[i])]
            for j in range(weight_list[i]):
                temp_list.append(weight_list[i] - j)
            tableau.append(temp_list)
            tableau.append( [self._r - j for j in range(self._r)] )
            i += 2

        # Step 2 - Add the x dependent columns
        x = c + 1
        while i < self._s:
            temp_list = [-x - j for j in range(self._r - x + 1)] # +1 for indexing
            for j in range(x - weight_list[i] - 1): # +1 for indexing
                temp_list.append(self._r - j)
            x = temp_list[-1] # This is the h+1 entry of the column
            for j in range(weight_list[i]):
                temp_list.append(weight_list[i] - j)

            tableau.append(temp_list)
            i += 1

        # Step 3 - Add the final column
        if c > -1:
            val = (self._r + x - 1) // 2
            temp_list = [-x - j for j in range(self._r - val)]
            for j in range(val):
                temp_list.append(val - j)
            tableau.append(temp_list)

        return self.element_class(self, [self.letters(x) for x in flatten(tableau)])

    def _build_module_generators(self):
        """
        Build the module generators.

        EXAMPLES::

            sage: KRT = crystals.KirillovReshetikhin(['D',4,1], 2, 3, model='KR')
            sage: KRT._build_module_generators()
            ([[-2, 1, 1], [-1, 2, -1]], [[1, -2, 1], [2, -1, 2]],
             [[1, 1, 1], [2, 2, -1]], [[1, 1, 1], [2, 2, 2]])
        """
        return tuple(self._fill(weight) for weight in
                     horizontal_dominoes_removed(self._s, self._r))

    def from_kirillov_reshetikhin_crystal(self, krc):
        """
        Construct an element of ``self`` from the Kirillov-Reshetikhin
        crystal element ``krc``.

        EXAMPLES::

            sage: KRT = crystals.KirillovReshetikhin(['D',4,1], 2, 3, model='KR')
            sage: C = crystals.KirillovReshetikhin(['D',4,1], 2, 3, model='KN')
            sage: krc = C(4,3); krc
            [[3], [4]]
            sage: KRT.from_kirillov_reshetikhin_crystal(krc)
            [[3, -2, 1], [4, -1, 2]]
        """
        # To build a KR tableau from a KR crystal:
        # 1 - start with a highest weight KR tableau generated from the
        #  shape of the KR crystal
        # 2 - determine a path from the KR crystal to its highest weight
        # 3 - apply the inverse path to the highest weight KR tableau
        lifted = krc.lift()
        weight = lifted.to_tableau().shape().conjugate()
        f_str = reversed(lifted.to_highest_weight()[1])
        return self._fill(weight).f_string(f_str)

class KRTableauxTypeHorizonal(KirillovReshetikhinTableaux):
    r"""
    Kirillov-Reshetikhin tableaux `B^{r,s}` of type:

    - `C_n^{(1)}` for `1 \leq r < n`,
    - `A_{2n}^{(2)\dagger}` for `1 \leq r \leq n`.

    TESTS::

        sage: KRT = crystals.KirillovReshetikhin(['C', 3, 1], 2, 2, model='KR')
        sage: TestSuite(KRT).run() # long time
        sage: KRT = crystals.KirillovReshetikhin(CartanType(['A', 4, 2]).dual(), 2, 2, model='KR')
        sage: TestSuite(KRT).run()
    """
    def _fill(self, shape):
        r"""
        Return the highest weight KR tableau of weight ``shape``.

        INPUT:

        - ``shape`` -- The shape of the KR crystal's tableau

        OUTPUT:

        - A `r \times s` tableau

        EXAMPLES::

            sage: KRT = crystals.KirillovReshetikhin(['C', 5, 1], 3, 5, model='KR')
            sage: KRT._fill([3,3,1])
            [[1, 1, 1, -3, 1], [2, 2, 2, -2, 2], [3, -3, 3, -1, 3]]
            sage: KRT = crystals.KirillovReshetikhin(['C', 10, 1], 5, 6, model='KR')
            sage: KRT._fill([6,4,2,2])
            [[1, 1, 1, 1, 1, 1], [2, 2, 2, 2, -5, 2], [3, 3, -5, 3, -4, 3], [4, 4, -4, 4, -3, 4], [-5, 5, -3, 5, -2, 5]]
            sage: KRT._fill([6,4])
            [[1, 1, 1, 1, 1, 1], [2, 2, 2, 2, -5, 2], [-5, 3, -5, 3, -4, 3], [-4, 4, -4, 4, -3, 4], [-3, 5, -3, 5, -2, 5]]
        """
        # Add zeros until the shape has length s
        shape_list = list(shape) # Make sure we have a list
        while len(shape_list) != self._r:
            shape_list.append(0)

        lst = []
        for col in range(1, self._s+1):
            if (self._s - col) % 2 == 0:
                lst.extend( [self.letters(self._r - x) for x in range(self._r)] )
            else:
                m = self._r
                for j, val in enumerate(shape_list):
                    if col >= val:
                        m = j
                        break
                lst.extend([self.letters(-x) for x in range(m+1, self._r+1)])
                lst.extend([self.letters(m - x) for x in range(m)])

        return self.element_class(self, lst)

    def _build_module_generators(self):
        """
        Build the module generators.

        EXAMPLES::

            sage: KRT = crystals.KirillovReshetikhin(['C',4,1], 2, 3, model='KR')
            sage: KRT._build_module_generators()
            ([[1, -2, 1], [2, -1, 2]], [[1, 1, 1], [2, -2, 2]], [[1, 1, 1], [2, 2, 2]])
        """
        return tuple(self._fill(shape) for shape in horizontal_dominoes_removed(self._r, self._s))

    def from_kirillov_reshetikhin_crystal(self, krc):
        """
        Construct an element of ``self`` from the Kirillov-Reshetikhin
        crystal element ``krc``.

        EXAMPLES::

            sage: KRT = crystals.KirillovReshetikhin(['C',4,1], 2, 3, model='KR')
            sage: C = crystals.KirillovReshetikhin(['C',4,1], 2, 3, model='KN')
            sage: krc = C(4,3); krc
            [[3], [4]]
            sage: KRT.from_kirillov_reshetikhin_crystal(krc)
            [[3, -2, 1], [4, -1, 2]]
        """
        # To build a KR tableau from a KR crystal:
        # 1 - start with a highest weight KR tableau generated from the
        #  shape of the KR crystal
        # 2 - determine a path from the KR crystal to its highest weight
        # 3 - apply the inverse path to the highest weight KR tableau
        lifted = krc.lift()
        shape = lifted.to_tableau().shape()
        f_str = reversed(lifted.to_highest_weight()[1])
        return self._fill(shape).f_string(f_str)

class KRTableauxTypeBox(KRTableauxTypeVertical):
    r"""
    Kirillov-Reshetikhin tableaux `B^{r,s}` of type:

    - `A_{2n}^{(2)}` for all `r \leq n`,
    - `D_{n+1}^{(2)}` for all `r < n`.

    TESTS::

        sage: KRT = crystals.KirillovReshetikhin(['A', 4, 2], 2, 2, model='KR')
        sage: TestSuite(KRT).run()
        sage: KRT = crystals.KirillovReshetikhin(['D', 4, 2], 2, 2, model='KR')
        sage: TestSuite(KRT).run() # long time
    """
    def _fill(self, weight):
        r"""
        Return the highest weight KR tableau of weight ``weight``.

        INPUT:

        - ``weight`` -- The weight of the highest weight KR tableau (the
          conjugate of the shape of the KR crystal's tableau)

        OUTPUT:

        - A `r \times s` tableau

        EXAMPLES::

            sage: KRT = crystals.KirillovReshetikhin(['D', 4, 1], 2, 1, model='KR')
            sage: KRT._fill([])
            [[1], [-1]]
            sage: KRT = crystals.KirillovReshetikhin(['D', 14, 1], 12, 7, model='KR')
            sage: KRT._fill([10,10,8,2,2,2])
            [[1, 1, 1, 1, 1, 7, 1], [2, 2, 2, 2, 2, 8, 2], [3, 3, 7, 9, 7, 9, 3], [4, 4, 8, 10, 8, 10, 4], [5, 5, 9, 11, 9, 11, 5], [6, 6, 10, 12, 10, 12, 6], [7, 7, 11, -12, 11, -12, 7], [8, 8, 12, -11, 12, -11, 8], [9, 9, -12, -10, -12, -10, 9], [10, 10, -11, -9, -11, -9, -9], [-12, 11, -10, -8, -10, -8, -8], [-11, 12, -9, -7, -9, -7, -7]]
            sage: KRT._fill([10,10,6,2,2,2])
            [[1, 1, 1, 1, 1, 5, 1], [2, 2, 2, 2, 2, 6, 2], [3, 3, 9, 7, 9, 7, 3], [4, 4, 10, 8, 10, 8, 4], [5, 5, 11, 9, 11, 9, 5], [6, 6, 12, 10, 12, 10, 6], [7, 7, -12, 11, -12, 11, 7], [8, 8, -11, 12, -11, 12, 8], [9, 9, -10, -12, -10, -12, -8], [10, 10, -9, -11, -9, -11, -7], [-12, 11, -8, -10, -8, -10, -6], [-11, 12, -7, -9, -7, -9, -5]]
        """
        # Add zeros until the shape has length s
        weight_list = list(weight) # Make sure we have a list
        while len(weight_list) != self._s:
            weight_list.append(0)

        tableau = []
        i = 0
        # Step 0 - Fill first columns of height r
        while i < self._s and weight_list[i] == self._r:
            tableau.append( [self._r - j for j in range(self._r)] )
            i += 1

        # Step 1 - Add the alternating columns until we hit an odd number of columns
        c = -1
        while i < self._s:
            # If it is an odd number of columns
            if i == self._s - 1 or weight_list[i] != weight_list[i+1]:
                c = weight_list[i]
                i += 1
                break
            temp_list = [-(weight_list[i] + j + 1) for j in range(self._r - weight_list[i])]
            for j in range(weight_list[i]):
                temp_list.append(weight_list[i] - j)
            tableau.append(temp_list)
            tableau.append( [self._r - j for j in range(self._r)] )
            i += 2

        # Step 2 - Add the x dependent columns
        x = c + 1
        while i < self._s:
            temp_list = [-x - j for j in range(self._r - x + 1)] # +1 for indexing
            for j in range(x - weight_list[i] - 1): # +1 for indexing
                temp_list.append(self._r - j)
            x = temp_list[-1] # This is the h+1 entry of the column
            for j in range(weight_list[i]):
                temp_list.append(weight_list[i] - j)

            tableau.append(temp_list)
            i += 1

        # Step 3 - Add the final column
        if c > -1:
            val = x - 1
            temp_list = ['E' for j in range(self._r - val)]
            for j in range(val):
                temp_list.append(val - j)
            tableau.append(temp_list)

        return self.element_class(self, [self.letters(x) for x in flatten(tableau)])

    def _build_module_generators(self):
        """
        Build the module generators.

        EXAMPLES::

            sage: KRT = crystals.KirillovReshetikhin(['A',4,2], 2, 2, model='KR')
            sage: KRT._build_module_generators()
            ([[-2, 1], [-1, 2]], [[2, 1], [-2, E]], [[1, E], [2, E]],
             [[1, 1], [-2, 2]], [[1, 1], [2, E]], [[1, 1], [2, 2]])
        """
        return tuple(self._fill(weight) for weight in partitions_in_box(self._s, self._r))

class KRTableauxSpin(KRTableauxRectangle):
    r"""
    Kirillov-Reshetikhin tableaux `B^{r,s}` of type `D_n^{(1)}` with
    `r = n, n-1`.

    TESTS::

        sage: KRT = crystals.KirillovReshetikhin(['D', 4, 1], 3, 2, model='KR')
        sage: TestSuite(KRT).run()
        sage: KRT = crystals.KirillovReshetikhin(['D', 4, 1], 4, 2, model='KR')
        sage: TestSuite(KRT).run()
    """
    def _build_module_generators(self):
        r"""
        Build the module generators.

        There is only one module generator which corresponds to a single
        `n \times s` rectangle.

        EXAMPLES::

            sage: KRT = crystals.KirillovReshetikhin(['D', 4, 1], 3, 3, model='KR')
            sage: KRT._build_module_generators()
            ([[1, 1, 1], [2, 2, 2], [3, 3, 3], [-4, -4, -4]],)
            sage: KRT = crystals.KirillovReshetikhin(['D', 4, 1], 4, 3, model='KR')
            sage: KRT._build_module_generators()
            ([[1, 1, 1], [2, 2, 2], [3, 3, 3], [4, 4, 4]],)
        """
        n = self.cartan_type().classical().rank()
        if self._r == n:
            return KRTableauxRectangle._build_module_generators(self)

        tableau = []
        for i in range(self._s):
            tableau.append( [-n] + [self._r - j for j in range(self._r)] )

        return (self.element_class(self, [self.letters(x) for x in flatten(tableau)]),)

class KRTableauxBn(KRTableauxTypeHorizonal):
    """
    Kirillov-Reshetkhin tableaux `B^{n,s}` of type `B_n^{(1)}`.

    TESTS::

        sage: KRT = crystals.KirillovReshetikhin(['B', 2, 1], 2, 3, model='KR')
        sage: TestSuite(KRT).run()
    """
    def _build_module_generators(self):
        """
        Build the module generators.

        EXAMPLES::

            sage: KRT = crystals.KirillovReshetikhin(['B', 2, 1], 2, 2, model='KR')
            sage: KRT._build_module_generators()
            ([[-2, 1], [-1, 2]], [[1, 1], [2, 2]])
        """
        odd = int(self._s % 2)
        shapes = [[int(x * 2 + odd) for x in sh] for sh
                   in vertical_dominoes_removed(self._r, self._s // 2)]
        return tuple(self._fill(sh) for sh in shapes)

    def from_kirillov_reshetikhin_crystal(self, krc):
        """
        Construct an element of ``self`` from the Kirillov-Reshetikhin
        crystal element ``krc``.

        EXAMPLES::

            sage: KR = crystals.KirillovReshetikhin(['B',3,1], 3, 3, model='KR')
            sage: C = crystals.KirillovReshetikhin(['B',3,1], 3, 3, model='KN')
            sage: krc = C.module_generators[1].f_string([3,2,3,1,3,3]); krc
            [++-, [[2], [0], [-3]]]
            sage: KR.from_kirillov_reshetikhin_crystal(krc)
            [[1, 1, 2], [2, 2, -3], [-3, -3, -1]]
        """
        # To build a KR tableau from a type B_n spinor KR crystal:
        # 1 - determine a path from the KR crystal to its highest weight
        # 2 - find the corresponding highest weight KR tableau
        # 3 - apply the inverse path to the highest weight KR tableau
        lifted = krc.lift()
        to_hw = lifted.to_highest_weight()
        f_str = reversed(to_hw[1])
        wt = to_hw[0].weight()
        for x in self.module_generators:
            if x.classical_weight() / 2 == wt:
                return x.f_string(f_str)
        raise ValueError("No matching highest weight element found")

class KirillovReshetikhinTableauxElement(TensorProductOfRegularCrystalsElement):
    r"""
    A Kirillov-Reshetikhin tableau.

    For more information, see
    :class:`~sage.combinat.rigged_configurations.kr_tableaux.KirillovReshetikhinTableaux`
    and
    :class:`~sage.combinat.rigged_configurations.tensor_product_kr_tableaux.TensorProductOfKirillovReshetikhinTableaux`.
    """
    def __init__(self, parent, list, **options):
        r"""
        Initialize ``self``.

        EXAMPLES::

            sage: KRT = crystals.KirillovReshetikhin(['A', 4, 1], 2, 1, model='KR')
            sage: elt = KRT(4, 3); elt
            [[3], [4]]
            sage: TestSuite(elt).run()
        """
        # Make sure we are a list of letters
        if list != [] and not isinstance(list[0], (parent.letters.element_class, EmptyLetter)):
            list = [parent.letters(x) for x in list]
        TensorProductOfRegularCrystalsElement.__init__(self, parent, list)

    def _repr_(self):
        """
        Return the string representation of ``self``.

        EXAMPLES::

            sage: KRT = crystals.KirillovReshetikhin(['A', 4, 1], 2, 1, model='KR')
            sage: KRT(3,2)
            [[2], [3]]
        """
        return repr(self.to_array())

    def _repr_diagram(self):
        """
        Return a string representation of ``self`` as a diagram.

        EXAMPLES::

            sage: KRT = crystals.KirillovReshetikhin(['A',4,1], 2, 2, model='KR')
            sage: elt = KRT(2,1,4,3)
            sage: print elt._repr_diagram()
              1  3
              2  4
        """
        return self.to_tableau()._repr_diagram()

    def _latex_(self):
        r"""
        Return a latex representation of ``self``.

        EXAMPLES::

            sage: KRT = crystals.KirillovReshetikhin(['A', 4, 1], 2, 3, model='KR')
            sage: latex(KRT(3,2,4,2,4,3))
            {\def\lr#1{\multicolumn{1}{|@{\hspace{.6ex}}c@{\hspace{.6ex}}|}{\raisebox{-.3ex}{$#1$}}}
            \raisebox{-.6ex}{$\begin{array}[b]{*{3}c}\cline{1-3}
            \lr{2}&\lr{2}&\lr{3}\\\cline{1-3}
            \lr{3}&\lr{4}&\lr{4}\\\cline{1-3}
            \end{array}$}
            }
        """
        from sage.combinat.output import tex_from_array
        return tex_from_array([[val._latex_() for val in row] for row in self.to_array()])

    def _ascii_art_(self):
        r"""
        Return an ASCII art representation of ``self``.

        EXAMPLES::

            sage: KRT = crystals.KirillovReshetikhin(['A',4,1], 2, 2, model='KR')
            sage: ascii_art(KRT(2,1,4,3))
              1  3
              2  4
        """
        from sage.misc.ascii_art import AsciiArt
        return AsciiArt(self._repr_diagram().splitlines())

    def to_kirillov_reshetikhin_crystal(self):
        r"""
        Construct a
        :func:`~sage.combinat.crystals.kirillov_reshetihkin.KashiwaraNakashimaTableaux`
        element from ``self``.

        We construct the Kirillov-Reshetikhin crystal element as follows:

        1. Determine the shape `\lambda` of the KR crystal from the weight.
        2. Determine a path `e_{i_1} e_{i_2} \cdots e_{i_k}` to the highest
           weight.
        3. Apply `f_{i_k} \cdots f_{i_2} f_{i_1}` to a highest weight KR
           crystal of shape `\lambda`.

        EXAMPLES::

            sage: KRT = crystals.KirillovReshetikhin(['D',4,1], 2, 2, model='KR')
            sage: elt = KRT(3,2,-1,1); elt
            [[2, 1], [3, -1]]
            sage: elt.to_kirillov_reshetikhin_crystal()
            [[2], [3]]

        TESTS:

        Spinor tests::

            sage: KRT = crystals.KirillovReshetikhin(['D',4,1], 4, 3, model='KR')
            sage: KRC = crystals.KirillovReshetikhin(['D',4,1], 4, 3, model='KN')
            sage: elt = KRT(-3,-4,2,1,-3,-4,2,1,-2,-4,3,1); elt
            [[1, 1, 1], [2, 2, 3], [-4, -4, -4], [-3, -3, -2]]
            sage: ret = elt.to_kirillov_reshetikhin_crystal(); ret
            [++--, [[1], [3], [-4], [-3]]]
            sage: test = KRT(ret); test
            [[1, 1, 1], [2, 2, 3], [-4, -4, -4], [-3, -3, -2]]
            sage: test == elt
            True
        """
        return self.parent().kirillov_reshetikhin_crystal()(self)

    @cached_method
    def to_array(self, rows=True):
        r"""
        Return a 2-dimensional array representation of this
        Kirillov-Reshetikhin element.

        If the output is in rows, then it outputs the top row first (in the
        English convention) from left to right.

        For example: if the reading word is `[2, 1, 4, 3]`, so as a
        `2 \times 2` tableau::

            1 3
            2 4

        we output ``[[1, 3], [2, 4]]``.

        If the output is in columns, then it outputs the leftmost column first
        with the bottom element first. In other words this parses the reading
        word into its columns.

        Continuing with the previous example, the output would be
        ``[[2, 1], [4, 3]]``.

        INPUT:

        - ``rows`` -- (Default: ``True``) Set to ``True`` if the resulting
          array is by row, otherwise it is by column.

        EXAMPLES::

            sage: KRT = crystals.KirillovReshetikhin(['A', 4, 1], 2, 2, model='KR')
            sage: elt = KRT(2, 1, 4, 3)
            sage: elt.to_array()
            [[1, 3], [2, 4]]
            sage: elt.to_array(False)
            [[2, 1], [4, 3]]
        """
        ret_list = []
        h = self.parent()._r
        s = self.parent()._s
        if rows:
            for i in reversed(range(h)):
                row = []
                for j in range(s):
                    row.append(self[j * h + i])
                ret_list.append(row)
        else:
            for j in range(s):
                col = []
                for i in range(h):
                    col.append(self[j * h + i])
                ret_list.append(col)

        return ret_list

    @cached_method
    def to_tableau(self):
        """
        Return a :class:`Tableau` object of ``self``.

        EXAMPLES::

            sage: KRT = crystals.KirillovReshetikhin(['A', 4, 1], 2, 2, model='KR')
            sage: elt = KRT(2, 1, 4, 3); elt
            [[1, 3], [2, 4]]
            sage: t = elt.to_tableau(); t
            [[1, 3], [2, 4]]
            sage: type(t)
            <class 'sage.combinat.tableau.Tableaux_all_with_category.element_class'>
        """
        return Tableau(self.to_array())

    def pp(self):
        """
        Pretty print ``self``.

        EXAMPLES::

            sage: KRT = crystals.KirillovReshetikhin(['A', 4, 1], 2, 2, model='KR')
            sage: elt = KRT(2, 1, 4, 3); elt
            [[1, 3], [2, 4]]
            sage: elt.pp()
            1  3
            2  4
        """
        self.to_tableau().pp()

    def to_classical_highest_weight(self, index_set=None):
        r"""
        Return the classical highest weight element corresponding to ``self``.

        INPUT:

        - ``index_set`` -- (Default: ``None``) Return the highest weight
          with respect to the index set. If ``None`` is passed in, then this
          uses the classical index set.

        OUTPUT:

        A pair ``[H, f_str]`` where ``H`` is the highest weight element and
        ``f_str`` is a list of `a_i` of `f_{a_i}` needed to reach ``H``.

        EXAMPLES::

            sage: KRTab = crystals.KirillovReshetikhin(['D',4,1], 2, 2, model='KR')
            sage: elt = KRTab(3,2,-1,1); elt
            [[2, 1], [3, -1]]
            sage: elt.to_classical_highest_weight()
            [[[1, 1], [2, -1]], [1, 2]]
        """
        if index_set is None:
            index_set = self.parent()._cartan_type.classical().index_set()
        for i in index_set:
            next = self.e(i)
            if next is not None:
                hw = next.to_classical_highest_weight(index_set=index_set)
                return [hw[0], [i] + hw[1]]
        return [self, []]

    def weight(self):
        """
        Return the weight of ``self``.

        EXAMPLES::

            sage: KR = crystals.KirillovReshetikhin(['D',4,1], 2, 2, model='KR')
            sage: KR.module_generators[1].weight()
            -2*Lambda[0] + Lambda[2]
        """
        return self.Phi() - self.Epsilon()

    @cached_method
    def classical_weight(self):
        r"""
        Return the classical weight of ``self``.

        EXAMPLES::

            sage: KRT = crystals.KirillovReshetikhin(['D',4,1], 2, 2, model='KR')
            sage: elt = KRT(3,2,-1,1); elt
            [[2, 1], [3, -1]]
            sage: elt.classical_weight()
            (0, 1, 1, 0)
        """
        F = self.cartan_type().classical().root_system()
        if F.ambient_space() is None:
            WLR = F.weight_lattice()
        else:
            WLR = F.ambient_space()
        weight = lambda x: x.weight()
        return sum((weight(self[j]) for j in range(len(self))), WLR.zero())

    def e(self, i):
        """
        Perform the action of `e_i` on ``self``.

        .. TODO::

            Implement a direct action of `e_0` without moving to KR crystals.

        EXAMPLES::

            sage: KRT = crystals.KirillovReshetikhin(['D',4,1], 2, 2, model='KR')
            sage: KRT.module_generators[0].e(0)
            [[-2, 1], [-1, -1]]
        """
        if i == 0:
            ret = self.to_kirillov_reshetikhin_crystal().e0()
            if ret is None:
                return None
            return ret.to_kirillov_reshetikhin_tableau()
        return TensorProductOfRegularCrystalsElement.e(self, i)

    def f(self, i):
        """
        Perform the action of `f_i` on ``self``.

        .. TODO::

            Implement a direct action of `f_0` without moving to KR crystals.

        EXAMPLES::

            sage: KRT = crystals.KirillovReshetikhin(['D',4,1], 2, 2, model='KR')
            sage: KRT.module_generators[0].f(0)
            [[1, 1], [2, -1]]
        """
        if i == 0:
            ret = self.to_kirillov_reshetikhin_crystal().f0()
            if ret is None:
                return None
            return ret.to_kirillov_reshetikhin_tableau()
        return TensorProductOfRegularCrystalsElement.f(self, i)

    def epsilon(self, i):
        r"""
        Compute `\epsilon_i` of ``self``.

        .. TODO::

            Implement a direct action of `\epsilon_0` without moving to
            KR crystals.

        EXAMPLES::

            sage: KRT = crystals.KirillovReshetikhin(['D',4,1], 2, 2, model='KR')
            sage: KRT.module_generators[0].epsilon(0)
            2
        """
        if i == 0:
            return self.to_kirillov_reshetikhin_crystal().epsilon0()
        return TensorProductOfRegularCrystalsElement.epsilon(self, i)

    def phi(self, i):
        r"""
        Compute `\phi_i` of ``self``.

        .. TODO::

            Compute `\phi_0` without moving to KR crystals.

        EXAMPLES::

            sage: KRT = crystals.KirillovReshetikhin(['D',4,1], 2, 2, model='KR')
            sage: KRT.module_generators[0].phi(0)
            2
        """
        if i == 0:
            return self.to_kirillov_reshetikhin_crystal().phi0()
        return TensorProductOfRegularCrystalsElement.phi(self, i)

    def lusztig_involution(self):
        r"""
        Return the result of the classical Lusztig involution on ``self``.

        EXAMPLES::

            sage: KRT = crystals.KirillovReshetikhin(['D',4,1], 2, 3, model='KR')
            sage: mg = KRT.module_generators[1]
            sage: mg.lusztig_involution()
            [[-2, -2, 1], [-1, -1, 2]]
            sage: elt = mg.f_string([2,1,3,2]); elt
            [[3, -2, 1], [4, -1, 2]]
            sage: elt.lusztig_involution()
            [[-4, -2, 1], [-3, -1, 2]]
        """
        Cl = self.parent().cartan_type().classical()
        I = Cl.index_set()
        aut = Cl.opposition_automorphism()
        hw = self.to_highest_weight(I)[1]
        hw.reverse()
        return self.to_lowest_weight(I)[0].e_string(aut[i] for i in hw)

    def left_split(self):
        r"""
        Return the image of ``self`` under the left column splitting map.

        EXAMPLES::

            sage: KRT = crystals.KirillovReshetikhin(['D',4,1], 2, 3, model='KR')
            sage: mg = KRT.module_generators[1]; mg.pp()
              1 -2  1
              2 -1  2
            sage: ls = mg.left_split(); ls.pp()
              1 (X)  -2  1
              2      -1  2
            sage: ls.parent()
            Tensor product of Kirillov-Reshetikhin tableaux of type ['D', 4, 1] and factor(s) ((2, 1), (2, 2))
        """
        P = self.parent()
        if P._s == 1:
            raise ValueError("cannot split a single column")
        from sage.combinat.rigged_configurations.tensor_product_kr_tableaux import \
                TensorProductOfKirillovReshetikhinTableaux
        r = P._r
        TP = TensorProductOfKirillovReshetikhinTableaux(P._cartan_type, [[r, 1], [r, P._s-1]])
        lf = TP.crystals[0](*(self[:r]))
        rf = TP.crystals[1](*(self[r:]))
        return TP(lf, rf)

    def right_split(self):
        r"""
        Return the image of ``self`` under the right column splitting map.

        Let `\ast` denote the :meth:`Lusztig involution<lusztig_involution>`,
        and `\mathrm{ls}` as the :meth:`left splitting map<left_split>`.
        The right splitting map is defined as
        `\mathrm{rs} := \ast \circ \mathrm{ls} \circ \ast`.

        EXAMPLES::

            sage: KRT = crystals.KirillovReshetikhin(['D',4,1], 2, 3, model='KR')
            sage: mg = KRT.module_generators[1]; mg.pp()
              1 -2  1
              2 -1  2
            sage: ls = mg.right_split(); ls.pp()
             -2  1 (X)   1
             -1  2       2
            sage: ls.parent()
            Tensor product of Kirillov-Reshetikhin tableaux of type ['D', 4, 1] and factor(s) ((2, 2), (2, 1))
        """
        return self.lusztig_involution().left_split().lusztig_involution()

KirillovReshetikhinTableaux.Element = KirillovReshetikhinTableauxElement

class KRTableauxSpinElement(KirillovReshetikhinTableauxElement):
    r"""
    Kirillov-Reshetikhin tableau for spinors.

    Here we are in the embedding `B(\Lambda_n) \hookrightarrow
    B(2 \Lambda_n)`, so `e_i` and `f_i` act by `e_i^2` and `f_i^2`
    respectively for all `i \neq 0`. We do this so our columns are full
    width (as opposed to half width and/or uses a `\pm` representation).
    """
    def e(self, i):
        r"""
        Calculate the action of `e_i` on ``self``.

        EXAMPLES::

            sage: KRT = crystals.KirillovReshetikhin(['D',4,1], 4, 1, model='KR')
            sage: KRT(-1, -4, 3, 2).e(1)
            [[1], [3], [-4], [-2]]
            sage: KRT(-1, -4, 3, 2).e(3)
        """
        if i == 0: # Only need to do it once since we pull to the KR crystal
            return KirillovReshetikhinTableauxElement.e(self, i)

        half = KirillovReshetikhinTableauxElement.e(self, i)
        if half is None:
            return None
        return KirillovReshetikhinTableauxElement.e(half, i)

    def f(self, i):
        r"""
        Calculate the action of `f_i` on ``self``.

        EXAMPLES::

            sage: KRT = crystals.KirillovReshetikhin(['D',4,1], 4, 1, model='KR')
            sage: KRT(-1, -4, 3, 2).f(1)
            sage: KRT(-1, -4, 3, 2).f(3)
            [[2], [4], [-3], [-1]]
        """
        if i == 0: # Only need to do it once since we pull to the KR crystal
            return KirillovReshetikhinTableauxElement.f(self, i)

        half = KirillovReshetikhinTableauxElement.f(self, i)
        if half is None:
            return None

        return KirillovReshetikhinTableauxElement.f(half, i)

    def epsilon(self, i):
        r"""
        Compute `\varepsilon_i` of ``self``.

        EXAMPLES::

            sage: KRT = crystals.KirillovReshetikhin(['D',4,1], 4, 1, model='KR')
            sage: KRT(-1, -4, 3, 2).epsilon(1)
            1
            sage: KRT(-1, -4, 3, 2).epsilon(3)
            0
        """
        if i == 0: # Don't need to half it since we pull to the KR crystal
            return KirillovReshetikhinTableauxElement.epsilon(self, i)
        return KirillovReshetikhinTableauxElement.epsilon(self, i) // 2

    def phi(self, i):
        r"""
        Compute `\varphi_i` of ``self``.

        EXAMPLES::

            sage: KRT = crystals.KirillovReshetikhin(['D',4,1], 4, 1, model='KR')
            sage: KRT(-1, -4, 3, 2).phi(1)
            0
            sage: KRT(-1, -4, 3, 2).phi(3)
            1
        """
        if i == 0: # Don't need to half it since we pull to the KR crystal
            return KirillovReshetikhinTableauxElement.phi(self, i)
        return KirillovReshetikhinTableauxElement.phi(self, i) // 2

    @cached_method
    def to_array(self, rows=True):
        r"""
        Return a 2-dimensional array representation of this
        Kirillov-Reshetikhin element.

        If the output is in rows, then it outputs the top row first (in the
        English convention) from left to right.

        For example: if the reading word is `[2, 1, 4, 3]`, so as a
        `2 \times 2` tableau::

            1 3
            2 4

        we output ``[[1, 3], [2, 4]]``.

        If the output is in columns, then it outputs the leftmost column first
        with the bottom element first. In other words this parses the reading
        word into its columns.

        Continuing with the previous example, the output would be
        ``[[2, 1], [4, 3]]``.

        INPUT:

        - ``rows`` -- (Default: ``True``) Set to ``True`` if the resulting
          array is by row, otherwise it is by column.

        EXAMPLES::

            sage: KRT = crystals.KirillovReshetikhin(['D', 4, 1], 4, 3, model='KR')
            sage: elt = KRT(-3,-4,2,1,-3,-4,2,1,-2,-4,3,1)
            sage: elt.to_array()
            [[1, 1, 1], [2, 2, 3], [-4, -4, -4], [-3, -3, -2]]
            sage: elt.to_array(False)
            [[-3, -4, 2, 1], [-3, -4, 2, 1], [-2, -4, 3, 1]]
        """
        ret_list = []
        h = self.parent()._cartan_type.classical().rank()
        s = self.parent()._s
        if rows:
            for i in reversed(range(h)):
                row = []
                for j in range(s):
                    row.append(self[j * h + i])
                ret_list.append(row)
        else:
            for j in range(s):
                col = []
                for i in range(h):
                    col.append(self[j * h + i])
                ret_list.append(col)

        return ret_list

    def left_split(self):
        """
        Return the image of ``self`` under the left column splitting map.

        EXAMPLES::

            sage: KRT = crystals.KirillovReshetikhin(['D', 4, 1], 4, 3, model='KR')
            sage: elt = KRT(-3,-4,2,1,-3,-4,2,1,-2,-4,3,1); elt.pp()
              1  1  1
              2  2  3
             -4 -4 -4
             -3 -3 -2
            sage: elt.left_split().pp()
              1 (X)   1  1
              2       2  3
             -4      -4 -4
             -3      -3 -2
        """
        P = self.parent()
        if P._s == 1:
            raise ValueError("cannot split a single column")
        from sage.combinat.rigged_configurations.tensor_product_kr_tableaux import \
                TensorProductOfKirillovReshetikhinTableaux
        h = P._cartan_type.classical().rank()
        TP = TensorProductOfKirillovReshetikhinTableaux(P._cartan_type, [[P._r, 1], [P._r, P._s-1]])
        lf = TP.crystals[0](*(self[:h]))
        rf = TP.crystals[1](*(self[h:]))
        return TP(lf, rf)

KRTableauxBn.Element = KRTableauxSpinElement
KRTableauxSpin.Element = KRTableauxSpinElement

class KRTableauxDTwistedSpin(KRTableauxRectangle):
    r"""
    Kirillov-Reshetikhin tableaux `B^{r,s}` of type `D_n^{(2)}` with `r = n`.

    EXAMPLES::

        sage: KRT = crystals.KirillovReshetikhin(['D', 4, 2], 1, 1, model='KR')
        sage: KRT.cardinality()
        8
        sage: KRC = crystals.KirillovReshetikhin(['D', 4, 2], 1, 1, model='KN')
        sage: KRT.cardinality() == KRC.cardinality()
        True
    """
    Element = KRTableauxSpinElement
<|MERGE_RESOLUTION|>--- conflicted
+++ resolved
@@ -496,18 +496,6 @@
         """
         return KashiwaraNakashimaTableaux(self._cartan_type, self._r, self._s)
 
-<<<<<<< HEAD
-    def classical_decomposition(self):
-        """
-        Return the classical crystal decomposition of ``self``.
-
-        EXAMPLES::
-
-            sage: crystals.KirillovReshetikhin(['D', 4, 1], 2, 2, model='KR').classical_decomposition()
-            The crystal of tableaux of type ['D', 4] and shape(s) [[], [1, 1], [2, 2]]
-        """
-        return self.kirillov_reshetikhin_crystal().classical_decomposition()
-=======
     def affinization(self):
         """
         Return the corresponding affinization crystal of ``self``.
@@ -520,7 +508,17 @@
         """
         from sage.combinat.crystals.affinization import AffinizationCrystal
         return AffinizationCrystal(self)
->>>>>>> 65bc2b0a
+
+    def classical_decomposition(self):
+        """
+        Return the classical crystal decomposition of ``self``.
+
+        EXAMPLES::
+
+            sage: crystals.KirillovReshetikhin(['D', 4, 1], 2, 2, model='KR').classical_decomposition()
+            The crystal of tableaux of type ['D', 4] and shape(s) [[], [1, 1], [2, 2]]
+        """
+        return self.kirillov_reshetikhin_crystal().classical_decomposition()
 
 class KRTableauxRectangle(KirillovReshetikhinTableaux):
     r"""
