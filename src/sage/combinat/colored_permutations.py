r"""
Colored Permutations

.. TODO::

    Much of the colored permutations (and element) class can be
    generalized to `G \wr S_n`
"""
import itertools
from six.moves import range

from sage.structure.element import MultiplicativeGroupElement
from sage.structure.parent import Parent
from sage.structure.unique_representation import UniqueRepresentation
from sage.misc.cachefunc import cached_method
from sage.misc.misc_c import prod

from sage.combinat.permutation import Permutations
from sage.matrix.constructor import diagonal_matrix
from sage.rings.finite_rings.integer_mod_ring import IntegerModRing
from sage.rings.number_field.number_field import CyclotomicField
from sage.rings.polynomial.polynomial_ring_constructor import PolynomialRing
from sage.rings.all import ZZ


class ColoredPermutation(MultiplicativeGroupElement):
    """
    A colored permutation.
    """
    def __init__(self, parent, colors, perm):
        """
        Initialize ``self``.

        TESTS::

            sage: C = ColoredPermutations(4, 3)
            sage: s1,s2,t = C.gens()
            sage: TestSuite(s1*s2*t).run()
        """
        self._colors = tuple(colors)
        self._perm = perm
        MultiplicativeGroupElement.__init__(self, parent=parent)

    def __hash__(self):
        r"""
        TESTS::

            sage: C = ColoredPermutations(4, 3)
            sage: s1,s2,t = C.gens()
            sage: hash(s1), hash(s2), hash(t)
            (2666658751600856334, 3639282354432100950, 3639281107336048003) # 64-bit
            (-1973744370, 88459862, -1467077245)                            # 32-bit
        """
        return hash(self._perm) ^ hash(self._colors)

    def _repr_(self):
        """
        Return a string representation of ``self``.

        EXAMPLES::

            sage: C = ColoredPermutations(4, 3)
            sage: s1,s2,t = C.gens()
            sage: s1*s2*t
            [[1, 0, 0], [3, 1, 2]]
        """
        return repr([list(self._colors), self._perm])

    def _latex_(self):
        r"""
        Return a latex representation of ``self``.

        EXAMPLES::

            sage: C = ColoredPermutations(4, 3)
            sage: s1,s2,t = C.gens()
            sage: latex(s1*s2*t)
            [3_{1}, 1_{0}, 2_{0}]
        """
        ret = "["
        ret += ", ".join("{}_{{{}}}".format(x, self._colors[i])
                         for i, x in enumerate(self._perm))
        return ret + "]"

    def _mul_(self, other):
        """
        Multiply ``self`` and ``other``.

        EXAMPLES::

            sage: C = ColoredPermutations(4, 3)
            sage: s1,s2,t = C.gens()
            sage: s1*s2*s1 == s2*s1*s2
            True
        """
        colors = tuple(self._colors[i] + other._colors[val - 1]  # -1 for indexing
                       for i, val in enumerate(self._perm))
        p = self._perm._left_to_right_multiply_on_right(other._perm)
        return self.__class__(self.parent(), colors, p)

    def inverse(self):
        """
        Return the inverse of ``self``.

        EXAMPLES::

            sage: C = ColoredPermutations(4, 3)
            sage: s1,s2,t = C.gens()
            sage: ~t
            [[0, 0, 3], [1, 2, 3]]
            sage: all(x * ~x == C.one() for x in C.gens())
            True
        """
        ip = ~self._perm
        return self.__class__(self.parent(),
                              tuple([-self._colors[i - 1] for i in ip]),  # -1 for indexing
                              ip)

    __invert__ = inverse

    def __eq__(self, other):
        """
        Check equality.

        EXAMPLES::

            sage: C = ColoredPermutations(4, 3)
            sage: s1,s2,t = C.gens()
            sage: s1*s2*s1 == s2*s1*s2
            True
            sage: t^4 == C.one()
            True
            sage: s1*s2 == s2*s1
            False
        """
        if not isinstance(other, ColoredPermutation):
            return False
        return (self.parent() is other.parent()
                and self._colors == other._colors
                and self._perm == other._perm)

    def __ne__(self, other):
        """
        Check inequality.

        EXAMPLES::

            sage: C = ColoredPermutations(4, 3)
            sage: s1,s2,t = C.gens()
            sage: s1*s2*s1 != s2*s1*s2
            False
            sage: s1*s2 != s2*s1
            True
        """
        return not self == other

    def __iter__(self):
        """
        Iterate over ``self``.

        EXAMPLES::

            sage: C = ColoredPermutations(4, 3)
            sage: s1,s2,t = C.gens()
            sage: x = s1*s2*t
            sage: list(x)
            [(1, 3), (0, 1), (0, 2)]
        """
        for i, p in enumerate(self._perm):
            yield (self._colors[i], p)

    def one_line_form(self):
        """
        Return the one line form of ``self``.

        EXAMPLES::

            sage: C = ColoredPermutations(4, 3)
            sage: s1,s2,t = C.gens()
            sage: x = s1*s2*t
            sage: x
            [[1, 0, 0], [3, 1, 2]]
            sage: x.one_line_form()
            [(1, 3), (0, 1), (0, 2)]
        """
        return list(self)

    def colors(self):
        """
        Return the colors of ``self``.

        EXAMPLES::

            sage: C = ColoredPermutations(4, 3)
            sage: s1,s2,t = C.gens()
            sage: x = s1*s2*t
            sage: x.colors()
            [1, 0, 0]
        """
        return list(self._colors)

    def permutation(self):
        """
        Return the permutation of ``self``.

        This is obtained by forgetting the colors.

        EXAMPLES::

            sage: C = ColoredPermutations(4, 3)
            sage: s1,s2,t = C.gens()
            sage: x = s1*s2*t
            sage: x.permutation()
            [3, 1, 2]
        """
        return self._perm

    def to_matrix(self):
        """
        Return a matrix of ``self``.

        The colors are mapped to roots of unity.

        EXAMPLES::

            sage: C = ColoredPermutations(4, 3)
            sage: s1,s2,t = C.gens()
            sage: x = s1*s2*t*s2; x.one_line_form()
            [(1, 2), (0, 1), (0, 3)]
            sage: M = x.to_matrix(); M
            [    0     1     0]
            [zeta4     0     0]
            [    0     0     1]

        The matrix multiplication is in the *opposite* order::

            sage: M == s2.to_matrix()*t.to_matrix()*s2.to_matrix()*s1.to_matrix()
            True
        """
        Cp = CyclotomicField(self.parent()._m)
        g = Cp.gen()
        D = diagonal_matrix(Cp, [g ** i for i in self._colors])
        return self._perm.to_matrix() * D

    def has_left_descent(self, i):
        r"""
        Return ``True`` if ``i`` is a left descent of ``self``.

        Let `p = ((s_1, \ldots s_n), \sigma)` be a colored permutation.
        We say `p` has a left `n`-descent if `s_n > 0`. If `i < n`, then
        we say `p` has a left `i`-descent if either

        - `s_i \neq 0, s_{i+1} = 0` and `\sigma_i < \sigma_{i+1}` or
        - `s_i = s_{i+1}` and `\sigma_i > \sigma_{i+1}`.

        This notion of a left `i`-descent is done in order to recursively
        construct `w(p) = \sigma_i w(\sigma_i^{-1} p)`, where `w(p)`
        denotes a reduced word of `p`.

        EXAMPLES::

            sage: C = ColoredPermutations(2, 4)
            sage: s1,s2,s3,s4 = C.gens()
            sage: x = s4*s1*s2*s3*s4
            sage: [x.has_left_descent(i) for i in C.index_set()]
            [True, False, False, True]

            sage: C = ColoredPermutations(1, 5)
            sage: s1,s2,s3,s4 = C.gens()
            sage: x = s4*s1*s2*s3*s4
            sage: [x.has_left_descent(i) for i in C.index_set()]
            [True, False, False, True]

            sage: C = ColoredPermutations(3, 3)
            sage: x = C([[2,1,0],[3,1,2]])
            sage: [x.has_left_descent(i) for i in C.index_set()]
            [False, True, False]

            sage: C = ColoredPermutations(4, 4)
            sage: x = C([[2,1,0,1],[3,2,4,1]])
            sage: [x.has_left_descent(i) for i in C.index_set()]
            [False, True, False, True]
        """
        if self.parent()._m == 1:
            return self._perm[i-1] > self._perm[i]

        if i == self.parent()._n:
            return self._colors[-1] != 0
        if self._colors[i-1] != 0:
            return self._colors[i] == 0 or self._perm[i-1] < self._perm[i]
        return self._colors[i] == 0 and self._perm[i-1] > self._perm[i]

    def reduced_word(self):
        r"""
        Return a word in the simple reflections to obtain ``self``.

        EXAMPLES::

            sage: C = ColoredPermutations(3, 3)
            sage: x = C([[2,1,0],[3,1,2]])
            sage: x.reduced_word()
            [2, 1, 3, 2, 1, 3, 3]

            sage: C = ColoredPermutations(4, 4)
            sage: x = C([[2,1,0,1],[3,2,4,1]])
            sage: x.reduced_word()
            [2, 1, 4, 3, 2, 1, 4, 3, 2, 4, 4, 3]

        TESTS::

            sage: C = ColoredPermutations(3, 3)
            sage: all(C.from_reduced_word(p.reduced_word()) == p for p in C)
            True
        """
        if self == self.parent().one():
            return []
        I = self.parent().index_set()
        sinv = self.parent()._inverse_simple_reflections()
        for i in I:
            if self.has_left_descent(i):
                return [i] + (sinv[i] * self).reduced_word()
        assert False, "BUG in reduced_word"

    def length(self):
        r"""
        Return the length of ``self`` in generating reflections.

        This is the minimal numbers of generating reflections needed
        to obtain ``self``.

        EXAMPLES::

            sage: C = ColoredPermutations(3, 3)
            sage: x = C([[2,1,0],[3,1,2]])
            sage: x.length()
            7

            sage: C = ColoredPermutations(4, 4)
            sage: x = C([[2,1,0,1],[3,2,4,1]])
            sage: x.length()
            12

        TESTS::

            sage: C = ColoredPermutations(3, 3)
            sage: d = [p.length() for p in C]
            sage: [d.count(i) for i in range(14)]
            [1, 3, 6, 10, 15, 20, 23, 24, 23, 19, 12, 5, 1, 0]
            sage: d = [p.length() for p in ReflectionGroup([3, 1, 3])] # optional - gap3
            sage: [d.count(i) for i in range(14)]                      # optional - gap3
            [1, 3, 6, 10, 15, 20, 23, 24, 23, 19, 12, 5, 1, 0]

            sage: C = ColoredPermutations(4, 3)
            sage: d = [p.length() for p in C]
            sage: [d.count(i) for i in range(17)]
            [1, 3, 6, 11, 18, 27, 36, 44, 50, 52, 49, 40, 27, 14, 5, 1, 0]
            sage: d = [p.length() for p in ReflectionGroup([4, 1, 3])] # optional - gap3
            sage: [d.count(i) for i in range(17)]                      # optional - gap3
            [1, 3, 6, 11, 18, 27, 36, 44, 50, 52, 49, 40, 27, 14, 5, 1, 0]

            sage: C = ColoredPermutations(3, 4)
            sage: d = [p.length() for p in C]
            sage: [d.count(i) for i in range(22)]
            [1, 4, 10, 20, 35, 56, 82, 112, 144, 174, 197,
             209, 209, 197, 173, 138, 96, 55, 24, 7, 1, 0]
            sage: d = [p.length() for p in ReflectionGroup([3, 1, 4])] # optional - gap3
            sage: [d.count(i) for i in range(22)]                      # optional - gap3
            [1, 4, 10, 20, 35, 56, 82, 112, 144, 174, 197,
             209, 209, 197, 173, 138, 96, 55, 24, 7, 1, 0]
        """
        return ZZ(len(self.reduced_word()))

# TODO: Parts of this should be put in the category of complex
# reflection groups
class ColoredPermutations(Parent, UniqueRepresentation):
    r"""
    The group of `m`-colored permutations on `\{1, 2, \ldots, n\}`.

    Let `S_n` be the symmetric group on `n` letters and `C_m` be the cyclic
    group of order `m`. The `m`-colored permutation group on `n` letters
    is given by `P_n^m = C_m \wr S_n`. This is also the complex reflection
    group `G(m, 1, n)`.

    We define our multiplication by

    .. MATH::

        ((s_1, \ldots s_n), \sigma) \cdot ((t_1, \ldots, t_n), \tau)
        = ((s_1 t_{\sigma(1)}, \ldots, s_n t_{\sigma(n)}), \tau \sigma).

    EXAMPLES::

        sage: C = ColoredPermutations(4, 3); C
        4-colored permutations of size 3
        sage: s1,s2,t = C.gens()
        sage: (s1, s2, t)
        ([[0, 0, 0], [2, 1, 3]], [[0, 0, 0], [1, 3, 2]], [[0, 0, 1], [1, 2, 3]])
        sage: s1*s2
        [[0, 0, 0], [3, 1, 2]]
        sage: s1*s2*s1 == s2*s1*s2
        True
        sage: t^4 == C.one()
        True
        sage: s2*t*s2
        [[0, 1, 0], [1, 2, 3]]

    We can also create a colored permutation by passing
    either a list of tuples consisting of ``(color, element)``::

        sage: x = C([(2,1), (3,3), (3,2)]); x
        [[2, 3, 3], [1, 3, 2]]

    or a list of colors and a permutation::

        sage: C([[3,3,1], [1,3,2]])
        [[3, 3, 1], [1, 3, 2]]

    There is also the natural lift from permutations::

        sage: P = Permutations(3)
        sage: C(P.an_element())
        [[0, 0, 0], [3, 1, 2]]

    REFERENCES:

    - :wikipedia:`Generalized_symmetric_group`
    - :wikipedia:`Complex_reflection_group`
    """
    def __init__(self, m, n):
        """
        Initialize ``self``.

        EXAMPLES::

            sage: C = ColoredPermutations(4, 3)
            sage: TestSuite(C).run()
            sage: C = ColoredPermutations(2, 3)
            sage: TestSuite(C).run()
            sage: C = ColoredPermutations(1, 3)
            sage: TestSuite(C).run()
        """
        if m <= 0:
            raise ValueError("m must be a positive integer")
        self._m = ZZ(m)
        self._n = ZZ(n)
        self._C = IntegerModRing(self._m)
        self._P = Permutations(self._n)

        if self._m == 1 or self._m == 2:
            from sage.categories.finite_coxeter_groups import FiniteCoxeterGroups
            category = FiniteCoxeterGroups().Irreducible()
        else:
            from sage.categories.complex_reflection_groups import ComplexReflectionGroups
            category = ComplexReflectionGroups().Finite().Irreducible().WellGenerated()
        Parent.__init__(self, category=category)

    def _repr_(self):
        """
        Return a string representation of ``self``.

        EXAMPLES::

            sage: ColoredPermutations(4, 3)
            4-colored permutations of size 3
        """
        return "{}-colored permutations of size {}".format(self._m, self._n)

    @cached_method
    def index_set(self):
        """
        Return the index set of ``self``.

        EXAMPLES::

            sage: C = ColoredPermutations(3, 4)
            sage: C.index_set()
            (1, 2, 3, 4)

            sage: C = ColoredPermutations(1, 4)
            sage: C.index_set()
            (1, 2, 3)

        TESTS::

            sage: S = SignedPermutations(4)
            sage: S.index_set()
            (1, 2, 3, 4)
        """
        n = self._n
        if self._m != 1:
            n += 1
        return tuple(range(1, n))

    def coxeter_matrix(self):
        """
        Return the Coxeter matrix of ``self``.

        EXAMPLES::

            sage: C = ColoredPermutations(3, 4)
            sage: C.coxeter_matrix()
            [1 3 2 2]
            [3 1 3 2]
            [2 3 1 4]
            [2 2 4 1]

            sage: C = ColoredPermutations(1, 4)
            sage: C.coxeter_matrix()
            [1 3 2]
            [3 1 3]
            [2 3 1]

        TESTS::

            sage: S = SignedPermutations(4)
            sage: S.coxeter_matrix()
            [1 3 2 2]
            [3 1 3 2]
            [2 3 1 4]
            [2 2 4 1]
        """
        from sage.combinat.root_system.cartan_type import CartanType
        if self._m == 1:
            return CartanType(['A', self._n-1]).coxeter_matrix()
        return CartanType(['B', self._n]).coxeter_matrix()

    @cached_method
    def one(self):
        """
        Return the identity element of ``self``.

        EXAMPLES::

            sage: C = ColoredPermutations(4, 3)
            sage: C.one()
            [[0, 0, 0], [1, 2, 3]]
        """
        return self.element_class(self, [self._C.zero()] * self._n,
                                  self._P.identity())

    def simple_reflection(self, i):
        r"""
        Return the ``i``-th simple reflection of ``self``.

        EXAMPLES::

            sage: C = ColoredPermutations(4, 3)
            sage: C.gens()
            ([[0, 0, 0], [2, 1, 3]], [[0, 0, 0], [1, 3, 2]], [[0, 0, 1], [1, 2, 3]])
            sage: C.simple_reflection(2)
            [[0, 0, 0], [1, 3, 2]]
            sage: C.simple_reflection(3)
            [[0, 0, 1], [1, 2, 3]]

            sage: S = SignedPermutations(4)
            sage: S.simple_reflection(1)
            [2, 1, 3, 4]
            sage: S.simple_reflection(4)
            [1, 2, 3, -4]
        """
        if i not in self.index_set():
            raise ValueError("i must be in the index set")
        colors = [self._C.zero()] * self._n
        if i < self._n:
            p = list(range(1, self._n + 1))
            p[i - 1] = i + 1
            p[i] = i
            return self.element_class(self, colors, self._P(p))
        colors[-1] = self._C.one()
        return self.element_class(self, colors, self._P.identity())

    @cached_method
    def _inverse_simple_reflections(self):
        """
        Return the inverse of the simple reflections of ``self``.

        .. WARNING::

            This returns a ``dict`` that should not be mutated since
            the result is cached.

        EXAMPLES::

            sage: C = ColoredPermutations(4, 3)
            sage: C._inverse_simple_reflections()
            {1: [[0, 0, 0], [2, 1, 3]],
             2: [[0, 0, 0], [1, 3, 2]],
             3: [[0, 0, 3], [1, 2, 3]]}
        """
        s = self.simple_reflections()
        return {i: ~s[i] for i in self.index_set()}

    @cached_method
    def gens(self):
        """
        Return the generators of ``self``.

        EXAMPLES::

            sage: C = ColoredPermutations(4, 3)
            sage: C.gens()
            ([[0, 0, 0], [2, 1, 3]],
             [[0, 0, 0], [1, 3, 2]],
             [[0, 0, 1], [1, 2, 3]])

            sage: S = SignedPermutations(4)
            sage: S.gens()
            ([2, 1, 3, 4], [1, 3, 2, 4], [1, 2, 4, 3], [1, 2, 3, -4])
        """
        return tuple(self.simple_reflection(i) for i in self.index_set())

    def matrix_group(self):
        """
        Return the matrix group corresponding to ``self``.

        EXAMPLES::

            sage: C = ColoredPermutations(4, 3)
            sage: C.matrix_group()
            Matrix group over Cyclotomic Field of order 4 and degree 2 with 3 generators (
            [0 1 0]  [1 0 0]  [    1     0     0]
            [1 0 0]  [0 0 1]  [    0     1     0]
            [0 0 1], [0 1 0], [    0     0 zeta4]
            )
        """
        from sage.groups.matrix_gps.finitely_generated import MatrixGroup
        return MatrixGroup([g.to_matrix() for g in self.gens()])

    def _element_constructor_(self, x):
        """
        Construct an element of ``self`` from ``x``.

        INPUT:

        Either a list of pairs (color, element)
        or a pair of lists (colors, elements).

        TESTS::

            sage: C = ColoredPermutations(4, 3)
            sage: x = C([(2,1), (3,3), (3,2)]); x
            [[2, 3, 3], [1, 3, 2]]
            sage: x == C([[2,3,3], [1,3,2]])
            True
        """
        if isinstance(x, list):
            if isinstance(x[0], tuple):
                c = []
                p = []
                for k in x:
                    if len(k) != 2:
                        raise ValueError("input must be pairs (color, element)")
                    c.append(self._C(k[0]))
                    p.append(k[1])
                return self.element_class(self, c, self._P(p))

            if len(x) != 2:
                raise ValueError("input must be a pair of a list of colors and a permutation")
            return self.element_class(self, [self._C(v) for v in x[0]], self._P(x[1]))

    def _coerce_map_from_(self, C):
        """
        Return a coerce map from ``C`` if it exists and ``None`` otherwise.

        EXAMPLES::

            sage: C = ColoredPermutations(2, 3)
            sage: S = SignedPermutations(3)
            sage: C.has_coerce_map_from(S)
            True

            sage: C = ColoredPermutations(4, 3)
            sage: C.has_coerce_map_from(S)
            False
            sage: S = SignedPermutations(4)
            sage: C.has_coerce_map_from(S)
            False

            sage: P = Permutations(3)
            sage: C.has_coerce_map_from(P)
            True
            sage: P = Permutations(4)
            sage: C.has_coerce_map_from(P)
            False
        """
        if isinstance(C, Permutations) and C.n == self._n:
            return lambda P, x: P.element_class(P, [P._C.zero()]*P._n, x)
        if self._m == 2 and isinstance(C, SignedPermutations) and C._n == self._n:
            return lambda P, x: P.element_class(P,
                                                [P._C.zero() if v == 1 else P._C.one()
                                                 for v in x._colors],
                                                x._perm)
        return super(ColoredPermutations, self)._coerce_map_from_(C)

    def __iter__(self):
        """
        Iterate over ``self``.

        EXAMPLES::

            sage: C = ColoredPermutations(2, 2)
            sage: [x for x in C]
            [[[0, 0], [1, 2]],
             [[0, 1], [1, 2]],
             [[1, 0], [1, 2]],
             [[1, 1], [1, 2]],
             [[0, 0], [2, 1]],
             [[0, 1], [2, 1]],
             [[1, 0], [2, 1]],
             [[1, 1], [2, 1]]]
        """
        for p in self._P:
            for c in itertools.product(self._C, repeat=self._n):
                yield self.element_class(self, c, p)

    def cardinality(self):
        """
        Return the cardinality of ``self``.

        EXAMPLES::

            sage: C = ColoredPermutations(4, 3)
            sage: C.cardinality()
            384
            sage: C.cardinality() == 4**3 * factorial(3)
            True
        """
        return self._m ** self._n * self._P.cardinality()

    order = cardinality

    def rank(self):
        """
        Return the rank of ``self``.

        The rank of a complex reflection group is equal to the dimension
        of the complex vector space the group acts on.

        EXAMPLES::

            sage: C = ColoredPermutations(4, 12)
            sage: C.rank()
            12
            sage: C = ColoredPermutations(7, 4)
            sage: C.rank()
            4
            sage: C = ColoredPermutations(1, 4)
            sage: C.rank()
            3
        """
        if self._m == 1:
            return self._n - 1
        return self._n

    def degrees(self):
        """
        Return the degrees of ``self``.

        The degrees of a complex reflection group are the degrees of
        the fundamental invariants of the ring of polynomial invariants.

        If `m = 1`, then we are in the special case of the symmetric group
        and the degrees are `(2, 3, \ldots, n, n+1)`. Otherwise the degrees
        are `(m, 2m, \ldots, nm)`.

        EXAMPLES::

            sage: C = ColoredPermutations(4, 3)
            sage: C.degrees()
            (4, 8, 12)
            sage: S = ColoredPermutations(1, 3)
            sage: S.degrees()
            (2, 3)

        We now check that the product of the degrees is equal to the
        cardinality of ``self``::

            sage: prod(C.degrees()) == C.cardinality()
            True
            sage: prod(S.degrees()) == S.cardinality()
            True
        """
        # For the usual symmetric group (self._m=1) we need to start at 2
        start = 2 if self._m == 1 else 1
        return tuple(self._m * i for i in range(start, self._n + 1))

    def codegrees(self):
        r"""
        Return the codegrees of ``self``.

        Let `G` be a complex reflection group. The codegrees
        `d_1^* \leq d_2^* \leq \cdots \leq d_{\ell}^*` of `G` can be
        defined by:

        .. MATH::

            \prod_{i=1}^{\ell} (q - d_i^* - 1)
            = \sum_{g \in G} \det(g) q^{\dim(V^g)},

        where `V` is the natural complex vector space that `G` acts on
        and `\ell` is the :meth:`rank`.

        If `m = 1`, then we are in the special case of the symmetric group
        and the codegrees are `(n-2, n-3, \ldots 1, 0)`. Otherwise the degrees
        are `((n-1)m, (n-2)m, \ldots, m, 0)`.

        EXAMPLES::

            sage: C = ColoredPermutations(4, 3)
            sage: C.codegrees()
            (8, 4, 0)
            sage: S = ColoredPermutations(1, 3)
            sage: S.codegrees()
            (1, 0)

        TESTS:

        We check the polynomial identity::

            sage: R.<q> = ZZ[]
            sage: C = ColoredPermutations(3, 2)
            sage: f = prod(q - ds - 1 for ds in C.codegrees())
            sage: d = lambda x: sum(1 for e in x.to_matrix().eigenvalues() if e == 1)
            sage: g = sum(det(x.to_matrix()) * q**d(x) for x in C)
            sage: f == g
            True
        """
        # Special case for the usual symmetric group
        last = self._n-1 if self._m == 1 else self._n
        return tuple(self._m * i for i in reversed(range(last)))

    def number_of_reflection_hyperplanes(self):
        """
        Return the number of reflection hyperplanes of ``self``.

        The number of reflection hyperplanes of a complex reflection
        group is equal to the sum of the codegrees plus the rank.

        EXAMPLES::

            sage: C = ColoredPermutations(1, 2)
            sage: C.number_of_reflection_hyperplanes()
            1
            sage: C = ColoredPermutations(1, 3)
            sage: C.number_of_reflection_hyperplanes()
            3
            sage: C = ColoredPermutations(4, 12)
            sage: C.number_of_reflection_hyperplanes()
            276
        """
        return sum(self.codegrees()) + self.rank()

    def fixed_point_polynomial(self, q=None):
        r"""
        The fixed point polynomial of ``self``.

        The fixed point polynomial `f_G` of a complex reflection group `G`
        is counting the dimensions of fixed points subspaces:

        .. MATH::

            f_G(q) = \sum_{w \in W} q^{\dim V^w}.

        Furthermore, let `d_1, d_2, \ldots, d_{\ell}` be the degrees of `G`,
        where `\ell` is the :meth:`rank`. Then the fixed point polynomial
        is given by

        .. MATH::

            f_G(q) = \prod_{i=1}^{\ell} (q + d_i - 1).

        INPUT:

        - ``q`` -- (default: the generator of ``ZZ['q']``) the parameter `q`

        EXAMPLES::

            sage: C = ColoredPermutations(4, 3)
            sage: C.fixed_point_polynomial()
            q^3 + 21*q^2 + 131*q + 231

            sage: S = ColoredPermutations(1, 3)
            sage: S.fixed_point_polynomial()
            q^2 + 3*q + 2

        TESTS:

        We check the against the degrees and codegrees::

            sage: R.<q> = ZZ[]
            sage: C = ColoredPermutations(4, 3)
            sage: C.fixed_point_polynomial(q) == prod(q + d - 1 for d in C.degrees())
            True
        """
        if q is None:
            q = PolynomialRing(ZZ, 'q').gen(0)
        return prod(q + d - 1 for d in self.degrees())

    def is_well_generated(self):
        """
        Return if ``self`` is a well-generated complex reflection group.

        A complex reflection group `G` is well-generated if it is
        generated by `\ell` reflections. Equivalently, `G` is well-generated
        if `d_i + d_i^* = d_{\ell}` for all `1 \leq i \leq \ell`.

        EXAMPLES::

            sage: C = ColoredPermutations(4, 3)
            sage: C.is_well_generated()
            True
            sage: C = ColoredPermutations(2, 8)
            sage: C.is_well_generated()
            True
            sage: C = ColoredPermutations(1, 4)
            sage: C.is_well_generated()
            True
        """
        deg = self.degrees()
        dstar = self.codegrees()
        return all(deg[-1] == d + dstar[i] for i, d in enumerate(deg))

    Element = ColoredPermutation

#####################################################################
## Signed permutations


class SignedPermutation(ColoredPermutation):
    """
    A signed permutation.
    """
    def _repr_(self):
        """
        Return a string representation of ``self``.

        EXAMPLES::

            sage: S = SignedPermutations(4)
            sage: s1,s2,s3,s4 = S.gens()
            sage: s4*s1*s2*s3*s4
            [-4, 1, 2, -3]
        """
        return repr(list(self))

    _latex_ = _repr_

    def _mul_(self, other):
        """
        Multiply ``self`` and ``other``.

        EXAMPLES::

            sage: S = SignedPermutations(4)
            sage: s1,s2,s3,s4 = S.gens()
            sage: x = s4*s1*s2*s3*s4; x
            [-4, 1, 2, -3]
            sage: x * x
            [3, -4, 1, -2]

        ::

            sage: s1*s2*s1 == s1*s2*s1
            True
            sage: s3*s4*s3*s4 == s4*s3*s4*s3
            True
        """
        colors = tuple(self._colors[i] * other._colors[val - 1]  # -1 for indexing
                       for i, val in enumerate(self._perm))
        p = self._perm._left_to_right_multiply_on_right(other._perm)
        return self.__class__(self.parent(), colors, p)

    def inverse(self):
        """
        Return the inverse of ``self``.

        EXAMPLES::

            sage: S = SignedPermutations(4)
            sage: s1,s2,s3,s4 = S.gens()
            sage: x = s4*s1*s2*s3*s4
            sage: ~x
            [2, 3, -4, -1]
            sage: x * ~x == S.one()
            True
        """
        ip = ~self._perm
        return self.__class__(self.parent(),
                              tuple([self._colors[i - 1] for i in ip]),  # -1 for indexing
                              ip)

    __invert__ = inverse

    def __iter__(self):
        """
        Iterate over ``self``.

        EXAMPLES::

            sage: S = SignedPermutations(4)
            sage: s1,s2,s3,s4 = S.gens()
            sage: x = s4*s1*s2*s3*s4
            sage: [a for a in x]
            [-4, 1, 2, -3]
        """
        for i, p in enumerate(self._perm):
            yield self._colors[i] * p

    def to_matrix(self):
        """
        Return a matrix of ``self``.

        EXAMPLES::

            sage: S = SignedPermutations(4)
            sage: s1,s2,s3,s4 = S.gens()
            sage: x = s4*s1*s2*s3*s4
            sage: M = x.to_matrix(); M
            [ 0  1  0  0]
            [ 0  0  1  0]
            [ 0  0  0 -1]
            [-1  0  0  0]

        The matrix multiplication is in the *opposite* order::

            sage: m1,m2,m3,m4 = [g.to_matrix() for g in S.gens()]
            sage: M == m4 * m3 * m2 * m1 * m4
            True
        """
        return self._perm.to_matrix() * diagonal_matrix(self._colors)

    def has_left_descent(self, i):
        """
        Return ``True`` if ``i`` is a left descent of ``self``.

        EXAMPLES::

            sage: S = SignedPermutations(4)
            sage: s1,s2,s3,s4 = S.gens()
            sage: x = s4*s1*s2*s3*s4
            sage: [x.has_left_descent(i) for i in S.index_set()]
            [True, False, False, True]
        """
        n = self.parent()._n
        if i == n:
            return self._colors[-1] == -1
        if self._colors[i - 1] == -1:
            return self._colors[i] == 1 or self._perm[i - 1] < self._perm[i]
        return self._colors[i] == 1 and self._perm[i - 1] > self._perm[i]


class SignedPermutations(ColoredPermutations):
    r"""
    Group of signed permutations.

    The group of signed permutations is also known as the hyperoctahedral
    group, the Coxeter group of type `B_n`, and the 2-colored permutation
    group. Thus it can be constructed as the wreath product `S_2 \wr S_n`.

    EXAMPLES::

        sage: S = SignedPermutations(4)
        sage: s1,s2,s3,s4 = S.group_generators()
        sage: x = s4*s1*s2*s3*s4; x
        [-4, 1, 2, -3]
        sage: x^4 == S.one()
        True

    This is a finite Coxeter group of type `B_n`::

        sage: S.canonical_representation()
        Finite Coxeter group over Number Field in a with
        defining polynomial x^2 - 2 with Coxeter matrix:
        [1 3 2 2]
        [3 1 3 2]
        [2 3 1 4]
        [2 2 4 1]
        sage: S.long_element()
        [-1, -2, -3, -4]
        sage: S.long_element().reduced_word()
<<<<<<< HEAD
        [4, 3, 4, 2, 3, 4, 1, 2, 3, 4, 1, 2, 3, 1, 2, 1]
=======
        [4, 3, 2, 1, 4, 3, 2, 4, 3, 4]
>>>>>>> 55d7f221

    We can also go between the 2-colored permutation group::

        sage: C = ColoredPermutations(2, 3)
        sage: S = SignedPermutations(3)
        sage: S.an_element()
        [-3, 1, 2]
        sage: C(S.an_element())
        [[1, 0, 0], [3, 1, 2]]
        sage: S(C(S.an_element())) == S.an_element()
        True
        sage: S(C.an_element())
        [-3, 1, 2]

    There is also the natural lift from permutations::

        sage: P = Permutations(3)
        sage: x = S(P.an_element()); x
        [3, 1, 2]
        sage: x.parent()
        Signed permutations of 3

    REFERENCES:

    - :wikipedia:`Hyperoctahedral_group`
    """
    def __init__(self, n):
        """
        Initialize ``self``.

        EXAMPLES::

            sage: S = SignedPermutations(4)
            sage: TestSuite(S).run()
        """
        ColoredPermutations.__init__(self, 2, n)

    def _repr_(self):
        """
        Return a string representation of ``self``.

        EXAMPLES::

            sage: SignedPermutations(4)
            Signed permutations of 4
        """
        return "Signed permutations of {}".format(self._n)

    @cached_method
    def one(self):
        """
        Return the identity element of ``self``.

        EXAMPLES::

            sage: S = SignedPermutations(4)
            sage: S.one()
            [1, 2, 3, 4]
        """
        return self.element_class(self, [ZZ.one()] * self._n,
                                  self._P.identity())

    def simple_reflection(self, i):
        r"""
        Return the ``i``-th simple reflection of ``self``.

        EXAMPLES::

            sage: S = SignedPermutations(4)
            sage: S.simple_reflection(1)
            [2, 1, 3, 4]
            sage: S.simple_reflection(4)
            [1, 2, 3, -4]
        """
        if i not in self.index_set():
            raise ValueError("i must be in the index set")
        if i < self._n:
            p = list(range(1, self._n + 1))
            p[i - 1] = i + 1
            p[i] = i
            return self.element_class(self, [ZZ.one()] * self._n, self._P(p))
        temp = [ZZ.one()] * self._n
        temp[-1] = -ZZ.one()
        return self.element_class(self, temp, self._P.identity())

    def _element_constructor_(self, x):
        """
        Construct an element of ``self`` from ``x``.

        TESTS::

            sage: S = SignedPermutations(3)
            sage: x = S([(+1,1), (-1,3), (-1,2)]); x
            [1, -3, -2]
            sage: x == S([[+1,-1,-1], [1,3,2]])
            True
            sage: x == S([1, -3, -2])
            True
        """
        if isinstance(x, list):
            if isinstance(x[0], tuple):
                c = []
                p = []
                for k in x:
                    if len(k) != 2:
                        raise ValueError("input must be pairs (sign, element)")
                    if k[0] != 1 and k[0] != -1:
                        raise ValueError("the sign must be +1 or -1")
                    c.append(ZZ(k[0]))
                    p.append(k[1])
                return self.element_class(self, c, self._P(p))

            if len(x) == self._n:
                c = []
                p = []
                one = ZZ.one()
                for v in x:
                    if v > 0:
                        c.append(one)
                        p.append(v)
                    else:
                        c.append(-one)
                        p.append(-v)
                return self.element_class(self, c, self._P(p))

            if len(x) != 2:
                raise ValueError("input must be a pair of a list of signs and a permutation")
            if any(s != 1 and s != -1 for s in x[0]):
                raise ValueError("the sign must be +1 or -1")
            return self.element_class(self, [ZZ(v) for v in x[0]], self._P(x[1]))

    def __iter__(self):
        """
        Iterate over ``self``.

        EXAMPLES::

            sage: S = SignedPermutations(2)
            sage: [x for x in S]
            [[1, 2], [1, -2], [-1, 2], [-1, -2],
             [2, 1], [2, -1], [-2, 1], [-2, -1]]
        """
        pmone = [ZZ.one(), -ZZ.one()]
        for p in self._P:
            for c in itertools.product(pmone, repeat=self._n):
                yield self.element_class(self, c, p)

    def _coerce_map_from_(self, C):
        """
        Return a coerce map from ``C`` if it exists and ``None`` otherwise.

        EXAMPLES::

            sage: C = ColoredPermutations(2, 3)
            sage: S = SignedPermutations(3)
            sage: S.has_coerce_map_from(C)
            True

            sage: C = ColoredPermutations(4, 3)
            sage: S.has_coerce_map_from(C)
            False

            sage: P = Permutations(3)
            sage: C.has_coerce_map_from(P)
            True
            sage: P = Permutations(4)
            sage: C.has_coerce_map_from(P)
            False
        """
        if isinstance(C, Permutations) and C.n == self._n:
            return lambda P, x: P.element_class(P, [1]*P._n, x)
        if isinstance(C, ColoredPermutations) and C._n == self._n and C._m == 2:
            return lambda P, x: P.element_class(P,
                                                [1 if v == 0 else -1
                                                 for v in x._colors],
                                                x._perm)
        return super(SignedPermutations, self)._coerce_map_from_(C)

    def long_element(self, index_set=None):
        """
        Return the longest element of ``self``, or of the
        parabolic subgroup corresponding to the given ``index_set``.

        INPUT:

        - ``index_set`` -- (optional) a subset (as a list or iterable)
          of the nodes of the indexing set

        EXAMPLES::

            sage: S = SignedPermutations(4)
            sage: S.long_element()
            [-1, -2, -3, -4]

        TESTS:

        Check that this is the element of maximal length (:trac:`25200`)::

            sage: S = SignedPermutations(4)
            sage: S.long_element().length() == max(x.length() for x in S)
            True
            sage: all(SignedPermutations(n).long_element().length() == n^2
            ....:     for n in range(2,10))
            True
        """
        if index_set is not None:
            return super(SignedPermutations, self).long_element()
        return self.element_class(self, [-ZZ.one()] * self._n, self._P.one())

    Element = SignedPermutation

# TODO: Make this a subgroup
#class EvenSignedPermutations(SignedPermutations):
#    """
#    Group of even signed permutations.
#    """
#    def _repr_(self):
#        """
#        Return a string representation of ``self``.
#        """
#        return "Even signed permutations of {}".format(self._n)
#
#    def __iter__(self):
#        """
#        Iterate over ``self``.
#        """
#        for s in SignedPermutations.__iter__(self):
#            total = 0
#            for pm in s._colors:
#                if pm == -1:
#                    total += 1
#
#            if total % 2 == 0:
#                yield s<|MERGE_RESOLUTION|>--- conflicted
+++ resolved
@@ -1078,11 +1078,7 @@
         sage: S.long_element()
         [-1, -2, -3, -4]
         sage: S.long_element().reduced_word()
-<<<<<<< HEAD
-        [4, 3, 4, 2, 3, 4, 1, 2, 3, 4, 1, 2, 3, 1, 2, 1]
-=======
-        [4, 3, 2, 1, 4, 3, 2, 4, 3, 4]
->>>>>>> 55d7f221
+        [1, 2, 1, 3, 2, 1, 4, 3, 2, 1, 4, 3, 2, 4, 3, 4]
 
     We can also go between the 2-colored permutation group::
 
