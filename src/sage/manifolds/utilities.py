r"""
Utilities for Calculus

This module defines helper functions which are used for simplifications
and display of symbolic expressions.

AUTHORS:

- Michal Bejger (2015) : class :class:`ExpressionNice`
- Eric Gourgoulhon (2015) : simplification functions
- Travis Scrimshaw (2016): review tweaks

"""

#******************************************************************************
#
#       Copyright (C) 2015 Michal Bejger <bejger@camk.edu.pl>
#       Copyright (C) 2015 Eric Gourgoulhon <eric.gourgoulhon@obspm.fr>
#       Copyright (C) 2016 Travis Scrimshaw <tscrimsh@umn.edu>
#
# This program is free software: you can redistribute it and/or modify
# it under the terms of the GNU General Public License as published by
# the Free Software Foundation, either version 2 of the License, or
# (at your option) any later version.
#                  http://www.gnu.org/licenses/
#*****************************************************************************

from __future__ import division

from sage.symbolic.expression import Expression

def simplify_sqrt_real(expr):
    r"""
    Simplify ``sqrt`` in symbolic expressions in the real domain.

    EXAMPLES:

    Simplifications of basic expressions::

        sage: from sage.manifolds.utilities import simplify_sqrt_real
        sage: simplify_sqrt_real( sqrt(x^2) )
        abs(x)
        sage: assume(x<0)
        sage: simplify_sqrt_real( sqrt(x^2) )
        -x
        sage: simplify_sqrt_real( sqrt(x^2-2*x+1) )
        -x + 1
        sage: simplify_sqrt_real( sqrt(x^2) + sqrt(x^2-2*x+1) )
        -2*x + 1

    This improves over Sage's
    :meth:`~sage.symbolic.expression.Expression.canonicalize_radical`,
    which yields incorrect results when ``x < 0``::

        sage: forget()  # removes the assumption x<0
        sage: sqrt(x^2).canonicalize_radical()
        x
        sage: assume(x<0)
        sage: sqrt(x^2).canonicalize_radical() # wrong output
        x
        sage: sqrt(x^2-2*x+1).canonicalize_radical() # wrong output
        x - 1
        sage: ( sqrt(x^2) + sqrt(x^2-2*x+1) ).canonicalize_radical() # wrong output
        2*x - 1

    Simplification of nested ``sqrt``'s::

        sage: forget()  # removes the assumption x<0
        sage: simplify_sqrt_real( sqrt(1 + sqrt(x^2)) )
        sqrt(abs(x) + 1)
        sage: assume(x<0)
        sage: simplify_sqrt_real( sqrt(1 + sqrt(x^2)) )
        sqrt(-x + 1)
        sage: simplify_sqrt_real( sqrt(x^2 + sqrt(4*x^2) + 1) )
        -x + 1

    Again, :meth:`~sage.symbolic.expression.Expression.canonicalize_radical`
    fails on the last one::

        sage: (sqrt(x^2 + sqrt(4*x^2) + 1)).canonicalize_radical()  # wrong output
        x + 1

    """
    from sage.symbolic.ring import SR
    from sage.functions.other import sqrt
    # 1/ Search for the sqrt's in expr
    sexpr = str(expr)
    if 'sqrt(' not in sexpr:  # no sqrt to simplify
        return expr
    if 'D[' in sexpr:
        return expr    #!# the code below is not capable of simplifying
                       # expressions with symbolic derivatives denoted by Pynac
                       # symbols of the type D[0]
    # Lists to store the positions of all the top-level sqrt's in sexpr:
    pos_sqrts = []  # position of first character, i.e. 's' of 'sqrt(...)'
    pos_after = []  # position of character immediatelty after 'sqrt(...)'
    the_sqrts = []  # the sqrt sub-expressions in sexpr, i.e. 'sqrt(...)'
    pos_max = len(sexpr) - 6
    pos = 0
    while pos < pos_max:
        if sexpr[pos:pos+5] == 'sqrt(':
            pos_sqrts.append(pos)
            parenth = 1
            scan = pos+5
            while parenth != 0:
                if sexpr[scan] == '(': parenth += 1
                if sexpr[scan] == ')': parenth -= 1
                scan += 1
            the_sqrts.append( sexpr[pos:scan] )
            pos_after.append(scan)
            pos = scan
        else:
            pos += 1
    # 2/ Search for sub-sqrt's:
    for i in range(len(the_sqrts)):
        argum = the_sqrts[i][5:-1]  # the sqrt argument
        if 'sqrt(' in argum:
            simpl = simplify_sqrt_real(SR(argum))
            the_sqrts[i] = 'sqrt(' + str(simpl) + ')'
    # 3/ Simplifications of the sqrt's
    new_expr = ""    # will contain the result
    pos0 = 0
    for i, pos in enumerate(pos_sqrts):
        # radcan is called on each sqrt:
        x = SR(the_sqrts[i])
        argum = x.operands()[0] # the argument of sqrt
        den = argum.denominator()
        if not (den == 1):  # the argument of sqrt is a fraction
            # NB: after #19312 (integrated in Sage 6.10.beta7), the above
            # cannot be written as
            #    if den != 1!:
            num = argum.numerator()
            if num < 0 or den < 0:
                x = sqrt(-num) / sqrt(-den)  # new equivalent expression for x
        simpl = SR(x._maxima_().radcan())
        if str(simpl)[:5] == 'sqrt(' or str(simpl)[:7] == '1/sqrt(':
            # no further simplification seems possible:
            ssimpl = str(simpl)
        else:
            # the absolute value of radcan's output is taken, the call to
            # simplify() taking into account possible assumptions regarding the
            # sign of simpl:
            ssimpl = str(abs(simpl).simplify())
        # search for abs(1/sqrt(...)) term to simplify it into 1/sqrt(...):
        pstart = ssimpl.find('abs(1/sqrt(')
        if pstart != -1:
            ssimpl = ssimpl[:pstart] + ssimpl[pstart+3:] # getting rid of 'abs'
        new_expr += sexpr[pos0:pos] + '(' + ssimpl + ')'
        pos0 = pos_after[i]
    new_expr += sexpr[pos0:]
    return SR(new_expr)

def simplify_abs_trig(expr):
    r"""
    Simplify ``abs(sin(...))`` in symbolic expressions.

    EXAMPLES::

        sage: forget()  # for doctests only
        sage: M = Manifold(3, 'M', structure='topological')
        sage: X.<x,y,z> = M.chart(r'x y:(0,pi) z:(-pi/3,0)')
        sage: X.coord_range()
        x: (-oo, +oo); y: (0, pi); z: (-1/3*pi, 0)

    Since ``x`` spans all `\RR`, no simplification of ``abs(sin(x))``
    occurs, while ``abs(sin(y))`` and ``abs(sin(3*z))`` are correctly
    simplified, given that `y \in (0,\pi)` and `z \in (-\pi/3,0)`::

        sage: from sage.manifolds.utilities import simplify_abs_trig
        sage: simplify_abs_trig( abs(sin(x)) + abs(sin(y)) + abs(sin(3*z)) )
        abs(sin(x)) + sin(y) - sin(3*z)

    Note that neither Sage's function
    :meth:`~sage.symbolic.expression.Expression.simplify_trig` nor
    :meth:`~sage.symbolic.expression.Expression.simplify_full`
    works in this case::

        sage: s = abs(sin(x)) + abs(sin(y)) + abs(sin(3*z))
        sage: s.simplify_trig()
        abs(4*cos(z)^2 - 1)*abs(sin(z)) + abs(sin(x)) + abs(sin(y))
        sage: s.simplify_full()
        abs(4*cos(z)^2 - 1)*abs(sin(z)) + abs(sin(x)) + abs(sin(y))

    despite the following assumptions hold::

        sage: assumptions()
        [x is real, y is real, y > 0, y < pi, z is real, z > -1/3*pi, z < 0]

    Additional checks are::

        sage: simplify_abs_trig( abs(sin(y/2)) )  # shall simplify
        sin(1/2*y)
        sage: simplify_abs_trig( abs(sin(2*y)) )  # must not simplify
        abs(sin(2*y))
        sage: simplify_abs_trig( abs(sin(z/2)) )  # shall simplify
        -sin(1/2*z)
        sage: simplify_abs_trig( abs(sin(4*z)) )  # must not simplify
        abs(sin(4*z))

    """
    from sage.symbolic.ring import SR
    from sage.symbolic.constants import pi
    sexpr = str(expr)
    if 'abs(sin(' not in sexpr:  # nothing to simplify
        return expr
    tp = []
    val = []
    for pos in range(len(sexpr)):
        if sexpr[pos:pos+8] == 'abs(sin(':
            # finding the end of abs argument:
            scan = pos+4 # start of abs
            parenth = 1
            while parenth != 0:
                if sexpr[scan] == '(': parenth += 1
                if sexpr[scan] == ')': parenth -= 1
                scan += 1
            pos_abs_end = scan
            # finding the end of sin argument:
            scan = pos+8 # start of sin
            parenth = 1
            while parenth != 0:
                if sexpr[scan] == '(': parenth += 1
                if sexpr[scan] == ')': parenth -= 1
                scan += 1
            pos_sin_end = scan
            # if the abs contains only the sinus, the simplification can be tried:
            if pos_sin_end == pos_abs_end-1:
                tp.append(pos)
                val.append( sexpr[pos:pos_abs_end] )
    simp = []
    for v in val:
        # argument of the sinus:
        sx = v[8:-2]
        x = SR(sx)
        if x>=0 and x<=pi:
            simp.append('sin(' + sx + ')')
        elif x>=-pi and x<=0:
            simp.append('(-sin(' + sx + '))')
        else:
            simp.append(v)  # no simplification is applicable
    nexpr = ""
    pos0 = 0
    for i, pos in enumerate(tp):
        nexpr += sexpr[pos0:pos] + simp[i]
        pos0 = pos + len(val[i])
    nexpr += sexpr[pos0:]
    return SR(nexpr)


def simplify_chain_real(expr):
    r"""
    Apply a chain of simplifications to a symbolic expression, assuming the
    real domain.

    This is the simplification chain used in calculus involving coordinate
    functions on real manifolds, as implemented in
    :class:`~sage.manifolds.coord_func_symb.CoordFunctionSymb`.

    The chain is formed by the following functions, called
    successively:

    #. :meth:`~sage.symbolic.expression.Expression.simplify_factorial`
    #. :meth:`~sage.symbolic.expression.Expression.simplify_trig`
    #. :meth:`~sage.symbolic.expression.Expression.simplify_rational`
    #. :func:`simplify_sqrt_real`
    #. :func:`simplify_abs_trig`
    #. :meth:`~sage.symbolic.expression.Expression.canonicalize_radical`
    #. :meth:`~sage.symbolic.expression.Expression.simplify_log`
    #. :meth:`~sage.symbolic.expression.Expression.simplify_rational`
    #. :meth:`~sage.symbolic.expression.Expression.simplify_trig`

    EXAMPLES:

    We consider variables that are coordinates of a chart on a real manifold::

        sage: forget()  # for doctest only
        sage: M = Manifold(2, 'M', structure='topological')
        sage: X.<x,y> = M.chart('x:(0,1) y')

    The following assumptions then hold::

        sage: assumptions()
        [x is real, x > 0, x < 1, y is real]

    and we have::

        sage: from sage.manifolds.utilities import simplify_chain_real
        sage: s = sqrt(y^2)
        sage: simplify_chain_real(s)
        abs(y)

    The above result is correct since ``y`` is real. It is obtained by
    :meth:`~sage.symbolic.expression.Expression.simplify_real` as well,
    but not by :meth:`~sage.symbolic.expression.Expression.simplify_full`::

        sage: s.simplify_real()
        abs(y)
        sage: s.simplify_full()
        sqrt(y^2)

    Furthermore, we have::

        sage: s = sqrt(x^2-2*x+1)
        sage: simplify_chain_real(s)
        -x + 1

    which is correct since `x \in (0,1)`. On this example, neither
    :meth:`~sage.symbolic.expression.Expression.simplify_real`
    nor :meth:`~sage.symbolic.expression.Expression.simplify_full`,
    nor :meth:`~sage.symbolic.expression.Expression.canonicalize_radical`
    give satisfactory results::

        sage: s.simplify_real()  # unsimplified output
        sqrt(x^2 - 2*x + 1)
        sage: s.simplify_full()  # unsimplified output
        sqrt(x^2 - 2*x + 1)
        sage: s.canonicalize_radical()  # wrong output since x in (0,1)
        x - 1

    Other simplifications::

        sage: s = abs(sin(pi*x))
        sage: simplify_chain_real(s)  # correct output since x in (0,1)
        sin(pi*x)
        sage: s.simplify_real()  # unsimplified output
        abs(sin(pi*x))
        sage: s.simplify_full()  # unsimplified output
        abs(sin(pi*x))

    ::

        sage: s = cos(y)^2 + sin(y)^2
        sage: simplify_chain_real(s)
        1
        sage: s.simplify_real()  # unsimplified output
        cos(y)^2 + sin(y)^2
        sage: s.simplify_full()  # OK
        1

    """
    expr = expr.simplify_factorial()
    expr = expr.simplify_trig()
    expr = expr.simplify_rational()
    expr = simplify_sqrt_real(expr)
    expr = simplify_abs_trig(expr)
    expr = expr.canonicalize_radical()
    expr = expr.simplify_log('one')
    expr = expr.simplify_rational()
    expr = expr.simplify_trig()
    return expr

def simplify_chain_generic(expr):
    r"""
    Apply a chain of simplifications to a symbolic expression.

    This is the simplification chain used in calculus involving coordinate
    functions on manifolds over fields different from `\RR`, as implemented in
    :class:`~sage.manifolds.coord_func_symb.CoordFunctionSymb`.

    The chain is formed by the following functions, called
    successively:

    #. :meth:`~sage.symbolic.expression.Expression.simplify_factorial`
    #. :meth:`~sage.symbolic.expression.Expression.simplify_rectform`
    #. :meth:`~sage.symbolic.expression.Expression.simplify_trig`
    #. :meth:`~sage.symbolic.expression.Expression.simplify_rational`
    #. :meth:`~sage.symbolic.expression.Expression.expand_sum`

    NB: for the time being, this is identical to
    :meth:`~sage.symbolic.expression.Expression.simplify_full`.

    EXAMPLES:

    We consider variables that are coordinates of a chart on a complex
    manifold::

        sage: forget()  # for doctest only
        sage: M = Manifold(2, 'M', structure='topological', field='complex')
        sage: X.<x,y> = M.chart()

    Then neither ``x`` nor ``y`` is assumed to be real::

        sage: assumptions()
        []

    Accordingly, ``simplify_chain_generic`` does not simplify
    ``sqrt(x^2)`` to ``abs(x)``::

        sage: from sage.manifolds.utilities import simplify_chain_generic
        sage: s = sqrt(x^2)
        sage: simplify_chain_generic(s)
        sqrt(x^2)

    This contrasts with the behavior of
    :func:`~sage.manifolds.utilities.simplify_chain_real`.

    Other simplifications::

        sage: s = (x+y)^2 - x^2 -2*x*y - y^2
        sage: simplify_chain_generic(s)
        0
        sage: s = (x^2 - 2*x + 1) / (x^2 -1)
        sage: simplify_chain_generic(s)
        (x - 1)/(x + 1)
        sage: s = cos(2*x) - 2*cos(x)^2 + 1
        sage: simplify_chain_generic(s)
        0

    """
    expr = expr.simplify_factorial()
    expr = expr.simplify_rectform()
    expr = expr.simplify_trig()
    expr = expr.simplify_rational()
    expr = expr.expand_sum()
    return expr



#******************************************************************************

class ExpressionNice(Expression):
    r"""
    Subclass of :class:`~sage.symbolic.expression.Expression` for a
    "human-friendly" display of partial derivatives and the possibility to
    shorten the display by skipping the arguments of symbolic functions.

    INPUT:

    - ``ex`` -- symbolic expression

    EXAMPLES:

    An expression formed with callable symbolic expressions::

        sage: var('x y z')
        (x, y, z)
        sage: f = function('f')(x, y)
        sage: g = f.diff(y).diff(x)
        sage: h = function('h')(y, z)
        sage: k = h.diff(z)
        sage: fun = x*g + y*(k-z)^2

    The standard Pynac display of partial derivatives::

        sage: fun
        y*(z - D[1](h)(y, z))^2 + x*D[0, 1](f)(x, y)
        sage: latex(fun)
        y {\left(z - D[1]\left(h\right)\left(y, z\right)\right)}^{2}
         + x D[0, 1]\left(f\right)\left(x, y\right)

    With :class:`ExpressionNice`, the Pynac notation ``D[...]`` is replaced
    by textbook-like notation::

        sage: from sage.manifolds.utilities import ExpressionNice
        sage: ExpressionNice(fun)
        y*(z - d(h)/dz)^2 + x*d^2(f)/dxdy
        sage: latex(ExpressionNice(fun))
        y {\left(z - \frac{\partial\,h}{\partial z}\right)}^{2}
         + x \frac{\partial^2\,f}{\partial x\partial y}

    An example when function variables are themselves functions::

        sage: f = function('f')(x, y)
        sage: g = function('g')(x, f)  # the second variable is the function f
        sage: fun = (g.diff(x))*x - x^2*f.diff(x,y)
        sage: fun
        -x^2*D[0, 1](f)(x, y) + (D[0](f)(x, y)*D[1](g)(x, f(x, y)) + D[0](g)(x, f(x, y)))*x
        sage: ExpressionNice(fun)
        -x^2*d^2(f)/dxdy + (d(f)/dx*d(g)/d(f(x, y)) + d(g)/dx)*x
        sage: latex(ExpressionNice(fun))
        -x^{2} \frac{\partial^2\,f}{\partial x\partial y}
         + {\left(\frac{\partial\,f}{\partial x}
           \frac{\partial\,g}{\partial \left( f\left(x, y\right) \right)}
         + \frac{\partial\,g}{\partial x}\right)} x

    Note that ``D[1](g)(x, f(x,y))`` is rendered as ``d(g)/d(f(x, y))``.

    An example with multiple differentiations::

        sage: fun = f.diff(x,x,y,y,x)*x
        sage: fun
        x*D[0, 0, 0, 1, 1](f)(x, y)
        sage: ExpressionNice(fun)
        x*d^5(f)/dx^3dy^2
        sage: latex(ExpressionNice(fun))
        x \frac{\partial^5\,f}{\partial x ^ 3\partial y ^ 2}

    Parentheses are added around powers of partial derivatives to avoid any
    confusion::

        sage: fun = f.diff(y)^2
        sage: fun
        D[1](f)(x, y)^2
        sage: ExpressionNice(fun)
        (d(f)/dy)^2
        sage: latex(ExpressionNice(fun))
        \left(\frac{\partial\,f}{\partial y}\right)^{2}

    The explicit mention of function arguments can be omitted for the sake of
    brevity::

        sage: fun = fun*f
        sage: ExpressionNice(fun)
        f(x, y)*(d(f)/dy)^2
        sage: Manifold.options.omit_function_arguments=True
        sage: ExpressionNice(fun)
        f*(d(f)/dy)^2
        sage: latex(ExpressionNice(fun))
        f \left(\frac{\partial\,f}{\partial y}\right)^{2}
        sage: Manifold.options._reset()
        sage: ExpressionNice(fun)
        f(x, y)*(d(f)/dy)^2
        sage: latex(ExpressionNice(fun))
        f\left(x, y\right) \left(\frac{\partial\,f}{\partial y}\right)^{2}

    """
    def __init__(self, ex):
        r"""
        Initialize ``self``.

        TESTS::

            sage: f = function('f')(x)
            sage: df = f.diff(x)
            sage: df
            D[0](f)(x)
            sage: from sage.manifolds.utilities import ExpressionNice
            sage: df_nice = ExpressionNice(df)
            sage: df_nice
            d(f)/dx

        """
        from sage.symbolic.ring import SR
        self._parent = SR
        Expression.__init__(self, SR, x=ex)

    def _repr_(self):
        r"""
        String representation of the object.

        EXAMPLES::

            sage: var('x y z')
            (x, y, z)
            sage: f = function('f')(x, y)
            sage: g = f.diff(y).diff(x)
            sage: h = function('h')(y, z)
            sage: k = h.diff(z)
            sage: fun = x*g + y*(k-z)^2
            sage: fun
            y*(z - D[1](h)(y, z))^2 + x*D[0, 1](f)(x, y)
            sage: from sage.manifolds.utilities import ExpressionNice
            sage: ExpressionNice(fun)
            y*(z - d(h)/dz)^2 + x*d^2(f)/dxdy

        """
        d = self._parent._repr_element_(self)

        import re

        # find all occurences of diff
        list_d = []
        _list_derivatives(self, list_d)

        # process the list
        for m in list_d:
            funcname = m[1]
            diffargs = m[3]
            numargs = len(diffargs)

            if numargs > 1:
                numargs = "^" + str(numargs)
            else:
                numargs = ""

            variables = m[4]
            strv = list(str(v) for v in variables)

            # checking if the variable is composite
            for i in range(len(strv)):
                if bool(re.search(r'[+|-|/|*|^|(|)]', strv[i])):
                    strv[i] = "(" + strv[i] + ")"

            # dictionary to group multiple occurences of differentiation: d/dxdx -> d/dx^2 etc.
            occ = dict((i, strv[i] + "^" + str(diffargs.count(i))
                       if (diffargs.count(i)>1) else strv[i])
                       for i in diffargs)

            res = "d" + str(numargs) + "(" + str(funcname) + ")/d" + "d".join(
                               [i for i in occ.values()])

            # str representation of the operator
            s = self._parent._repr_element_(m[0])

            # if diff operator is raised to some power (m[5]), put brackets around
            if m[5]:
                res = "(" + res + ")^" + str(m[5])
                o = s + "^" + str(m[5])
            else:
                o = s

            d = d.replace(o, res)

        from sage.manifolds.manifold import TopologicalManifold
        if TopologicalManifold.options.omit_function_arguments:
            list_f = []
            _list_functions(self, list_f)

            for m in list_f:
                d = d.replace(m[1] + m[2], m[1])

        return d

    def _latex_(self):
        r"""
        LaTeX representation of the object.

        EXAMPLE::

            sage: var('x y z')
            (x, y, z)
            sage: f = function('f')(x, y)
            sage: g = f.diff(y).diff(x)
            sage: h = function('h')(y, z)
            sage: k = h.diff(z)
            sage: fun = x*g + y*(k-z)^2
            sage: fun
            y*(z - D[1](h)(y, z))^2 + x*D[0, 1](f)(x, y)
            sage: from sage.manifolds.utilities import ExpressionNice
            sage: ExpressionNice(fun)
            y*(z - d(h)/dz)^2 + x*d^2(f)/dxdy
            sage: latex(ExpressionNice(fun))
            y {\left(z - \frac{\partial\,h}{\partial z}\right)}^{2} + x \frac{\partial^2\,f}{\partial x\partial y}

        Testing the behavior if no latex_name of the function is given::

            sage: f = function('f_x')(x, y)
            sage: fun = f.diff(y)
            sage: latex(ExpressionNice(fun))
            \frac{\partial\,f_{x}}{\partial y}

        If latex_name, it should be used in LaTeX output:

            sage: f = function('f_x', latex_name=r"{\cal F}")(x,y)
            sage: fun = f.diff(y)
            sage: latex(ExpressionNice(fun))
            \frac{\partial\,{\cal F}}{\partial y}

        """
        d = self._parent._latex_element_(self)

        import re

        # find all occurences of diff
        list_d = []
        _list_derivatives(self, list_d)

        for m in list_d:
            if str(m[1]) == str(m[2]):
                funcname = str(m[1])
            else:
                funcname = str(m[2])

            diffargs = m[3]
            numargs = len(diffargs)

            if numargs > 1:
                numargs = "^" + str(numargs)
            else:
                numargs = ""

            variables = m[4]

            from sage.misc.latex import latex
            strv = [str(v) for v in variables]
            latv = [latex(v) for v in variables]

            # checking if the variable is composite
            for i, val in enumerate(strv):
                if bool(re.search(r'[+|-|/|*|^|(|)]', val)):
                    latv[i] = "\left(" + latv[i] + "\\right)"

            # dictionary to group multiple occurences of differentiation: d/dxdx -> d/dx^2 etc.
            occ = {i: (latv[i] + "^" + latex(diffargs.count(i))
                       if diffargs.count(i) > 1 else latv[i])
                   for i in diffargs}

            res = "\\frac{\partial" + numargs + "\," + funcname + \
                  "}{\partial " + "\partial ".join(i for i in occ.values()) + "}"

            # representation of the operator
            s = self._parent._latex_element_(m[0])

            # if diff operator is raised to some power (m[5]), put brackets around
            if m[5]:
                res = "\left(" + res + "\\right)^{" + str(m[5]) + "}"
                o = s + "^{" + str(m[5]) + "}"
            else:
                o = s

            d = d.replace(o, res)

        from sage.manifolds.manifold import TopologicalManifold
        if TopologicalManifold.options.omit_function_arguments:
            list_f = []
            _list_functions(self, list_f)

            for m in list_f:
                d = d.replace(str(m[3]) + str(m[4]), str(m[3]))

        return d


def _list_derivatives(ex, list_d, exponent=0):
    r"""
    Function to find the occurrences of ``FDerivativeOperator`` in a symbolic
    expression; inspired by
    http://ask.sagemath.org/question/10256/how-can-extract-different-terms-from-a-symbolic-expression/?answer=26136#post-id-26136

    INPUT:

    - ``ex`` -- symbolic expression to be analyzed
    - ``exponent`` -- (optional) exponent of ``FDerivativeOperator``,
      passed to a next level in the expression tree

    OUTPUT:

    - ``list_d`` -- tuple containing the details of ``FDerivativeOperator``
      found, in the following order:

      1. operator
      2. function name
      3. LaTeX function name
      4. parameter set
      5. operands
      6. exponent (if found, else 0)

    TESTS::

        sage: f = function('f_x', latex_name=r"{\cal F}")(x)
        sage: df = f.diff(x)^2
        sage: from sage.manifolds.utilities import _list_derivatives
        sage: list_d = []
        sage: _list_derivatives(df, list_d)
        sage: list_d
        [(D[0](f_x)(x), 'f_x', {\cal F}, [0], [x], 2)]

    """
    op = ex.operator()
    operands = ex.operands()

    import operator
    from sage.misc.latex import latex, latex_variable_name
    from sage.symbolic.operators import FDerivativeOperator

    if op:
        if op is operator.pow:
            if isinstance(operands[0].operator(), FDerivativeOperator):
                exponent = operands[1]

        if isinstance(op, FDerivativeOperator):
            parameter_set = op.parameter_set()
            function = repr(op.function())
            latex_function = latex(op.function())

            # case when no latex_name given
            if function == latex_function:
                latex_function = latex_variable_name(str(op.function()))

            list_d.append((ex, function, latex_function, parameter_set,
                           operands, exponent))

        for operand in operands:
            _list_derivatives(operand, list_d, exponent)


def _list_functions(ex, list_f):
    r"""
    Function to find the occurrences of symbolic functions in a symbolic
    expression.

    INPUT:

    - ``ex`` -- symbolic expression to be analyzed

    OUTPUT:

    - ``list_f`` -- tuple containing the details of a symbolic function found,
      in the following order:

      1. operator
      2. function name
      3. arguments
      4. LaTeX version of function name
      5. LaTeX version of arguments

    TESTS::

        sage: var('x y z')
        (x, y, z)
        sage: f = function('f', latex_name=r"{\cal F}")(x, y)
        sage: g = function('g_x')(x, y)
        sage: d = sin(x)*g.diff(x)*x*f - x^2*f.diff(x,y)/g
        sage: from sage.manifolds.utilities import _list_functions
        sage: list_f = []
        sage: _list_functions(d, list_f)
        sage: list_f
        [(f, 'f', '(x, y)', {\cal F}, \left(x, y\right)),
         (g_x, 'g_x', '(x, y)', 'g_{x}', \left(x, y\right))]

    """
    op = ex.operator()
    operands = ex.operands()

    from sage.misc.latex import latex, latex_variable_name

    if op:
        # FIXME: This hack is needed because the NewSymbolicFunction is
        #   a class defined inside of the *function* function_factory().
        if str(type(op)) == "<class 'sage.symbolic.function_factory.NewSymbolicFunction'>":
            repr_function = repr(op)
            latex_function = latex(op)

            # case when no latex_name given
            if repr_function == latex_function:
                latex_function = latex_variable_name(str(op))

            repr_args = repr(ex.arguments())
            # remove comma in case of singleton
            if len(ex.arguments()) == 1:
                repr_args = repr_args.replace(",","")

            latex_args = latex(ex.arguments())

            list_f.append((op, repr_function, repr_args, latex_function, latex_args))

        for operand in operands:
            _list_functions(operand, list_f)

#******************************************************************************

def set_axes_labels(graph, xlabel, ylabel, zlabel, **kwds):
    r"""
    Set axes labels for a 3D graphics object ``graph``.

    This is a workaround for the lack of axes labels in 3D plots.
    This sets the labels as :func:`~sage.plot.plot3d.shapes2.text3d`
    objects at locations determined from the bounding box of the
    graphic object ``graph``.

    INPUT:

    - ``graph`` -- :class:`~sage.plot.plot3d.base.Graphics3d`;
      a 3D graphic object
    - ``xlabel`` -- string for the x-axis label
    - ``ylabel`` -- string for the y-axis label
    - ``zlabel`` -- string for the z-axis label
    - ``**kwds`` -- options (e.g. color) for text3d

    OUTPUT:

    - the 3D graphic object with text3d labels added

    EXAMPLES::

        sage: g = sphere()
        sage: g.all
        [Graphics3d Object]
        sage: from sage.manifolds.utilities import set_axes_labels
        sage: ga = set_axes_labels(g, 'X', 'Y', 'Z', color='red')
        sage: ga.all  # the 3D frame has now axes labels
        [Graphics3d Object, Graphics3d Object,
         Graphics3d Object, Graphics3d Object]

    """
    from sage.plot.plot3d.shapes2 import text3d
    xmin, ymin, zmin = graph.bounding_box()[0]
    xmax, ymax, zmax = graph.bounding_box()[1]
    dx = xmax - xmin
    dy = ymax - ymin
    dz = zmax - zmin
    x1 = xmin + dx / 2
    y1 = ymin + dy / 2
    z1 = zmin + dz / 2
    xmin1 = xmin - dx / 20
    xmax1 = xmax + dx / 20
    ymin1 = ymin - dy / 20
    zmin1 = zmin - dz / 20
    graph += text3d('  ' + xlabel, (x1, ymin1, zmin1), **kwds)
    graph += text3d('  ' + ylabel, (xmax1, y1, zmin1), **kwds)
    graph += text3d('  ' + zlabel, (xmin1, ymin1, z1), **kwds)
    return graph

def exterior_derivative(form):
    r"""
    Exterior derivative of a differential form.

    INPUT:

    - ``form`` -- a differential form; this must an instance of either

      * :class:`~sage.manifolds.differentiable.scalarfield.DiffScalarField`
        for a 0-form (scalar field)
      * :class:`~sage.manifolds.differentiable.diff_form.DiffFormParal` for
        a `p`-form (`p\geq 1`) on a parallelizable manifold
      * :class:`~sage.manifolds.differentiable.diff_form.DiffForm` for a
        a `p`-form (`p\geq 1`) on a non-parallelizable manifold

    OUTPUT:

    - the `(p+1)`-form that is the exterior derivative of ``form``

    EXAMPLES:

    Exterior derivative of a scalar field (0-form)::

<<<<<<< HEAD
=======
        sage: from sage.manifolds.utilities import exterior_derivative
>>>>>>> dcb08fc9
        sage: M = Manifold(3, 'M')
        sage: X.<x,y,z> = M.chart()
        sage: f = M.scalar_field({X: x+y^2+z^3}, name='f')
        sage: df = exterior_derivative(f); df
        1-form df on the 3-dimensional differentiable manifold M
        sage: df.display()
        df = dx + 2*y dy + 3*z^2 dz

<<<<<<< HEAD
=======
    An alias is ``xder``::

        sage: from sage.manifolds.utilities import xder
        sage: df == xder(f)
        True

>>>>>>> dcb08fc9
    Exterior derivative of a 1-form::

        sage: a = M.one_form(name='a')
        sage: a[:] = [x+y*z, x-y*z, x*y*z]
        sage: da = xder(a); da
        2-form da on the 3-dimensional differentiable manifold M
        sage: da.display()
        da = (-z + 1) dx/\dy + (y*z - y) dx/\dz + (x*z + y) dy/\dz
        sage: dda = xder(da); dda
        3-form dda on the 3-dimensional differentiable manifold M
        sage: dda.display()
        dda = 0

    .. SEEALSO::

<<<<<<< HEAD
        :class:`sage.manifolds.differentiable.diff_form.DiffFormParal.exterior_der`
        or :class:`sage.manifolds.differentiable.diff_form.DiffForm.exterior_der`
=======
        :class:`sage.manifolds.differentiable.diff_form.DiffFormParal.exterior_derivative`
        or :class:`sage.manifolds.differentiable.diff_form.DiffForm.exterior_derivative`
>>>>>>> dcb08fc9
        for more examples.

    """
    return form.exterior_derivative()

<<<<<<< HEAD
xder = exterior_derivative
=======
xder = exterior_derivative
>>>>>>> dcb08fc9
<|MERGE_RESOLUTION|>--- conflicted
+++ resolved
@@ -914,10 +914,7 @@
 
     Exterior derivative of a scalar field (0-form)::
 
-<<<<<<< HEAD
-=======
         sage: from sage.manifolds.utilities import exterior_derivative
->>>>>>> dcb08fc9
         sage: M = Manifold(3, 'M')
         sage: X.<x,y,z> = M.chart()
         sage: f = M.scalar_field({X: x+y^2+z^3}, name='f')
@@ -926,15 +923,12 @@
         sage: df.display()
         df = dx + 2*y dy + 3*z^2 dz
 
-<<<<<<< HEAD
-=======
     An alias is ``xder``::
 
         sage: from sage.manifolds.utilities import xder
         sage: df == xder(f)
         True
 
->>>>>>> dcb08fc9
     Exterior derivative of a 1-form::
 
         sage: a = M.one_form(name='a')
@@ -950,20 +944,11 @@
 
     .. SEEALSO::
 
-<<<<<<< HEAD
-        :class:`sage.manifolds.differentiable.diff_form.DiffFormParal.exterior_der`
-        or :class:`sage.manifolds.differentiable.diff_form.DiffForm.exterior_der`
-=======
         :class:`sage.manifolds.differentiable.diff_form.DiffFormParal.exterior_derivative`
         or :class:`sage.manifolds.differentiable.diff_form.DiffForm.exterior_derivative`
->>>>>>> dcb08fc9
         for more examples.
 
     """
     return form.exterior_derivative()
 
-<<<<<<< HEAD
-xder = exterior_derivative
-=======
-xder = exterior_derivative
->>>>>>> dcb08fc9
+xder = exterior_derivative