--- conflicted
+++ resolved
@@ -873,9 +873,8 @@
             vector._lie_der_along_self[id(self)] = self
         return self._lie_derivatives[id(vector)][1]
 
-<<<<<<< HEAD
     lie_der = lie_derivative
-=======
+
     def hodge_dual(self, metric):
         r"""
         Compute the Hodge dual of the scalar field with respect to some
@@ -932,5 +931,4 @@
             True
 
         """
-        return metric.hodge_star(self)
->>>>>>> a34b35d1
+        return metric.hodge_star(self)