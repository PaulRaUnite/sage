--- conflicted
+++ resolved
@@ -2220,7 +2220,51 @@
         """
         return not self._covering_frames == []
 
-<<<<<<< HEAD
+    def tangent_space(self, point):
+        r"""
+        Tangent space to the manifold at a given point.
+
+        INPUT:
+
+        - ``point`` -- (instance of
+          :class:`~sage.manifolds.point.ManifoldPoint`) point `p` on the
+          manifold
+
+        OUTPUT:
+
+        - instance of
+          :class:`~sage.manifolds.differentiable.tangent_space.TangentSpace`
+          representing the tangent vector space `T_{p} M`, where `M` is the
+          current manifold.
+
+        EXAMPLE:
+
+        A tangent space to a 2-dimensional manifold::
+
+            sage: M = Manifold(2, 'M')
+            sage: X.<x,y> = M.chart()
+            sage: p = M.point((2, -3), name='p')
+            sage: Tp = M.tangent_space(p); Tp
+            Tangent space at Point p on the 2-dimensional differentiable
+             manifold M
+            sage: Tp.category()
+            Category of vector spaces over Symbolic Ring
+            sage: dim(Tp)
+            2
+
+        See the documentation of class
+        :class:`~sage.manifolds.differentiable.tangent_space.TangentSpace`
+        for more examples.
+
+        """
+        from sage.manifolds.point import ManifoldPoint
+        from sage.manifolds.differentiable.tangent_space import TangentSpace
+        if not isinstance(point, ManifoldPoint):
+            raise TypeError("{} is not a manifold point".format(point))
+        if point not in self:
+            raise ValueError("{} is not a point on the {}".format(point, self))
+        return TangentSpace(point)
+
 
 ###############################################################################
 
@@ -2428,50 +2472,4 @@
         TopologicalManifold.__init__(self, n, name, field, structure,
                                      latex_name=latex_name,
                                      start_index=start_index,
-                                     category=category)
-=======
-    def tangent_space(self, point):
-        r"""
-        Tangent space to the manifold at a given point.
-
-        INPUT:
-
-        - ``point`` -- (instance of
-          :class:`~sage.manifolds.point.TopologicalManifoldPoint`) point `p` on the
-          manifold
-
-        OUTPUT:
-
-        - instance of
-          :class:`~sage.manifolds.differentiable.tangent_space.TangentSpace`
-          representing the tangent vector space `T_{p} M`, where `M` is the
-          current manifold.
-
-        EXAMPLE:
-
-        A tangent space to a 2-dimensional manifold::
-
-            sage: M = Manifold(2, 'M')
-            sage: X.<x,y> = M.chart()
-            sage: p = M.point((2, -3), name='p')
-            sage: Tp = M.tangent_space(p); Tp
-            Tangent space at Point p on the 2-dimensional differentiable
-             manifold M
-            sage: Tp.category()
-            Category of vector spaces over Symbolic Ring
-            sage: dim(Tp)
-            2
-
-        See the documentation of class
-        :class:`~sage.manifolds.differentiable.tangent_space.TangentSpace`
-        for more examples.
-
-        """
-        from sage.manifolds.point import TopologicalManifoldPoint
-        from sage.manifolds.differentiable.tangent_space import TangentSpace
-        if not isinstance(point, TopologicalManifoldPoint):
-            raise TypeError("{} is not a manifold point".format(point))
-        if point not in self:
-            raise ValueError("{} is not a point on the {}".format(point, self))
-        return TangentSpace(point)
->>>>>>> db99641f
+                                     category=category)