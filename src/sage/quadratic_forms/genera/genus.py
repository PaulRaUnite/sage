--- conflicted
+++ resolved
@@ -26,17 +26,10 @@
 from sage.rings.rational_field import RationalField, QQ
 from sage.rings.integer import Integer
 from sage.rings.finite_rings.finite_field_constructor import FiniteField
-<<<<<<< HEAD
-from copy import deepcopy, copy
-from sage.misc.misc import verbose
-
-def all_genera_by_det(sig_vec, determinant, max_level=None, even=True):
-=======
 from copy import copy, deepcopy
 from sage.misc.misc import verbose
 
 def all_genera_by_det(sig_pair, determinant, max_level=None, even=True):
->>>>>>> e3d938fc
     r"""
     Return a list of all global genera with the given conditions.
 
@@ -44,11 +37,7 @@
 
     INPUT:
 
-<<<<<<< HEAD
-    - ``sig_vec`` -- a pair of non-negative integers giving the signature
-=======
     - ``sig_pair`` -- a pair of non-negative integers giving the signature
->>>>>>> e3d938fc
 
     - ``determinant`` -- an integer the sign is ignored
 
@@ -65,28 +54,6 @@
         sage: from sage.quadratic_forms.genera.genus import all_genera_by_det
         sage: all_genera_by_det((4,0), 125, even=True)
         [Genus of
-<<<<<<< HEAD
-         None
-         Genus symbol at 2:    1^-4
-         Genus symbol at 5:     1^2 5^1 25^1, Genus of
-         None
-         Genus symbol at 2:    1^-4
-         Genus symbol at 5:     1^1 5^3, Genus of
-         None
-         Genus symbol at 2:    1^-4
-         Genus symbol at 5:     1^3 125^1, Genus of
-         None
-         Genus symbol at 2:    1^-4
-         Genus symbol at 5:     1^-2 5^1 25^-1]
-    """
-    from sage.misc.mrange import mrange_iter
-    from sage.matrix.constructor import matrix
-    # input checks
-    ZZ = IntegerRing()
-    determinant = ZZ(determinant)
-    sig_vec = (ZZ(sig_vec[0]), ZZ(sig_vec[1]))
-    if not all([s >= 0 for s in sig_vec]):
-=======
         None
         Genus symbol at 2:    1^-4
         Genus symbol at 5:     1^1 5^3, Genus of
@@ -106,7 +73,6 @@
     determinant = ZZ(determinant)
     sig_pair = (ZZ(sig_pair[0]), ZZ(sig_pair[1]))
     if not all([s >= 0 for s in sig_pair]):
->>>>>>> e3d938fc
         raise ValueError("the signature vector must be a pair of non negative integers.")
     if max_level == None:
         max_level = determinant
@@ -115,11 +81,7 @@
     if type(even) != bool:
         raise ValueError("not a boolean")
 
-<<<<<<< HEAD
-    rank = sig_vec[0] + sig_vec[1]
-=======
     rank = sig_pair[0] + sig_pair[1]
->>>>>>> e3d938fc
     genera = []
     local_symbols = []
     # every global genus has a 2-adic symbol
@@ -140,20 +102,12 @@
     # clever way to directly match the symbols for different primes.
     for g in mrange_iter(local_symbols):
         # create a Genus from a list of local symbols
-<<<<<<< HEAD
-        G = GenusSymbol_global_ring(sig_vec, g, representative=None, check=True)
-        # discard the empty genera
-        if is_GlobalGenus(G):
-            genera.append(G)
-    genera.sort()
-=======
-        G = GenusSymbol_global_ring(sig_pair, g)
+        G = GenusSymbol_global_ring(sig_pair, g, representative=None, check=True)
         # discard the empty genera
         if is_GlobalGenus(G):
             genera.append(G)
     # for testing
     genera.sort(key=lambda x: [s.symbol_tuple_list() for s in x.local_symbols()])
->>>>>>> e3d938fc
     return(genera)
 
 def _all_p_adic_genera(p, rank, det_val, max_level, even):
@@ -206,10 +160,6 @@
     """
     from sage.misc.mrange import cantor_product
     from sage.combinat.integer_lists.invlex import IntegerListsLex
-<<<<<<< HEAD
-    from copy import deepcopy
-=======
->>>>>>> e3d938fc
     levels_rks = [] # contains possibilities for levels and ranks
     for rkseq in IntegerListsLex(rank, length=max_level+1):   # rank sequences
         # sum(rkseq) = rank
