--- conflicted
+++ resolved
@@ -777,10 +777,6 @@
         - ``operator`` -- operator
 
         TESTS::
-<<<<<<< HEAD
-            sage: import sympy
-=======
->>>>>>> cbfb8fff
 
             sage: var('x','y')
             (x, y)
@@ -794,11 +790,6 @@
             Derivative(f_sage(x, y), x, x, y)
             sage: df_sympy == f_sympy.diff(x, 2, y, 1)
             True
-<<<<<<< HEAD
-
-
-=======
->>>>>>> cbfb8fff
         """
         import sympy
 
@@ -820,10 +811,6 @@
 
         return f_sympy.diff(*sympy_arg)
 
-<<<<<<< HEAD
-
-=======
->>>>>>> cbfb8fff
 
 sympy = SympyConverter()
 
