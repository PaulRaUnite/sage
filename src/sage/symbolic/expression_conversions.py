"""
Conversion of symbolic expressions to other types

This module provides routines for converting new symbolic expressions
to other types.  Primarily, it provides a class :class:`Converter`
which will walk the expression tree and make calls to methods
overridden by subclasses.
"""
###############################################################################
#   Sage: Open Source Mathematical Software
#       Copyright (C) 2009 Mike Hansen <mhansen@gmail.com>
#
#  Distributed under the terms of the GNU General Public License (GPL),
#  version 2 or any later version.  The full text of the GPL is available at:
#                  http://www.gnu.org/licenses/
###############################################################################
from __future__ import print_function

import operator as _operator
from sage.rings.rational_field import QQ
from sage.symbolic.all import I, SR
from sage.functions.all import exp
from sage.symbolic.operators import arithmetic_operators, relation_operators, FDerivativeOperator, add_vararg, mul_vararg
from sage.functions.piecewise import piecewise
from sage.rings.number_field.number_field_element_quadratic import NumberFieldElement_quadratic
from functools import reduce
GaussianField = I.pyobject().parent()


class FakeExpression(object):
    r"""
    Pynac represents `x/y` as `xy^{-1}`.  Often, tree-walkers would prefer
    to see divisions instead of multiplications and negative exponents.
    To allow for this (since Pynac internally doesn't have division at all),
    there is a possibility to pass use_fake_div=True; this will rewrite
    an Expression into a mixture of Expression and FakeExpression nodes,
    where the FakeExpression nodes are used to represent divisions.
    These nodes are intended to act sufficiently like Expression nodes
    that tree-walkers won't care about the difference.
    """

    def __init__(self, operands, operator):
        """
        EXAMPLES::

            sage: from sage.symbolic.expression_conversions import FakeExpression
            sage: import operator; x,y = var('x,y')
            sage: FakeExpression([x, y], operator.div)
            FakeExpression([x, y], <built-in function div>)
        """
        self._operands = operands
        self._operator = operator

    def __repr__(self):
        """
        EXAMPLES::

            sage: from sage.symbolic.expression_conversions import FakeExpression
            sage: import operator; x,y = var('x,y')
            sage: FakeExpression([x, y], operator.div)
            FakeExpression([x, y], <built-in function div>)
        """
        return "FakeExpression(%r, %r)"%(self._operands, self._operator)

    def pyobject(self):
        """
        EXAMPLES::

            sage: from sage.symbolic.expression_conversions import FakeExpression
            sage: import operator; x,y = var('x,y')
            sage: f = FakeExpression([x, y], operator.div)
            sage: f.pyobject()
            Traceback (most recent call last):
            ...
            TypeError: self must be a numeric expression
        """
        raise TypeError('self must be a numeric expression')

    def operands(self):
        """
        EXAMPLES::

            sage: from sage.symbolic.expression_conversions import FakeExpression
            sage: import operator; x,y = var('x,y')
            sage: f = FakeExpression([x, y], operator.div)
            sage: f.operands()
            [x, y]
        """
        return self._operands

    def __getitem__(self, i):
        """
        EXAMPLES::

            sage: from sage.symbolic.expression_conversions import FakeExpression
            sage: import operator; x,y = var('x,y')
            sage: f = FakeExpression([x, y], operator.div)
            sage: f[0]
            x
        """
        return self._operands[i]

    def operator(self):
        """
        EXAMPLES::

            sage: from sage.symbolic.expression_conversions import FakeExpression
            sage: import operator; x,y = var('x,y')
            sage: f = FakeExpression([x, y], operator.div)
            sage: f.operator()
            <built-in function div>
        """
        return self._operator

    def _fast_callable_(self, etb):
        """
        EXAMPLES::

            sage: from sage.symbolic.expression_conversions import FakeExpression
            sage: import operator; x,y = var('x,y')
            sage: f = FakeExpression([x, y], operator.div)
            sage: fast_callable(f, vars=['x','y']).op_list()
            [('load_arg', 0), ('load_arg', 1), 'div', 'return']
        """
        return fast_callable(self, etb)

    def _fast_float_(self, *vars):
        """
        EXAMPLES::

            sage: from sage.symbolic.expression_conversions import FakeExpression
            sage: import operator; x,y = var('x,y')
            sage: f = FakeExpression([x, y], operator.div)
            sage: fast_float(f, 'x', 'y').op_list()
            [('load_arg', 0), ('load_arg', 1), 'div', 'return']
        """
        return fast_float(self, *vars)

class Converter(object):
    def __init__(self, use_fake_div=False):
        """
        If use_fake_div is set to True, then the converter will try to
        replace expressions whose operator is operator.mul with the
        corresponding expression whose operator is operator.div.

        EXAMPLES::

            sage: from sage.symbolic.expression_conversions import Converter
            sage: c = Converter(use_fake_div=True)
            sage: c.use_fake_div
            True
        """
        self.use_fake_div = use_fake_div

    def __call__(self, ex=None):
        """
        .. NOTE::

            If this object does not have an attribute ``ex``, then an argument
            must be passed into :meth:`__call__`.

        EXAMPLES::

            sage: from sage.symbolic.expression_conversions import Converter
            sage: c = Converter(use_fake_div=True)
            sage: c(SR(2))
            Traceback (most recent call last):
            ...
            NotImplementedError: pyobject
            sage: c(x+2)
            Traceback (most recent call last):
            ...
            NotImplementedError: arithmetic
            sage: c(x)
            Traceback (most recent call last):
            ...
            NotImplementedError: symbol
            sage: c(x==2)
            Traceback (most recent call last):
            ...
            NotImplementedError: relation
            sage: c(sin(x))
            Traceback (most recent call last):
            ...
            NotImplementedError: composition
            sage: c(function('f', x).diff(x))
            Traceback (most recent call last):
            ...
            NotImplementedError: derivative

        We can set a default value for the argument by setting
        the ``ex`` attribute::

            sage: c.ex = SR(2)
            sage: c()
            Traceback (most recent call last):
            ...
            NotImplementedError: pyobject
        """
        if ex is None:
            ex = self.ex

        try:
            obj = ex.pyobject()
            return self.pyobject(ex, obj)
        except TypeError as err:
            if 'self must be a numeric expression' not in err.args:
                raise err

        operator = ex.operator()
        if operator is None:
            return self.symbol(ex)

        if operator in arithmetic_operators:
            if getattr(self, 'use_fake_div', False) and (operator is _operator.mul or operator is mul_vararg):
                div = self.get_fake_div(ex)
                return self.arithmetic(div, div.operator())
            return self.arithmetic(ex, operator)
        elif operator in relation_operators:
            return self.relation(ex, operator)
        elif isinstance(operator, FDerivativeOperator):
            return self.derivative(ex, operator)
        elif operator == tuple:
            return self.tuple(ex)
        else:
            return self.composition(ex, operator)

    def get_fake_div(self, ex):
        """
        EXAMPLES::

            sage: from sage.symbolic.expression_conversions import Converter
            sage: c = Converter(use_fake_div=True)
            sage: c.get_fake_div(sin(x)/x)
            FakeExpression([sin(x), x], <built-in function div>)
            sage: c.get_fake_div(-1*sin(x))
            FakeExpression([sin(x)], <built-in function neg>)
            sage: c.get_fake_div(-x)
            FakeExpression([x], <built-in function neg>)
            sage: c.get_fake_div((2*x^3+2*x-1)/((x-2)*(x+1)))
            FakeExpression([2*x^3 + 2*x - 1, FakeExpression([x + 1, x - 2], <built-in function mul>)], <built-in function div>)

        Check if :trac:`8056` is fixed, i.e., if numerator is 1.::

            sage: c.get_fake_div(1/pi/x)
            FakeExpression([1, FakeExpression([pi, x], <built-in function mul>)], <built-in function div>)
        """
        d = []
        n = []
        for arg in ex.operands():
            ops = arg.operands()
            try:
                if arg.operator() is _operator.pow and repr(ops[1]) == '-1':
                    d.append(ops[0])
                else:
                    n.append(arg)
            except TypeError:
                n.append(arg)

        len_d = len(d)
        if len_d == 0:
            repr_n = [repr(_) for _ in n]
            if len(n) == 2 and "-1" in repr_n:
                a = n[0] if repr_n[1] == "-1" else n[1]
                return FakeExpression([a], _operator.neg)
            else:
                return ex
        elif len_d == 1:
            d = d[0]
        else:
            d = FakeExpression(d, _operator.mul)

        if len(n) == 0:
            return FakeExpression([SR.one(), d], _operator.div)
        elif len(n) == 1:
            n = n[0]
        else:
            n = FakeExpression(n, _operator.mul)

        return FakeExpression([n,d], _operator.div)

    def pyobject(self, ex, obj):
        """
        The input to this method is the result of calling
        :meth:`pyobject` on a symbolic expression.

        .. note::

           Note that if a constant such as ``pi`` is encountered in
           the expression tree, its corresponding pyobject which is an
           instance of :class:`sage.symbolic.constants.Pi` will be
           passed into this method.  One cannot do arithmetic using
           such an object.

        TESTS::

            sage: from sage.symbolic.expression_conversions import Converter
            sage: f = SR(1)
            sage: Converter().pyobject(f, f.pyobject())
            Traceback (most recent call last):
            ...
            NotImplementedError: pyobject
        """
        raise NotImplementedError("pyobject")

    def symbol(self, ex):
        """
        The input to this method is a symbolic expression which
        corresponds to a single variable.  For example, this method
        could be used to return a generator for a polynomial ring.

        TESTS::

            sage: from sage.symbolic.expression_conversions import Converter
            sage: Converter().symbol(x)
            Traceback (most recent call last):
            ...
            NotImplementedError: symbol
        """
        raise NotImplementedError("symbol")

    def relation(self, ex, operator):
        """
        The input to this method is a symbolic expression which
        corresponds to a relation.

        TESTS::

            sage: from sage.symbolic.expression_conversions import Converter
            sage: import operator
            sage: Converter().relation(x==3, operator.eq)
            Traceback (most recent call last):
            ...
            NotImplementedError: relation
            sage: Converter().relation(x==3, operator.lt)
            Traceback (most recent call last):
            ...
            NotImplementedError: relation
        """
        raise NotImplementedError("relation")

    def derivative(self, ex, operator):
        """
        The input to this method is a symbolic expression which
        corresponds to a relation.

        TESTS::

            sage: from sage.symbolic.expression_conversions import Converter
            sage: a = function('f', x).diff(x); a
            diff(f(x), x)
            sage: Converter().derivative(a, a.operator())
            Traceback (most recent call last):
            ...
            NotImplementedError: derivative
        """
        raise NotImplementedError("derivative")

    def arithmetic(self, ex, operator):
        """
        The input to this method is a symbolic expression and the
        infix operator corresponding to that expression. Typically,
        one will convert all of the arguments and then perform the
        operation afterward.

        TESTS::

            sage: from sage.symbolic.expression_conversions import Converter
            sage: f = x + 2
            sage: Converter().arithmetic(f, f.operator())
            Traceback (most recent call last):
            ...
            NotImplementedError: arithmetic
        """
        raise NotImplementedError("arithmetic")

    def composition(self, ex, operator):
        """
        The input to this method is a symbolic expression and its
        operator.  This method will get called when you have a symbolic
        function application.

        TESTS::

            sage: from sage.symbolic.expression_conversions import Converter
            sage: f = sin(2)
            sage: Converter().composition(f, f.operator())
            Traceback (most recent call last):
            ...
            NotImplementedError: composition
        """
        raise NotImplementedError("composition")

class InterfaceInit(Converter):
    def __init__(self, interface):
        """
        EXAMPLES::

            sage: from sage.symbolic.expression_conversions import InterfaceInit
            sage: m = InterfaceInit(maxima)
            sage: a = pi + 2
            sage: m(a)
            '(%pi)+(2)'
            sage: m(sin(a))
            'sin((%pi)+(2))'
            sage: m(exp(x^2) + pi + 2)
            '(%pi)+(exp((_SAGE_VAR_x)^(2)))+(2)'

        """
        self.name_init = "_%s_init_"%interface.name()
        self.interface = interface
        self.relation_symbols = interface._relation_symbols()

    def symbol(self, ex):
        """
        EXAMPLES::

            sage: from sage.symbolic.expression_conversions import InterfaceInit
            sage: m = InterfaceInit(maxima)
            sage: m.symbol(x)
            '_SAGE_VAR_x'
            sage: f(x) = x
            sage: m.symbol(f)
            '_SAGE_VAR_x'
            sage: ii = InterfaceInit(gp)
            sage: ii.symbol(x)
            'x'
        """
        if self.interface.name()=='maxima':
            return '_SAGE_VAR_'+repr(SR(ex))
        else:
            return repr(SR(ex))

    def pyobject(self, ex, obj):
        """
        EXAMPLES::

            sage: from sage.symbolic.expression_conversions import InterfaceInit
            sage: ii = InterfaceInit(gp)
            sage: f = 2+I
            sage: ii.pyobject(f, f.pyobject())
            'I + 2'

            sage: ii.pyobject(SR(2), 2)
            '2'

            sage: ii.pyobject(pi, pi.pyobject())
            'Pi'
        """
        if (self.interface.name() in ['pari','gp'] and
            isinstance(obj, NumberFieldElement_quadratic) and
            obj.parent() == GaussianField):
            return repr(obj)
        try:
            return getattr(obj, self.name_init)()
        except AttributeError:
            return repr(obj)

    def relation(self, ex, operator):
        """
        EXAMPLES::

            sage: import operator
            sage: from sage.symbolic.expression_conversions import InterfaceInit
            sage: m = InterfaceInit(maxima)
            sage: m.relation(x==3, operator.eq)
            '_SAGE_VAR_x = 3'
            sage: m.relation(x==3, operator.lt)
            '_SAGE_VAR_x < 3'
        """
        return "%s %s %s"%(self(ex.lhs()), self.relation_symbols[operator],
                           self(ex.rhs()))

    def tuple(self, ex):
        """
        EXAMPLES::

            sage: from sage.symbolic.expression_conversions import InterfaceInit
            sage: m = InterfaceInit(maxima)
            sage: t = SR._force_pyobject((3, 4, e^x))
            sage: m.tuple(t)
            '[3,4,exp(_SAGE_VAR_x)]'
        """
        x = map(self, ex.operands())
        X = ','.join(x)
        return str(self.interface._left_list_delim()) + X + str(self.interface._right_list_delim())

    def derivative(self, ex, operator):
        """
        EXAMPLES::

            sage: from sage.symbolic.expression_conversions import InterfaceInit
            sage: m = InterfaceInit(maxima)
            sage: f = function('f')
            sage: a = f(x).diff(x); a
            diff(f(x), x)
            sage: print(m.derivative(a, a.operator()))
            diff('f(_SAGE_VAR_x), _SAGE_VAR_x, 1)
            sage: b = f(x).diff(x, x)
            sage: print(m.derivative(b, b.operator()))
            diff('f(_SAGE_VAR_x), _SAGE_VAR_x, 2)

        We can also convert expressions where the argument is not just a
        variable, but the result is an "at" expression using temporary
        variables::

            sage: y = var('y')
            sage: t = (f(x*y).diff(x))/y
            sage: t
            D[0](f)(x*y)
            sage: m.derivative(t, t.operator())
            "at(diff('f(_SAGE_VAR_t0), _SAGE_VAR_t0, 1), [_SAGE_VAR_t0 = (_SAGE_VAR_x)*(_SAGE_VAR_y)])"

        TESTS:

        Most of these confirm that :trac:`7401` was fixed::

            sage: t = var('t'); f = function('f')(t)
            sage: a = 2^e^t * f.subs(t=e^t) * diff(f, t).subs(t=e^t) + 2*t
            sage: solve(a == 0, diff(f, t).subs(t=e^t))
            [D[0](f)(e^t) == -2^(-e^t + 1)*t/f(e^t)]

        ::

            sage: f = function('f', x)
            sage: df = f.diff(x); df
            diff(f(x), x)
            sage: maxima(df)
            'diff('f(_SAGE_VAR_x),_SAGE_VAR_x,1)

        ::

            sage: a = df.subs(x=exp(x)); a
            D[0](f)(e^x)
            sage: b = maxima(a); b
            %at('diff('f(_SAGE_VAR_t0),_SAGE_VAR_t0,1),_SAGE_VAR_t0=%e^_SAGE_VAR_x)
            sage: bool(b.sage() == a)
            True

        ::

            sage: a = df.subs(x=4); a
            D[0](f)(4)
            sage: b = maxima(a); b
            %at('diff('f(_SAGE_VAR_t0),_SAGE_VAR_t0,1),_SAGE_VAR_t0=4)
            sage: bool(b.sage() == a)
            True

        It also works with more than one variable.  Note the preferred
        syntax ``function('f')(x, y)`` to create a general symbolic
        function of more than one variable::

            sage: x, y = var('x y')
            sage: f = function('f')(x, y)
            sage: f_x = f.diff(x); f_x
            diff(f(x, y), x)
            sage: maxima(f_x)
            'diff('f(_SAGE_VAR_x,_SAGE_VAR_y),_SAGE_VAR_x,1)

        ::

            sage: a = f_x.subs(x=4); a
            D[0](f)(4, y)
            sage: b = maxima(a); b
            %at('diff('f(_SAGE_VAR_t0,_SAGE_VAR_y),_SAGE_VAR_t0,1),_SAGE_VAR_t0=4)
            sage: bool(b.sage() == a)
            True

        ::

            sage: a = f_x.subs(x=4).subs(y=8); a
            D[0](f)(4, 8)
            sage: b = maxima(a); b
            %at('diff('f(_SAGE_VAR_t0,8),_SAGE_VAR_t0,1),_SAGE_VAR_t0=4)
            sage: bool(b.sage() == a)
            True

        Test a special case (:trac:`16697`)::

            sage: x,y = var('x,y')
            sage: (gamma_inc(x,y).diff(x))
            diff(gamma(x, y), x)
            sage: (gamma_inc(x,x+1).diff(x)).simplify()
            -(x + 1)^(x - 1)*e^(-x - 1) + D[0](gamma)(x, x + 1)
        """
        #This code should probably be moved into the interface
        #object in a nice way.
        from sage.symbolic.ring import is_SymbolicVariable
        if self.name_init != "_maxima_init_":
            raise NotImplementedError
        args = ex.operands()
        if (not all(is_SymbolicVariable(v) for v in args) or
            len(args) != len(set(args))):
            # An evaluated derivative of the form f'(1) is not a
            # symbolic variable, yet we would like to treat it like
            # one. So, we replace the argument `1` with a temporary
            # variable e.g. `t0` and then evaluate the derivative
            # f'(t0) symbolically at t0=1. See trac #12796.
            temp_args = [SR.var("t%s"%i) for i in range(len(args))]
            f = operator.function()(*temp_args)
            params = operator.parameter_set()
            params = ["%s, %s"%(temp_args[i]._maxima_init_(), params.count(i)) for i in set(params)]
            subs = ["%s = %s"%(t._maxima_init_(),a._maxima_init_()) for t,a in zip(temp_args,args)]
            outstr = "at(diff(%s, %s), [%s])"%(f._maxima_init_(),
                ", ".join(params),
                ", ".join(subs))
        else:
            f = operator.function()(*args)
            params = operator.parameter_set()
            params = ["%s, %s"%(args[i]._maxima_init_(), params.count(i)) for i in set(params)]
            outstr = "diff(%s, %s)"%(f._maxima_init_(),
                                        ", ".join(params))
        return outstr

    def arithmetic(self, ex, operator):
        """
        EXAMPLES::

            sage: import operator
            sage: from sage.symbolic.expression_conversions import InterfaceInit
            sage: m = InterfaceInit(maxima)
            sage: m.arithmetic(x+2, sage.symbolic.operators.add_vararg)
            '(_SAGE_VAR_x)+(2)'
        """
        args = ["(%s)"%self(op) for op in ex.operands()]
        return arithmetic_operators[operator].join(args)

    def composition(self, ex, operator):
        """
        EXAMPLES::

            sage: from sage.symbolic.expression_conversions import InterfaceInit
            sage: m = InterfaceInit(maxima)
            sage: m.composition(sin(x), sin)
            'sin(_SAGE_VAR_x)'
            sage: m.composition(ceil(x), ceil)
            'ceiling(_SAGE_VAR_x)'

            sage: m = InterfaceInit(mathematica)
            sage: m.composition(sin(x), sin)
            'Sin[x]'
        """
        ops = ex.operands()
        #FIXME: consider stripping pyobjects() in ops
        if hasattr(operator, self.name_init + "evaled_"):
            return getattr(operator, self.name_init + "evaled_")(*ops)
        else:
            ops = [self(_) for _ in ops]
        try:
            op = getattr(operator, self.name_init)()
        except (TypeError, AttributeError):
            op = repr(operator)

        return self.interface._function_call_string(op,ops,[])

#########
# Sympy #
#########
class SympyConverter(Converter):
    """
    Converts any expression to SymPy.

    EXAMPLES::

        sage: import sympy
        sage: var('x,y')
        (x, y)
        sage: f = exp(x^2) - arcsin(pi+x)/y
        sage: f._sympy_()
        exp(x**2) - asin(x + pi)/y
        sage: _._sage_()
        -arcsin(pi + x)/y + e^(x^2)

        sage: sympy.sympify(x) # indirect doctest
        x

    TESTS:

    Make sure we can convert I (:trac:`6424`)::

        sage: bool(I._sympy_() == I)
        True
        sage: (x+I)._sympy_()
        x + I

    """
    def pyobject(self, ex, obj):
        """
        EXAMPLES::

            sage: from sage.symbolic.expression_conversions import SympyConverter
            sage: s = SympyConverter()
            sage: f = SR(2)
            sage: s.pyobject(f, f.pyobject())
            2
            sage: type(_)
            <class 'sympy.core.numbers.Integer'>
        """
        try:
            return obj._sympy_()
        except AttributeError:
            return obj

    def arithmetic(self, ex, operator):
        """
        EXAMPLES::

            sage: from sage.symbolic.expression_conversions import SympyConverter
            sage: s = SympyConverter()
            sage: f = x + 2
            sage: s.arithmetic(f, f.operator())
            x + 2
        """
        import sympy
        operator = arithmetic_operators[operator]
        ops = [sympy.sympify(self(a), evaluate=False) for a in ex.operands()]
        if operator == "+":
            return sympy.Add(*ops)
        elif operator == "*":
            return sympy.Mul(*ops)
        elif operator == "-":
            return sympy.Sub(*ops)
        elif operator == "/":
            return sympy.Div(*ops)
        elif operator == "^":
            return sympy.Pow(*ops)
        else:
            raise NotImplementedError

    def symbol(self, ex):
        """
        EXAMPLES::

            sage: from sage.symbolic.expression_conversions import SympyConverter
            sage: s = SympyConverter()
            sage: s.symbol(x)
            x
            sage: type(_)
            <class 'sympy.core.symbol.Symbol'>
        """
        import sympy
        return sympy.symbols(repr(ex))

    def composition(self, ex, operator):
        """
        EXAMPLES::

            sage: from sage.symbolic.expression_conversions import SympyConverter
            sage: s = SympyConverter()
            sage: f = sin(2)
            sage: s.composition(f, f.operator())
            sin(2)
            sage: type(_)
            sin
            sage: f = arcsin(2)
            sage: s.composition(f, f.operator())
            asin(2)
        """
        f = operator._sympy_init_()
        g = ex.operands()
        import sympy

        f_sympy = getattr(sympy, f, None)
        if f_sympy:
            return f_sympy(*sympy.sympify(g, evaluate=False))
        else:
<<<<<<< HEAD
            from sage.symbolic.function_factory import SymbolicFunction
            if isinstance(ex.operator(), SymbolicFunction):
                return sympy.Function(str(f))(*g, evaluate=False)
            raise NotImplementedError("SymPy function '%s' doesn't exist" % f)
=======
            return sympy.Function(str(f))(*g, evaluate=False)

    def derivative(self, ex, operator):
        """
        Convert the derivative of ``self`` in sympy.

        INPUT:

        - ``ex`` -- a symbolic expression

        - ``operator`` -- operator

        TESTS::

            sage: var('x','y')
            (x, y)

            sage: f_sage = function('f_sage')(x, y)
            sage: f_sympy = f_sage._sympy_()

            sage: df_sage = f_sage.diff(x, 2, y, 1); df_sage
            diff(f_sage(x, y), x, x, y)
            sage: df_sympy = df_sage._sympy_(); df_sympy
            Derivative(f_sage(x, y), x, x, y)
            sage: df_sympy == f_sympy.diff(x, 2, y, 1)
            True
        """
        import sympy

        # retrive derivated function
        f = operator.function()
        f_sympy = self.composition(ex, f)

        # retrive order
        order = operator._parameter_set
        # arguments
        _args = ex.arguments()

        sympy_arg = []
        for i, a in enumerate(_args):
            gg = order.count(i)
            if gg > 0:
                sympy_arg.append(a)
                sympy_arg.append(gg)

        return f_sympy.diff(*sympy_arg)

>>>>>>> 5a53e124

sympy = SympyConverter()

#############
# Algebraic #
#############
class AlgebraicConverter(Converter):
    def __init__(self, field):
        """
        EXAMPLES::

            sage: from sage.symbolic.expression_conversions import AlgebraicConverter
            sage: a = AlgebraicConverter(QQbar)
            sage: a.field
            Algebraic Field
            sage: a.reciprocal_trig_functions['cot']
            tan
        """
        self.field = field

        from sage.functions.all import reciprocal_trig_functions
        self.reciprocal_trig_functions = reciprocal_trig_functions

    def pyobject(self, ex, obj):
        """
        EXAMPLES::

            sage: from sage.symbolic.expression_conversions import AlgebraicConverter
            sage: a = AlgebraicConverter(QQbar)
            sage: f = SR(2)
            sage: a.pyobject(f, f.pyobject())
            2
            sage: _.parent()
            Algebraic Field
        """
        return self.field(obj)

    def arithmetic(self, ex, operator):
        """
        Convert a symbolic expression to an algebraic number.

        EXAMPLES::

            sage: from sage.symbolic.expression_conversions import AlgebraicConverter
            sage: f = 2^(1/2)
            sage: a = AlgebraicConverter(QQbar)
            sage: a.arithmetic(f, f.operator())
            1.414213562373095?

        TESTS::

            sage: f = pi^6
            sage: a = AlgebraicConverter(QQbar)
            sage: a.arithmetic(f, f.operator())
            Traceback (most recent call last):
            ...
            TypeError: unable to convert pi^6 to Algebraic Field
        """
        # We try to avoid simplifying, because maxima's simplify command
        # can change the value of a radical expression (by changing which
        # root is selected).
        try:
            if operator is _operator.pow:
                from sage.rings.all import Rational
                base, expt = ex.operands()
                base = self.field(base)
                expt = Rational(expt)
                return self.field(base**expt)
            else:
                if operator is add_vararg:
                    operator = _operator.add
                elif operator is mul_vararg:
                    operator = _operator.mul
                return reduce(operator, map(self, ex.operands()))
        except TypeError:
            pass

        if operator is _operator.pow:
            from sage.symbolic.constants import e, pi, I
            base, expt = ex.operands()
            if base == e and expt / (pi*I) in QQ:
                return exp(expt)._algebraic_(self.field)

        raise TypeError("unable to convert %r to %s"%(ex, self.field))

    def composition(self, ex, operator):
        """
        Coerce to an algebraic number.

        EXAMPLES::

            sage: from sage.symbolic.expression_conversions import AlgebraicConverter
            sage: a = AlgebraicConverter(QQbar)
            sage: a.composition(exp(I*pi/3, hold=True), exp)
            0.500000000000000? + 0.866025403784439?*I
            sage: a.composition(sin(pi/7), sin)
            0.4338837391175581? + 0.?e-18*I

        TESTS::

            sage: QQbar(zeta(7))
            Traceback (most recent call last):
            ...
            TypeError: unable to convert zeta(7) to Algebraic Field

        Test :trac:`22571`::

            sage: a.composition(exp(0, hold=True), exp)
            1
            sage: a.composition(exp(1, hold=True), exp)
            Traceback (most recent call last):
            ...
            ValueError: unable to represent as an algebraic number
            sage: a.composition(exp(pi*I*RR(1), hold=True), exp)
            Traceback (most recent call last):
            ...
            TypeError: no canonical coercion from Real Field with 53 bits of precision to Rational Field
            sage: a.composition(exp(pi*CC.gen(), hold=True), exp)
            Traceback (most recent call last):
            ...
            TypeError: no canonical coercion from Real Field with 53 bits of precision to Rational Field
            sage: bool(sin(pi*RR("0.7000000000000002")) > 0)
            True
        """
        func = operator
        operand, = ex.operands()

        QQbar = self.field.algebraic_closure()
        # Note that comparing functions themselves goes via maxima, and is SLOW
        func_name = repr(func)
        if func_name == 'exp':
            if operand.real():
                raise ValueError("unable to represent as an algebraic number")
            # Coerce (not convert, see #22571) arg to a rational
            arg = operand.imag()/(2*ex.parent().pi())
            rat_arg = QQ.coerce(arg.pyobject())
            res = QQbar.zeta(rat_arg.denom())**rat_arg.numer()
        elif func_name in ['sin', 'cos', 'tan']:
            exp_ia = exp(SR(-1).sqrt()*operand)._algebraic_(QQbar)
            if func_name == 'sin':
                res = (exp_ia - ~exp_ia)/(2*QQbar.zeta(4))
            elif func_name == 'cos':
                res = (exp_ia + ~exp_ia)/2
            else:
                res = -QQbar.zeta(4)*(exp_ia - ~exp_ia)/(exp_ia + ~exp_ia)
        elif func_name in ['sinh', 'cosh', 'tanh']:
            exp_a = exp(operand)._algebraic_(QQbar)
            if func_name == 'sinh':
                res = (exp_a - ~exp_a)/2
            elif func_name == 'cosh':
                res = (exp_a + ~exp_a)/2
            else:
                res = (exp_a - ~exp_a) / (exp_a + ~exp_a)
        elif func_name in self.reciprocal_trig_functions:
            res = ~self.reciprocal_trig_functions[func_name](operand)._algebraic_(QQbar)
        else:
            res = func(operand._algebraic_(self.field))
            #We have to handle the case where we get the same symbolic
            #expression back.  For example, QQbar(zeta(7)).  See
            #ticket #12665.
            if (res - ex).is_trivial_zero():
                raise TypeError("unable to convert %r to %s"%(ex, self.field))
        return self.field(res)

def algebraic(ex, field):
    """
    Returns the symbolic expression *ex* as a element of the algebraic
    field *field*.

    EXAMPLES::

        sage: a = SR(5/6)
        sage: AA(a)
        5/6
        sage: type(AA(a))
        <class 'sage.rings.qqbar.AlgebraicReal'>
        sage: QQbar(a)
        5/6
        sage: type(QQbar(a))
        <class 'sage.rings.qqbar.AlgebraicNumber'>
        sage: QQbar(i)
        I
        sage: AA(golden_ratio)
        1.618033988749895?
        sage: QQbar(golden_ratio)
        1.618033988749895?
        sage: QQbar(sin(pi/3))
        0.866025403784439?

        sage: QQbar(sqrt(2) + sqrt(8))
        4.242640687119285?
        sage: AA(sqrt(2) ^ 4) == 4
        True
        sage: AA(-golden_ratio)
        -1.618033988749895?
        sage: QQbar((2*I)^(1/2))
        1 + 1*I
        sage: QQbar(e^(pi*I/3))
        0.50000000000000000? + 0.866025403784439?*I

        sage: AA(x*sin(0))
        0
        sage: QQbar(x*sin(0))
        0
    """
    return AlgebraicConverter(field)(ex)

##############
# Polynomial #
##############
class PolynomialConverter(Converter):
    def __init__(self, ex, base_ring=None, ring=None):
        """
        A converter from symbolic expressions to polynomials.

        See :func:`polynomial` for details.

        EXAMPLES::

            sage: from sage.symbolic.expression_conversions import PolynomialConverter
            sage: x, y = var('x,y')
            sage: p = PolynomialConverter(x+y, base_ring=QQ)
            sage: p.base_ring
            Rational Field
            sage: p.ring
            Multivariate Polynomial Ring in x, y over Rational Field

            sage: p = PolynomialConverter(x, base_ring=QQ)
            sage: p.base_ring
            Rational Field
            sage: p.ring
            Univariate Polynomial Ring in x over Rational Field

            sage: p = PolynomialConverter(x, ring=QQ['x,y'])
            sage: p.base_ring
            Rational Field
            sage: p.ring
            Multivariate Polynomial Ring in x, y over Rational Field

            sage: p = PolynomialConverter(x+y, ring=QQ['x'])
            Traceback (most recent call last):
            ...
            TypeError: y is not a variable of Univariate Polynomial Ring in x over Rational Field

        TESTS::

            sage: t, x, z = SR.var('t,x,z')
            sage: QQ[i]['x,y,z,t'](4*I*t + 2*x -12*z + 2)
            2*x - 12*z + (4*I)*t + 2
        """
        if not (ring is None or base_ring is None):
            raise TypeError("either base_ring or ring must be specified, but not both")
        self.ex = ex

        if ring is not None:
            base_ring = ring.base_ring()
            self.varnames = ring.variable_names_recursive()
            for v in ex.variables():
                if repr(v) not in self.varnames and v not in base_ring:
                    raise TypeError("%s is not a variable of %s" %(v, ring))
            self.ring = ring
            self.base_ring = base_ring
        elif base_ring is not None:
            self.base_ring = base_ring
            vars = self.ex.variables()
            if len(vars) == 0:
                vars = ['x']
            from sage.rings.all import PolynomialRing
            self.ring = PolynomialRing(self.base_ring, names=vars)
            self.varnames = self.ring.variable_names()
        else:
            raise TypeError("either a ring or base ring must be specified")

    def symbol(self, ex):
        """
        Returns a variable in the polynomial ring.

        EXAMPLES::

            sage: from sage.symbolic.expression_conversions import PolynomialConverter
            sage: p = PolynomialConverter(x, base_ring=QQ)
            sage: p.symbol(x)
            x
            sage: _.parent()
            Univariate Polynomial Ring in x over Rational Field
            sage: y = var('y')
            sage: p = PolynomialConverter(x*y, ring=SR['x'])
            sage: p.symbol(y)
            y
        """
        try:
            #The symbol is one of the polynomial generators
            return self.ring(repr(ex))
        except TypeError:
            #The symbol should go into the base ring
            return self.base_ring(repr(ex))

    def pyobject(self, ex, obj):
        """
        EXAMPLES::

            sage: from sage.symbolic.expression_conversions import PolynomialConverter
            sage: p = PolynomialConverter(x, base_ring=QQ)
            sage: f = SR(2)
            sage: p.pyobject(f, f.pyobject())
            2
            sage: _.parent()
            Rational Field
        """
        return self.base_ring(obj)

    def composition(self, ex, operator):
        """
        EXAMPLES::

            sage: from sage.symbolic.expression_conversions import PolynomialConverter
            sage: a = sin(2)
            sage: p = PolynomialConverter(a*x, base_ring=RR)
            sage: p.composition(a, a.operator())
            0.909297426825682
        """
        return self.base_ring(ex)

    def relation(self, ex, op):
        """
        EXAMPLES::

            sage: import operator
            sage: from sage.symbolic.expression_conversions import PolynomialConverter

            sage: x, y = var('x, y')
            sage: p = PolynomialConverter(x, base_ring=RR)

            sage: p.relation(x==3, operator.eq)
            x - 3.00000000000000
            sage: p.relation(x==3, operator.lt)
            Traceback (most recent call last):
            ...
            ValueError: Unable to represent as a polynomial

            sage: p = PolynomialConverter(x - y, base_ring=QQ)
            sage: p.relation(x^2 - y^3 + 1 == x^3, operator.eq)
            -x^3 - y^3 + x^2 + 1
        """
        import operator
        if op == operator.eq:
            return self(ex.lhs()) - self(ex.rhs())
        else:
            raise ValueError("Unable to represent as a polynomial")

    def arithmetic(self, ex, operator):
        """
        EXAMPLES::

            sage: import operator
            sage: from sage.symbolic.expression_conversions import PolynomialConverter

            sage: x, y = var('x, y')
            sage: p = PolynomialConverter(x, base_ring=RR)
            sage: p.arithmetic(pi+e, operator.add)
            5.85987448204884
            sage: p.arithmetic(x^2, operator.pow)
            x^2

            sage: p = PolynomialConverter(x+y, base_ring=RR)
            sage: p.arithmetic(x*y+y^2, operator.add)
            x*y + y^2

            sage: p = PolynomialConverter(y^(3/2), ring=SR['x'])
            sage: p.arithmetic(y^(3/2), operator.pow)
            y^(3/2)
            sage: _.parent()
            Symbolic Ring
        """
        if not any(repr(v) in self.varnames for v in ex.variables()):
            return self.base_ring(ex)
        elif operator == _operator.pow:
            from sage.rings.all import Integer
            base, exp = ex.operands()
            return self(base)**Integer(exp)
        if operator == add_vararg:
            operator = _operator.add
        elif operator == mul_vararg:
            operator = _operator.mul
        ops = [self(a) for a in ex.operands()]
        return reduce(operator, ops)

def polynomial(ex, base_ring=None, ring=None):
    """
    Return a polynomial from the symbolic expression ``ex``.

    INPUT:

    - ``ex`` -- a symbolic expression

    - ``base_ring``, ``ring`` -- Either a
      ``base_ring`` or a polynomial ``ring`` can be
      specified for the parent of result.
      If just a ``base_ring`` is given, then the variables
      of the ``base_ring`` will be the variables of the expression ``ex``.

    OUTPUT:

    A polynomial.

    EXAMPLES::

         sage: from sage.symbolic.expression_conversions import polynomial
         sage: f = x^2 + 2
         sage: polynomial(f, base_ring=QQ)
         x^2 + 2
         sage: _.parent()
         Univariate Polynomial Ring in x over Rational Field

         sage: polynomial(f, ring=QQ['x,y'])
         x^2 + 2
         sage: _.parent()
         Multivariate Polynomial Ring in x, y over Rational Field

         sage: x, y = var('x, y')
         sage: polynomial(x + y^2, ring=QQ['x,y'])
         y^2 + x
         sage: _.parent()
         Multivariate Polynomial Ring in x, y over Rational Field

         sage: s,t=var('s,t')
         sage: expr=t^2-2*s*t+1
         sage: expr.polynomial(None,ring=SR['t'])
         t^2 - 2*s*t + 1
         sage: _.parent()
         Univariate Polynomial Ring in t over Symbolic Ring

         sage: polynomial(x*y, ring=SR['x'])
         y*x

         sage: polynomial(y - sqrt(x), ring=SR['y'])
         y - sqrt(x)
         sage: _.list()
         [-sqrt(x), 1]

    The polynomials can have arbitrary (constant) coefficients so long as
    they coerce into the base ring::

         sage: polynomial(2^sin(2)*x^2 + exp(3), base_ring=RR)
         1.87813065119873*x^2 + 20.0855369231877
    """
    converter = PolynomialConverter(ex, base_ring=base_ring, ring=ring)
    res = converter()
    return converter.ring(res)


class LaurentPolynomialConverter(PolynomialConverter):
    def __init__(self, ex, base_ring=None, ring=None):
        """
        A converter from symbolic expressions to Laurent polynomials.

        See :func:`laurent_polynomial` for details.

        TESTS::

            sage: from sage.symbolic.expression_conversions import LaurentPolynomialConverter
            sage: x, y = var('x,y')
            sage: p = LaurentPolynomialConverter(x+1/y, base_ring=QQ)
            sage: p.base_ring
            Rational Field
            sage: p.ring
            Multivariate Laurent Polynomial Ring in x, y over Rational Field
        """
        super(LaurentPolynomialConverter, self).__init__(ex, base_ring, ring)

        if ring is None and base_ring is not None:
            from sage.rings.all import LaurentPolynomialRing
            self.ring = LaurentPolynomialRing(self.base_ring,
                                              names=self.varnames)


def laurent_polynomial(ex, base_ring=None, ring=None):
    """
    Return a Laurent polynomial from the symbolic expression ``ex``.

    INPUT:

    - ``ex`` -- a symbolic expression

    - ``base_ring``, ``ring`` -- Either a
      ``base_ring`` or a Laurent polynomial ``ring`` can be
      specified for the parent of result.
      If just a ``base_ring`` is given, then the variables
      of the ``base_ring`` will be the variables of the expression ``ex``.

    OUTPUT:

    A Laurent polynomial.

    EXAMPLES::

         sage: from sage.symbolic.expression_conversions import laurent_polynomial
         sage: f = x^2 + 2/x
         sage: laurent_polynomial(f, base_ring=QQ)
         2*x^-1 + x^2
         sage: _.parent()
         Univariate Laurent Polynomial Ring in x over Rational Field

         sage: laurent_polynomial(f, ring=LaurentPolynomialRing(QQ, 'x, y'))
         x^2 + 2*x^-1
         sage: _.parent()
         Multivariate Laurent Polynomial Ring in x, y over Rational Field

         sage: x, y = var('x, y')
         sage: laurent_polynomial(x + 1/y^2, ring=LaurentPolynomialRing(QQ, 'x, y'))
         x + y^-2
         sage: _.parent()
         Multivariate Laurent Polynomial Ring in x, y over Rational Field
    """
    converter = LaurentPolynomialConverter(ex, base_ring=base_ring, ring=ring)
    res = converter()
    return converter.ring(res)


##############
# Fast Float #
##############

class FastFloatConverter(Converter):
    def __init__(self, ex, *vars):
        """
        Returns an object which provides fast floating point
        evaluation of the symbolic expression *ex*.  This is an class
        used internally and is not meant to be used directly.

        See :mod:`sage.ext.fast_eval` for more information.

        EXAMPLES::

            sage: x,y,z = var('x,y,z')
            sage: f = 1 + sin(x)/x + sqrt(z^2+y^2)/cosh(x)
            sage: ff = f._fast_float_('x', 'y', 'z')
            sage: f(x=1.0,y=2.0,z=3.0).n()
            4.1780638977...
            sage: ff(1.0,2.0,3.0)
            4.1780638977...

        Using ``_fast_float_`` without specifying the variable names is
        deprecated::

            sage: f = x._fast_float_()
            doctest:...: DeprecationWarning: Substitution using
            function-call syntax and unnamed arguments is deprecated
            and will be removed from a future release of Sage; you
            can use named arguments instead, like EXPR(x=..., y=...)
            See http://trac.sagemath.org/5930 for details.
            sage: f(1.2)
            1.2

        Using ``_fast_float_`` on a function which is the identity is
        Using _fast_float_ on a function which is the identity is
        now supported (see :trac:`10246`)::

            sage: f = symbolic_expression(x).function(x)
            sage: f._fast_float_(x)
            <sage.ext.fast_eval.FastDoubleFunc object at ...>
            sage: f(22)
            22
        """
        self.ex = ex

        if vars == ():
            try:
                vars = ex.arguments()
            except AttributeError:
                vars = ex.variables()

            if vars:
                from sage.misc.superseded import deprecation
                deprecation(5930, "Substitution using function-call syntax and unnamed arguments is deprecated and will be removed from a future release of Sage; you can use named arguments instead, like EXPR(x=..., y=...)")


        self.vars = vars

        import sage.ext.fast_eval as fast_float
        self.ff = fast_float

        Converter.__init__(self, use_fake_div=True)

    def relation(self, ex, operator):
        """
        EXAMPLES::

            sage: ff = fast_float(x == 2, 'x')
            sage: ff(2)
            0.0
            sage: ff(4)
            2.0
            sage: ff = fast_float(x < 2, 'x')
            Traceback (most recent call last):
            ...
            NotImplementedError
        """
        if operator is not _operator.eq:
            raise NotImplementedError
        return self(ex.lhs() - ex.rhs())

    def pyobject(self, ex, obj):
        """
        EXAMPLES::

            sage: f = SR(2)._fast_float_()
            sage: f(3)
            2.0
        """
        try:
            return obj._fast_float_(*self.vars)
        except AttributeError:
            return self.ff.fast_float_constant(float(obj))

    def symbol(self, ex):
        r"""
        EXAMPLES::

            sage: f = x._fast_float_('x', 'y')
            sage: f(1,2)
            1.0
            sage: f = x._fast_float_('y', 'x')
            sage: f(1,2)
            2.0
        """
        if self.vars == ():
            return self.ff.fast_float_arg(0)

        vars = list(self.vars)
        name = repr(ex)
        if name in vars:
            return self.ff.fast_float_arg(vars.index(name))
        svars = [repr(x) for x in vars]
        if name in svars:
            return self.ff.fast_float_arg(svars.index(name))

        if ex.is_symbol(): # case of callable function which is the variable, like f(x)=x
            name = repr(SR(ex)) # this gets back just the 'output' of the function
            if name in svars:
                return self.ff.fast_float_arg(svars.index(name))

        try:
            return self.ff.fast_float_constant(float(ex))
        except TypeError:
            raise NotImplementedError("free variable: %s" % repr(ex))

    def arithmetic(self, ex, operator):
        """
        EXAMPLES::

            sage: x,y = var('x,y')
            sage: f = x*x-y
            sage: ff = f._fast_float_('x','y')
            sage: ff(2,3)
            1.0

            sage: a = x + 2*y
            sage: f = a._fast_float_('x', 'y')
            sage: f(1,0)
            1.0
            sage: f(0,1)
            2.0

            sage: f = sqrt(x)._fast_float_('x'); f.op_list()
            ['load 0', 'call sqrt(1)']

            sage: f = (1/2*x)._fast_float_('x'); f.op_list()
            ['load 0', 'push 0.5', 'mul']
        """
        operands = ex.operands()
        if operator is _operator.neg:
            return operator(self(operands[0]))

        from sage.rings.all import Rational
        if operator is _operator.pow and operands[1] == Rational(((1,2))):
            from sage.functions.all import sqrt
            return sqrt(self(operands[0]))
        fops = map(self, operands)
        if operator == add_vararg:
            operator = _operator.add
        elif operator == mul_vararg:
            operator = _operator.mul
        return reduce(operator, fops)

    def composition(self, ex, operator):
        """
        EXAMPLES::

            sage: f = sqrt(x)._fast_float_('x')
            sage: f(2)
            1.41421356237309...
            sage: y = var('y')
            sage: f = sqrt(x+y)._fast_float_('x', 'y')
            sage: f(1,1)
            1.41421356237309...

        ::

            sage: f = sqrt(x+2*y)._fast_float_('x', 'y')
            sage: f(2,0)
            1.41421356237309...
            sage: f(0,1)
            1.41421356237309...
        """
        f = operator
        g = [self(_) for _ in ex.operands()]
        try:
            return f(*g)
        except TypeError:
            from sage.functions.other import abs_symbolic
            if f is abs_symbolic:
                return abs(*g) # special case
            else:
                return self.ff.fast_float_func(f, *g)

def fast_float(ex, *vars):
    """
    Returns an object which provides fast floating point evaluation of
    the symbolic expression *ex*.

    See :mod:`sage.ext.fast_eval` for more information.

    EXAMPLES::

        sage: from sage.symbolic.expression_conversions import fast_float
        sage: f = sqrt(x+1)
        sage: ff = fast_float(f, 'x')
        sage: ff(1.0)
        1.4142135623730951
    """
    return FastFloatConverter(ex, *vars)()

#################
# Fast Callable #
#################

class FastCallableConverter(Converter):
    def __init__(self, ex, etb):
        """
        EXAMPLES::

            sage: from sage.symbolic.expression_conversions import FastCallableConverter
            sage: from sage.ext.fast_callable import ExpressionTreeBuilder
            sage: etb = ExpressionTreeBuilder(vars=['x'])
            sage: f = FastCallableConverter(x+2, etb)
            sage: f.ex
            x + 2
            sage: f.etb
            <sage.ext.fast_callable.ExpressionTreeBuilder object at 0x...>
            sage: f.use_fake_div
            True
        """
        self.ex = ex
        self.etb = etb
        Converter.__init__(self, use_fake_div=True)

    def pyobject(self, ex, obj):
        r"""
        EXAMPLES::

            sage: from sage.ext.fast_callable import ExpressionTreeBuilder
            sage: etb = ExpressionTreeBuilder(vars=['x'])
            sage: pi._fast_callable_(etb)
            pi
            sage: etb = ExpressionTreeBuilder(vars=['x'], domain=RDF)
            sage: pi._fast_callable_(etb)
            3.141592653589793
        """
        from sage.symbolic.constants import Constant
        if isinstance(obj, Constant):
            obj = obj.expression()
        return self.etb.constant(obj)

    def relation(self, ex, operator):
        """
        EXAMPLES::

            sage: ff = fast_callable(x == 2, vars=['x'])
            sage: ff(2)
            0
            sage: ff(4)
            2
            sage: ff = fast_callable(x < 2, vars=['x'])
            Traceback (most recent call last):
            ...
            NotImplementedError
        """
        if operator is not _operator.eq:
            raise NotImplementedError
        return self(ex.lhs() - ex.rhs())

    def arithmetic(self, ex, operator):
        r"""
        EXAMPLES::

            sage: from sage.ext.fast_callable import ExpressionTreeBuilder
            sage: etb = ExpressionTreeBuilder(vars=['x','y'])
            sage: var('x,y')
            (x, y)
            sage: (x+y)._fast_callable_(etb)
            add(v_0, v_1)
            sage: (-x)._fast_callable_(etb)
            neg(v_0)
            sage: (x+y+x^2)._fast_callable_(etb)
            add(add(ipow(v_0, 2), v_0), v_1)

        TESTS:

        Check if rational functions with numerator 1 can
        be converted. (:trac:`8056`)::

            sage: (1/pi/x)._fast_callable_(etb)
            div(1, mul(pi, v_0))

            sage: etb = ExpressionTreeBuilder(vars=['x'], domain=RDF)
            sage: (x^7)._fast_callable_(etb)
            ipow(v_0, 7)
            sage: f(x)=1/pi/x; plot(f,2,3)
            Graphics object consisting of 1 graphics primitive
        """
        # This used to convert the operands first.  Doing it this way
        # instead gives a chance to notice powers with an integer
        # exponent before the exponent gets (potentially) converted
        # to another type.
        operands = ex.operands()
        if operator is _operator.pow:
            exponent = operands[1]
            if exponent == -1:
                return self.etb.call(_operator.div, 1, operands[0])
            elif exponent == 0.5:
                from sage.functions.all import sqrt
                return self.etb.call(sqrt, operands[0])
            elif exponent == -0.5:
                from sage.functions.all import sqrt
                return self.etb.call(_operator.div, 1, self.etb.call(sqrt, operands[0]))
        elif operator is _operator.neg:
            return self.etb.call(operator, operands[0])
        if operator == add_vararg:
            operator = _operator.add
        elif operator == mul_vararg:
            operator = _operator.mul
        return reduce(lambda x,y: self.etb.call(operator, x,y), operands)

    def symbol(self, ex):
        r"""
        Given an ExpressionTreeBuilder, return an Expression representing
        this value.

        EXAMPLES::

            sage: from sage.ext.fast_callable import ExpressionTreeBuilder
            sage: etb = ExpressionTreeBuilder(vars=['x','y'])
            sage: x, y, z = var('x,y,z')
            sage: x._fast_callable_(etb)
            v_0
            sage: y._fast_callable_(etb)
            v_1
            sage: z._fast_callable_(etb)
            Traceback (most recent call last):
            ...
            ValueError: Variable 'z' not found
        """
        return self.etb.var(SR(ex))

    def composition(self, ex, function):
        r"""
        Given an ExpressionTreeBuilder, return an Expression representing
        this value.

        EXAMPLES::

            sage: from sage.ext.fast_callable import ExpressionTreeBuilder
            sage: etb = ExpressionTreeBuilder(vars=['x','y'])
            sage: x,y = var('x,y')
            sage: sin(sqrt(x+y))._fast_callable_(etb)
            sin(sqrt(add(v_0, v_1)))
            sage: arctan2(x,y)._fast_callable_(etb)
            {arctan2}(v_0, v_1)
        """
        return self.etb.call(function, *ex.operands())

    def tuple(self, ex):
        r"""
        Given a symbolic tuple, return its elements as a Python list.

        EXAMPLES::

            sage: from sage.ext.fast_callable import ExpressionTreeBuilder
            sage: etb = ExpressionTreeBuilder(vars=['x'])
            sage: SR._force_pyobject((2, 3, x^2))._fast_callable_(etb)
            [2, 3, x^2]
        """
        return ex.operands()

def fast_callable(ex, etb):
    """
    Given an ExpressionTreeBuilder *etb*, return an Expression representing
    the symbolic expression *ex*.

    EXAMPLES::

        sage: from sage.ext.fast_callable import ExpressionTreeBuilder
        sage: etb = ExpressionTreeBuilder(vars=['x','y'])
        sage: x,y = var('x,y')
        sage: f = y+2*x^2
        sage: f._fast_callable_(etb)
        add(mul(ipow(v_0, 2), 2), v_1)

        sage: f = (2*x^3+2*x-1)/((x-2)*(x+1))
        sage: f._fast_callable_(etb)
        div(add(add(mul(ipow(v_0, 3), 2), mul(v_0, 2)), -1), mul(add(v_0, 1), add(v_0, -2)))

    """
    return FastCallableConverter(ex, etb)()

class RingConverter(Converter):
    def __init__(self, R, subs_dict=None):
        """
        A class to convert expressions to other rings.

        EXAMPLES::

            sage: from sage.symbolic.expression_conversions import RingConverter
            sage: R = RingConverter(RIF, subs_dict={x:2})
            sage: R.ring
            Real Interval Field with 53 bits of precision
            sage: R.subs_dict
            {x: 2}
            sage: R(pi+e)
            5.85987448204884?
            sage: loads(dumps(R))
            <sage.symbolic.expression_conversions.RingConverter object at 0x...>
        """
        self.subs_dict = {} if subs_dict is None else subs_dict
        self.ring = R

    def symbol(self, ex):
        """
        All symbols appearing in the expression must appear in *subs_dict*
        in order for the conversion to be successful.

        EXAMPLES::

            sage: from sage.symbolic.expression_conversions import RingConverter
            sage: R = RingConverter(RIF, subs_dict={x:2})
            sage: R(x+pi)
            5.141592653589794?

            sage: R = RingConverter(RIF)
            sage: R(x+pi)
            Traceback (most recent call last):
            ...
            TypeError
        """
        try:
            return self.ring(self.subs_dict[ex])
        except KeyError:
            raise TypeError

    def pyobject(self, ex, obj):
        """
        EXAMPLES::

            sage: from sage.symbolic.expression_conversions import RingConverter
            sage: R = RingConverter(RIF)
            sage: R(SR(5/2))
            2.5000000000000000?
        """
        return self.ring(obj)

    def arithmetic(self, ex, operator):
        """
        EXAMPLES::

            sage: from sage.symbolic.expression_conversions import RingConverter
            sage: P.<z> = ZZ[]
            sage: R = RingConverter(P, subs_dict={x:z})
            sage: a = 2*x^2 + x + 3
            sage: R(a)
            2*z^2 + z + 3
        """
        if operator not in [_operator.pow, add_vararg, mul_vararg]:
            raise TypeError

        operands = ex.operands()
        if operator is _operator.pow:
            from sage.all import Integer, Rational
            base, expt = operands

            if expt == Rational(((1,2))):
                from sage.functions.all import sqrt
                return sqrt(self(base))
            try:
                expt = Integer(expt)
            except TypeError:
                pass

            base = self(base)
            return base ** expt

        if operator == add_vararg:
            operator = _operator.add
        elif operator == mul_vararg:
            operator = _operator.mul
        return reduce(operator, map(self, operands))

    def composition(self, ex, operator):
        """
        EXAMPLES::

            sage: from sage.symbolic.expression_conversions import RingConverter
            sage: R = RingConverter(RIF)
            sage: R(cos(2))
            -0.4161468365471424?
        """
        res =  operator(*[self(_) for _ in ex.operands()])
        if res.parent() is not self.ring:
            raise TypeError
        else:
            return res


class ExpressionTreeWalker(Converter):
    def __init__(self, ex):
        """
        A class that walks the tree. Mainly for subclassing.

        EXAMPLES::

            sage: from sage.symbolic.expression_conversions import ExpressionTreeWalker
            sage: from sage.symbolic.random_tests import random_expr
            sage: ex = sin(atan(0,hold=True)+hypergeometric((1,),(1,),x))
            sage: s = ExpressionTreeWalker(ex)
            sage: bool(s() == ex)
            True
            sage: foo = random_expr(20, nvars=2)
            sage: s = ExpressionTreeWalker(foo)
            sage: bool(s() == foo)
            True
        """
        self.ex = ex

    def symbol(self, ex):
        """
        EXAMPLES::

            sage: from sage.symbolic.expression_conversions import ExpressionTreeWalker
            sage: s = ExpressionTreeWalker(x)
            sage: bool(s.symbol(x) == x)
            True
        """
        return ex

    def pyobject(self, ex, obj):
        """
        EXAMPLES::

            sage: from sage.symbolic.expression_conversions import ExpressionTreeWalker
            sage: f = SR(2)
            sage: s = ExpressionTreeWalker(f)
            sage: bool(s.pyobject(f, f.pyobject()) == f.pyobject())
            True
        """
        return ex

    def relation(self, ex, operator):
        """
        EXAMPLES::

            sage: from sage.symbolic.expression_conversions import ExpressionTreeWalker
            sage: foo = function('foo')
            sage: eq = foo(x) == x
            sage: s = ExpressionTreeWalker(eq)
            sage: s.relation(eq, eq.operator()) == eq
            True
        """
        return operator(self(ex.lhs()), self(ex.rhs()))

    def arithmetic(self, ex, operator):
        """
        EXAMPLES::

            sage: from sage.symbolic.expression_conversions import ExpressionTreeWalker
            sage: foo = function('foo')
            sage: f = x*foo(x) + pi/foo(x)
            sage: s = ExpressionTreeWalker(f)
            sage: bool(s.arithmetic(f, f.operator()) == f)
            True
        """
        return reduce(operator, map(self, ex.operands()))

    def composition(self, ex, operator):
        """
        EXAMPLES::

            sage: from sage.symbolic.expression_conversions import ExpressionTreeWalker
            sage: foo = function('foo')
            sage: f = foo(atan2(0, 0, hold=True))
            sage: s = ExpressionTreeWalker(f)
            sage: bool(s.composition(f, f.operator()) == f)
            True
        """
        from sage.symbolic.function import Function
        if isinstance(operator, Function):
            return operator(*map(self, ex.operands()), hold=True)
        else:
            return operator(*map(self, ex.operands()))

    def derivative(self, ex, operator):
        """
        EXAMPLES::

            sage: from sage.symbolic.expression_conversions import ExpressionTreeWalker
            sage: foo = function('foo')
            sage: f = foo(x).diff(x)
            sage: s = ExpressionTreeWalker(f)
            sage: bool(s.derivative(f, f.operator()) == f)
            True
        """
        return operator(*map(self, ex.operands()))

    def tuple(self, ex):
        """
        EXAMPLES::

            sage: from sage.symbolic.expression_conversions import ExpressionTreeWalker
            sage: foo = function('foo')
            sage: f = hypergeometric((1,2,3,),(x,),x)
            sage: s = ExpressionTreeWalker(f)
            sage: bool(s() == f)
            True
        """
        return ex.operands()

class SubstituteFunction(ExpressionTreeWalker):
    def __init__(self, ex, original, new):
        """
        A class that walks the tree and replaces occurrences of a
        function with another.

        EXAMPLES::

            sage: from sage.symbolic.expression_conversions import SubstituteFunction
            sage: foo = function('foo'); bar = function('bar')
            sage: s = SubstituteFunction(foo(x), foo, bar)
            sage: s(1/foo(foo(x)) + foo(2))
            1/bar(bar(x)) + bar(2)
        """
        self.original = original
        self.new = new
        self.ex = ex

    def composition(self, ex, operator):
        """
        EXAMPLES::

            sage: from sage.symbolic.expression_conversions import SubstituteFunction
            sage: foo = function('foo'); bar = function('bar')
            sage: s = SubstituteFunction(foo(x), foo, bar)
            sage: f = foo(x)
            sage: s.composition(f, f.operator())
            bar(x)
            sage: f = foo(foo(x))
            sage: s.composition(f, f.operator())
            bar(bar(x))
            sage: f = sin(foo(x))
            sage: s.composition(f, f.operator())
            sin(bar(x))
            sage: f = foo(sin(x))
            sage: s.composition(f, f.operator())
            bar(sin(x))
        """
        if operator == self.original:
            return self.new(*[self(_) for _ in ex.operands()])
        else:
            return super(SubstituteFunction, self).composition(ex, operator)

    def derivative(self, ex, operator):
        """
        EXAMPLES::

            sage: from sage.symbolic.expression_conversions import SubstituteFunction
            sage: foo = function('foo'); bar = function('bar')
            sage: s = SubstituteFunction(foo(x), foo, bar)
            sage: f = foo(x).diff(x)
            sage: s.derivative(f, f.operator())
            diff(bar(x), x)

        TESTS:

        We can substitute functions under a derivative operator,
        :trac:`12801`::

            sage: f = function('f')
            sage: g = function('g')
            sage: f(g(x)).diff(x).substitute_function(g, sin)
            cos(x)*D[0](f)(sin(x))

        """
        if operator.function() == self.original:
            return operator.change_function(self.new)(*[self(_) for _ in ex.operands()])
        else:
            return operator(*[self(_) for _ in ex.operands()])

class HoldRemover(ExpressionTreeWalker):
    def __init__(self, ex, exclude=None):
        """
        A class that walks the tree and evaluates every operator
        that is not in a given list of exceptions.

        EXAMPLES::

            sage: from sage.symbolic.expression_conversions import HoldRemover
            sage: ex = sin(pi*cos(0, hold=True), hold=True); ex
            sin(pi*cos(0))
            sage: h = HoldRemover(ex)
            sage: h()
            0
            sage: h = HoldRemover(ex, [sin])
            sage: h()
            sin(pi)
            sage: h = HoldRemover(ex, [cos])
            sage: h()
            sin(pi*cos(0))
            sage: ex = atan2(0, 0, hold=True) + hypergeometric([1,2], [3,4], 0, hold=True)
            sage: h = HoldRemover(ex, [atan2])
            sage: h()
            arctan2(0, 0) + 1
            sage: h = HoldRemover(ex, [hypergeometric])
            sage: h()
            NaN + hypergeometric((1, 2), (3, 4), 0)
        """
        self.ex = ex
        if exclude is None:
            exclude = []
        self._exclude = exclude

    def composition(self, ex, operator):
        """
        EXAMPLES::

            sage: from sage.symbolic.expression_conversions import HoldRemover
            sage: ex = sin(pi*cos(0, hold=True), hold=True); ex
            sin(pi*cos(0))
            sage: h = HoldRemover(ex)
            sage: h()
            0
        """
        from sage.functions.other import Function_sum, Function_prod
        from sage.calculus.calculus import symbolic_sum, symbolic_product
        if not operator:
            return self
        if isinstance(operator, Function_sum):
            return symbolic_sum(*map(self, ex.operands()))
        if isinstance(operator, Function_prod):
            return symbolic_product(*map(self, ex.operands()))
        if operator in self._exclude:
            return operator(*map(self, ex.operands()), hold=True)
        else:
            return operator(*map(self, ex.operands()))<|MERGE_RESOLUTION|>--- conflicted
+++ resolved
@@ -764,12 +764,6 @@
         if f_sympy:
             return f_sympy(*sympy.sympify(g, evaluate=False))
         else:
-<<<<<<< HEAD
-            from sage.symbolic.function_factory import SymbolicFunction
-            if isinstance(ex.operator(), SymbolicFunction):
-                return sympy.Function(str(f))(*g, evaluate=False)
-            raise NotImplementedError("SymPy function '%s' doesn't exist" % f)
-=======
             return sympy.Function(str(f))(*g, evaluate=False)
 
     def derivative(self, ex, operator):
@@ -817,7 +811,6 @@
 
         return f_sympy.diff(*sympy_arg)
 
->>>>>>> 5a53e124
 
 sympy = SympyConverter()
 
