"""
Symbolic Expressions

RELATIONAL EXPRESSIONS:

We create a relational expression::

    sage: x = var('x')
    sage: eqn = (x-1)^2 <= x^2 - 2*x + 3
    sage: eqn.subs(x == 5)
    16 <= 18

Notice that squaring the relation squares both sides.

::

    sage: eqn^2
    (x - 1)^4 <= (x^2 - 2*x + 3)^2
    sage: eqn.expand()
    x^2 - 2*x + 1 <= x^2 - 2*x + 3

The can transform a true relational into a false one::

    sage: eqn = SR(-5) < SR(-3); eqn
    -5 < -3
    sage: bool(eqn)
    True
    sage: eqn^2
    25 < 9
    sage: bool(eqn^2)
    False

We can do arithmetic with relationals::

    sage: e = x+1 <= x-2
    sage: e + 2
    x + 3 <= x
    sage: e - 1
    x <= x - 3
    sage: e*(-1)
    -x - 1 <= -x + 2
    sage: (-2)*e
    -2*x - 2 <= -2*x + 4
    sage: e*5
    5*x + 5 <= 5*x - 10
    sage: e/5
    1/5*x + 1/5 <= 1/5*x - 2/5
    sage: 5/e
    5/(x + 1) <= 5/(x - 2)
    sage: e/(-2)
    -1/2*x - 1/2 <= -1/2*x + 1
    sage: -2/e
    -2/(x + 1) <= -2/(x - 2)

We can even add together two relations, so long as the operators are
the same::

    sage: (x^3 + x <= x - 17)  + (-x <= x - 10)
    x^3 <= 2*x - 27

Here they are not::

    sage: (x^3 + x <= x - 17)  + (-x >= x - 10)
    Traceback (most recent call last):
    ...
    TypeError: incompatible relations


ARBITRARY SAGE ELEMENTS:

You can work symbolically with any Sage data type.  This can lead to
nonsense if the data type is strange, e.g., an element of a finite
field (at present).

We mix Singular variables with symbolic variables::

    sage: R.<u,v> = QQ[]
    sage: var('a,b,c')
    (a, b, c)
    sage: expand((u + v + a + b + c)^2)
    a^2 + 2*a*b + b^2 + 2*a*c + 2*b*c + c^2 + 2*a*u + 2*b*u + 2*c*u + u^2 + 2*a*v + 2*b*v + 2*c*v + 2*u*v + v^2

TESTS:

Test Jacobian on Pynac expressions. (:trac:`5546`) ::

    sage: var('x,y')
    (x, y)
    sage: f = x + y
    sage: jacobian(f, [x,y])
    [1 1]

Test if matrices work (:trac:`5546`) ::

    sage: var('x,y,z')
    (x, y, z)
    sage: M = matrix(2,2,[x,y,z,x])
    sage: v = vector([x,y])
    sage: M * v
    (x^2 + y^2, x*y + x*z)
    sage: v*M
    (x^2 + y*z, 2*x*y)

Test if comparison bugs from :trac:`6256` are fixed::

    sage: t = exp(sqrt(x)); u = 1/t
    sage: t*u
    1
    sage: t + u
    e^(-sqrt(x)) + e^sqrt(x)
    sage: t
    e^sqrt(x)

Test if :trac:`9947` is fixed::

    sage: real_part(1+2*(sqrt(2)+1)*(sqrt(2)-1))
    3
    sage: a=(sqrt(4*(sqrt(3) - 5)*(sqrt(3) + 5) + 48) + 4*sqrt(3))/ (sqrt(3) + 5)
    sage: a.real_part()
    4*sqrt(3)/(sqrt(3) + 5)
    sage: a.imag_part()
    sqrt(abs(4*(sqrt(3) + 5)*(sqrt(3) - 5) + 48))/(sqrt(3) + 5)
"""

###############################################################################
#   Sage: Open Source Mathematical Software
#       Copyright (C) 2008 William Stein <wstein@gmail.com>
#       Copyright (C) 2008 Burcin Erocal <burcin@erocal.org>
#  Distributed under the terms of the GNU General Public License (GPL),
#  version 2 or any later version.  The full text of the GPL is available at:
#                  http://www.gnu.org/licenses/
###############################################################################

include "sage/ext/interrupt.pxi"
include "sage/ext/stdsage.pxi"
include "sage/ext/cdefs.pxi"
include "sage/ext/python.pxi"

import operator
import ring
import sage.rings.integer
import sage.rings.rational
from sage.structure.element cimport ModuleElement, RingElement, Element
from sage.symbolic.getitem cimport OperandsWrapper
from sage.symbolic.complexity_measures import string_length
from sage.symbolic.function import get_sfunction_from_serial, SymbolicFunction
from sage.rings.rational import Rational  # Used for sqrt.
from sage.misc.derivative import multi_derivative
from sage.rings.infinity import AnInfinity, infinity, minus_infinity, unsigned_infinity
from sage.misc.decorators import rename_keyword
from sage.misc.superseded import deprecated_function_alias
from sage.structure.dynamic_class import dynamic_class

# a small overestimate of log(10,2)
LOG_TEN_TWO_PLUS_EPSILON = 3.321928094887363

cpdef bint is_Expression(x):
    """
    Return True if *x* is a symbolic Expression.

    EXAMPLES::

        sage: from sage.symbolic.expression import is_Expression
        sage: is_Expression(x)
        True
        sage: is_Expression(2)
        False
        sage: is_Expression(SR(2))
        True
    """
    return isinstance(x, Expression)

cpdef bint is_SymbolicEquation(x):
    """
    Return True if *x* is a symbolic equation.

    EXAMPLES:

    The following two examples are symbolic equations::

        sage: from sage.symbolic.expression import is_SymbolicEquation
        sage: is_SymbolicEquation(sin(x) == x)
        True
        sage: is_SymbolicEquation(sin(x) < x)
        True
        sage: is_SymbolicEquation(x)
        False

    This is not, since ``2==3`` evaluates to the boolean
    ``False``::

        sage: is_SymbolicEquation(2 == 3)
        False

    However here since both 2 and 3 are coerced to be symbolic, we
    obtain a symbolic equation::

        sage: is_SymbolicEquation(SR(2) == SR(3))
        True

    """
    return isinstance(x, Expression) and is_a_relational((<Expression>x)._gobj)

cdef class Expression(CommutativeRingElement):
    cpdef object pyobject(self):
        """
        Get the underlying Python object.

        OUTPUT:

        The Python object corresponding to this expression, assuming
        this expression is a single numerical value or an infinity
        representable in Python. Otherwise, a ``TypeError`` is raised.

        EXAMPLES::

            sage: var('x')
            x
            sage: b = -17/3
            sage: a = SR(b)
            sage: a.pyobject()
            -17/3
            sage: a.pyobject() is b
            True

        TESTS::

            sage: SR(oo).pyobject()
            +Infinity
            sage: SR(-oo).pyobject()
            -Infinity
            sage: SR(unsigned_infinity).pyobject()
            Infinity
            sage: SR(I*oo).pyobject()
            Traceback (most recent call last):
            ...
            TypeError: Python infinity cannot have complex phase.
        """
        cdef GConstant* c
        if is_a_constant(self._gobj):
            from sage.symbolic.constants import constants_name_table
            return constants_name_table[GEx_to_str(&self._gobj)]

        if is_a_infinity(self._gobj):
            if (ex_to_infinity(self._gobj).is_unsigned_infinity()): return unsigned_infinity
            if (ex_to_infinity(self._gobj).is_plus_infinity()):     return infinity
            if (ex_to_infinity(self._gobj).is_minus_infinity()):    return minus_infinity
            raise TypeError('Python infinity cannot have complex phase.')

        if not is_a_numeric(self._gobj):
            raise TypeError("self must be a numeric expression")
        return py_object_from_numeric(self._gobj)

    def __init__(self, SR, x=0):
        """
        Nearly all expressions are created by calling new_Expression_from_*,
        but we need to make sure this at least does not leave self._gobj
        uninitialized and segfault.

        TESTS::

            sage: sage.symbolic.expression.Expression(SR)
            0
            sage: sage.symbolic.expression.Expression(SR, 5)
            5

        We test subclassing ``Expression``::

            sage: from sage.symbolic.expression import Expression
            sage: class exp_sub(Expression): pass
            sage: f = function('f')
            sage: t = f(x)
            sage: u = exp_sub(SR, t)
            sage: u.operator()
            f
        """
        self._parent = SR
        cdef Expression exp = self.coerce_in(x)
        GEx_construct_ex(&self._gobj, exp._gobj)

    def __dealloc__(self):
        """
        Delete memory occupied by this expression.
        """
        GEx_destruct(&self._gobj)

    def __getstate__(self):
        """
        Return a tuple describing the state of this expression for pickling.

        This should return all information that will be required to unpickle
        the object. The functionality for unpickling is implemented in
        __setstate__().

        In order to pickle Expression objects, we return a tuple containing

         * 0  - as pickle version number
                in case we decide to change the pickle format in the feature
         * names of symbols of this expression
         * a string representation of self stored in a Pynac archive.

        TESTS::
            sage: var('x,y,z')
            (x, y, z)
            sage: t = 2*x*y^z+3
            sage: s = dumps(t)

            sage: t.__getstate__()
            (0,
             ['x', 'y', 'z'],
             ...)

        """
        cdef GArchive ar
        ar.archive_ex(self._gobj, "sage_ex")
        ar_str = GArchive_to_str(&ar)
        return (0, map(repr, self.variables()), ar_str)

    def _dbgprint(self):
        r"""
        Print pynac debug output to ``stderr``.

        EXAMPLES::

            sage: (1+x)._dbgprint()
            x + 1
        """
        self._gobj.dbgprint()

    def _dbgprinttree(self):
        r"""
        Print pynac expression tree debug output to ``stderr``.

        EXAMPLES:

        The expression tree is composed of Ginac primitives
        and functions, organized by the tree, with various
        other memory and hash information which will vary::

            sage: (1+x+exp(x+1))._dbgprinttree()    # not tested
            add @0x65e5960, hash=0x4727e01a, flags=0x3, nops=3
                x (symbol) @0x6209150, serial=6, hash=0x2057b15e, flags=0xf, domain=0
                1 (numeric) @0x3474cf0, hash=0x0, flags=0x7
                -----
                function exp @0x24835d0, hash=0x765c2165, flags=0xb, nops=1
                    add @0x65df570, hash=0x420740d2, flags=0xb, nops=2
                        x (symbol) @0x6209150, serial=6, hash=0x2057b15e, flags=0xf, domain=0
                        1 (numeric) @0x3474cf0, hash=0x0, flags=0x7
                        -----
                        overall_coeff
                        1 (numeric) @0x65e4df0, hash=0x7fd3, flags=0x7
                        =====
                    =====
                1 (numeric) @0x3474cf0, hash=0x0, flags=0x7
                -----
                overall_coeff
                1 (numeric) @0x663cc40, hash=0x7fd3, flags=0x7
                =====

        TESTS:

        This test is just to make sure the function is working::

            sage: (1+x+exp(x+1))._dbgprinttree()
            add @...
                x (symbol) ...
                1 (numeric) ...
                ...
                overall_coeff
                1 (numeric) ...
                =====
        """
        self._gobj.dbgprinttree();

    def __setstate__(self, state):
        """
        Initialize the state of the object from data saved in a pickle.

        During unpickling __init__ methods of classes are not called, the saved
        data is passed to the class via this function instead.

        TESTS::
            sage: var('x,y,z')
            (x, y, z)
            sage: t = 2*x*y^z+3
            sage: u = loads(dumps(t)) # indirect doctest
            sage: u
            2*x*y^z + 3
            sage: bool(t == u)
            True
            sage: u.subs(x=z)
            2*y^z*z + 3

            sage: loads(dumps(x.parent()(2)))
            2
        """
        # check input
        if state[0] != 0 or len(state) != 3:
            raise ValueError("unknown state information")
        # set parent
        self._set_parent(ring.SR)
        # get variables
        cdef GExList sym_lst
        for name in state[1]:
            sym_lst.append_sym(\
                    ex_to_symbol((<Expression>ring.SR.symbol(name))._gobj))

        # initialize archive
        cdef GArchive ar
        GArchive_from_str(&ar, state[2], len(state[2]))

        # extract the expression from the archive
        GEx_construct_ex(&self._gobj, ar.unarchive_ex(sym_lst, <unsigned>0))

    def __copy__(self):
        """
        TESTS::

            sage: copy(x)
            x
        """
        return new_Expression_from_GEx(self._parent, self._gobj)

    def _repr_(self):
        """
        Return string representation of this symbolic expression.

        EXAMPLES::

            sage: var("x y")
            (x, y)
            sage: repr(x+y)
            'x + y'

        TESTS::

            # printing of modular number equal to -1 as coefficient
            sage: k.<a> = GF(9); k(2)*x
            2*x

            sage: (x+1)*Mod(6,7)
            6*x + 6

            #printing rational functions
            sage: x/y
            x/y
            sage: x/2/y
            1/2*x/y
            sage: .5*x/y
            0.500000000000000*x/y
            sage: x^(-1)
            1/x
            sage: x^(-5)
            x^(-5)
            sage: x^(-y)
            x^(-y)
            sage: 2*x^(-1)
            2/x
            sage: i*x
            I*x
            sage: -x.parent(i)
            -I
            sage: y + 3*(x^(-1))
            y + 3/x

        Printing the exp function::

            sage: x.parent(1).exp()
            e
            sage: x.exp()
            e^x

        Powers::

            sage: _ = var('A,B,n'); (A*B)^n
            (A*B)^n
            sage: (A/B)^n
            (A/B)^n
            sage: n*x^(n-1)
            n*x^(n - 1)
            sage: (A*B)^(n+1)
            (A*B)^(n + 1)
            sage: (A/B)^(n-1)
            (A/B)^(n - 1)
            sage: n*x^(n+1)
            n*x^(n + 1)
            sage: n*x^(n-1)
            n*x^(n - 1)
            sage: n*(A/B)^(n+1)
            n*(A/B)^(n + 1)
            sage: (n+A/B)^(n+1)
            (n + A/B)^(n + 1)

        Powers where the base or exponent is a Python object::

            sage: (2/3)^x
            (2/3)^x
            sage: x^CDF(1,2)
            x^(1.0 + 2.0*I)
            sage: (2/3)^(2/3)
            (2/3)^(2/3)
            sage: (-x)^(1/4)
            (-x)^(1/4)
            sage: k.<a> = GF(9)
            sage: SR(a+1)^x
            (a + 1)^x

        Check if :trac:`7876` is fixed::

            sage: (1/2-1/2*I )*sqrt(2)
            -(1/2*I - 1/2)*sqrt(2)
            sage: latex((1/2-1/2*I )*sqrt(2))
            -\left(\frac{1}{2} i - \frac{1}{2}\right) \, \sqrt{2}

        Check if :trac:`9632` is fixed::

            sage: zeta(x) + cos(x)
            cos(x) + zeta(x)
            sage: psi(1,1/3)*log(3)
            log(3)*psi(1, 1/3)
        """
        return self._parent._repr_element_(self)

    def _ascii_art_(self):
        """
        TESTS::

            sage: i = var('i')
            sage: ascii_art(sum(i^2/pi*x^i, i, 0, oo))
                          2
                         x  + x
            -------------------------------
                  3         2
            - pi*x  + 3*pi*x  - 3*pi*x + pi
            sage: ascii_art(integral(exp(x + x^2)/(x+1), x))
              /
             |
             |   2
             |  x  + x
             | e
             | ------- dx
             |  x + 1
             |
            /
        """
        from sympy import pretty, sympify
        from sage.misc.ascii_art import AsciiArt
        # FIXME:: when *sage* will use at least sympy >= 0.7.2
        # we could use a nice splitting with respect of the AsciiArt module.
        # from sage.misc.ascii_art import AsciiArt, MAX_LENGTH ## for import
        #            num_columns = MAX_LENGTH  ## option of pretty
        try:
            s = pretty(sympify(self, evaluate=False), use_unicode=False)
        except StandardError:
            s = self
        return AsciiArt(str(s).splitlines())

    def _interface_(self, I):
        """
        EXAMPLES::

            sage: f = sin(e + 2)
            sage: f._interface_(sage.calculus.calculus.maxima)
            sin(%e+2)
        """
        if is_a_constant(self._gobj):
            return self.pyobject()._interface_(I)
        return super(Expression, self)._interface_(I)

    def _maxima_(self, session=None):
        """
        EXAMPLES::

            sage: f = sin(e + 2)
            sage: f._maxima_()
            sin(%e+2)
            sage: _.parent() is sage.calculus.calculus.maxima
            True
        """
        if session is None:
            # This chooses the Maxima interface used by calculus
            # Maybe not such a great idea because the "default" interface is another one
            from sage.calculus.calculus import maxima
            return super(Expression, self)._interface_(maxima)
        else:
            return super(Expression, self)._interface_(session)

    def _interface_init_(self, I):
        """
        EXAMPLES::

            sage: a = (pi + 2).sin()
            sage: a._maxima_init_()
            'sin((%pi)+(2))'

            sage: a = (pi + 2).sin()
            sage: a._maple_init_()
            'sin((pi)+(2))'

            sage: a = (pi + 2).sin()
            sage: a._mathematica_init_()
            'Sin[(Pi)+(2)]'

            sage: f = pi + I*e
            sage: f._pari_init_()
            '(Pi)+((exp(1))*(I))'

        TESTS:

        Check if complex numbers are converted to Maxima correctly
        :trac:`7557`::

            sage: SR(1.5*I)._maxima_init_()
            '1.5000000000000000*%i'
            sage: SR(CC.0)._maxima_init_()
            '1.0000000000000000*%i'
            sage: SR(CDF.0)._maxima_init_()
            '1.0000000000000000*%i'
        """
        from sage.symbolic.expression_conversions import InterfaceInit
        return InterfaceInit(I)(self)

    def _gap_init_(self):
        """
        Convert symbolic object to GAP string.

        EXAMPLES::

            sage: gap(e + pi^2 + x^3)
            x^3 + pi^2 + e
        """
        return '"%s"'%repr(self)

    def _singular_init_(self):
        """
        Conversion of a symbolic object to Singular string.

        EXAMPLES::

            sage: singular(e + pi^2 + x^3)
            x^3 + pi^2 + e
        """
        return '"%s"'%repr(self)

    def _magma_init_(self, magma):
        """
        Return string representation in Magma of this symbolic expression.

        Since Magma has no notation of symbolic calculus, this simply
        returns something that evaluates in Magma to a a Magma string.

        EXAMPLES::

            sage: x = var('x')
            sage: f = sin(cos(x^2) + log(x))
            sage: f._magma_init_(magma)
            '"sin(cos(x^2) + log(x))"'
            sage: magma(f)                         # optional - magma
            sin(cos(x^2) + log(x))
            sage: magma(f).Type()                  # optional - magma
            MonStgElt
        """
        return '"%s"'%repr(self)

    def _latex_(self):
        r"""
        Return string representation of this symbolic expression.

        TESTS::

            sage: var('x,y,z')
            (x, y, z)
            sage: latex(y + 3*(x^(-1)))
            y + \frac{3}{x}
            sage: latex(x^(y+z^(1/y)))
            x^{y + z^{\left(\frac{1}{y}\right)}}
            sage: latex(1/sqrt(x+y))
            \frac{1}{\sqrt{x + y}}
            sage: latex(sin(x*(z+y)^x))
            \sin\left(x {\left(y + z\right)}^{x}\right)
            sage: latex(3/2*(x+y)/z/y)
            \frac{3 \, {\left(x + y\right)}}{2 \, y z}
            sage: latex((2^(x^y)))
            2^{\left(x^{y}\right)}
            sage: latex(abs(x))
            {\left| x \right|}
            sage: latex((x*y).conjugate())
            \overline{x} \overline{y}
            sage: latex(x*(1/(x^2)+sqrt(x^7)))
            x {\left(\sqrt{x^{7}} + \frac{1}{x^{2}}\right)}

        Check spacing of coefficients of mul expressions (:trac:`3202` and
        :trac:`13356`)::

            sage: latex(2*3^x)
            2 \cdot 3^{x}
            sage: latex(1/2/3^x)
            \frac{1}{2 \cdot 3^{x}}
            sage: latex(1/2*3^x)
            \frac{1}{2} \cdot 3^{x}

        Powers::

            sage: _ = var('A,B,n')
            sage: latex((n+A/B)^(n+1))
            {\left(n + \frac{A}{B}\right)}^{n + 1}
            sage: latex((A*B)^n)
            \left(A B\right)^{n}
            sage: latex((A*B)^(n-1))
            \left(A B\right)^{n - 1}

        Powers where the base or exponent is a Python object::

            sage: latex((2/3)^x)
            \left(\frac{2}{3}\right)^{x}
            sage: latex(x^CDF(1,2))
            x^{1.0 + 2.0i}
            sage: latex((2/3)^(2/3))
            \left(\frac{2}{3}\right)^{\frac{2}{3}}
            sage: latex((-x)^(1/4))
            \left(-x\right)^{\frac{1}{4}}
            sage: k.<a> = GF(9)
            sage: latex(SR(a+1)^x)
            \left(a + 1\right)^{x}

        More powers (:trac:`7406`)::

            sage: latex((x^pi)^e)
            {\left(x^{\pi}\right)}^{e}
            sage: latex((x^(pi+1))^e)
            {\left(x^{\pi + 1}\right)}^{e}
            sage: a,b,c = var('a b c')
            sage: latex(a^(b^c))
            a^{\left(b^{c}\right)}
            sage: latex((a^b)^c)
            {\left(a^{b}\right)}^{c}

        Separate coefficients to numerator and denominator (:trac:`7363`)::

            sage: latex(2/(x+1))
            \frac{2}{x + 1}
            sage: latex(1/2/(x+1))
            \frac{1}{2 \, {\left(x + 1\right)}}

        Check if rational function coefficients without a ``numerator()`` method
        are printed correctly. :trac:`8491`::

            sage: latex(6.5/x)
            \frac{6.50000000000000}{x}
            sage: latex(Mod(2,7)/x)
            \frac{2}{x}

        Check if we avoid extra parenthesis in rational functions (:trac:`8688`)::

            sage: latex((x+2)/(x^3+1))
            \frac{x + 2}{x^{3} + 1}
            sage: latex((x+2)*(x+1)/(x^3+1))
            \frac{{\left(x + 2\right)} {\left(x + 1\right)}}{x^{3} + 1}
            sage: latex((x+2)/(x^3+1)/(x+1))
            \frac{x + 2}{{\left(x^{3} + 1\right)} {\left(x + 1\right)}}

        Check that the sign is correct (:trac:`9086`)::

            sage: latex(-1/x)
            -\frac{1}{x}
            sage: latex(1/-x)
            -\frac{1}{x}

        More tests for the sign (:trac:`9314`)::

            sage: latex(-2/x)
            -\frac{2}{x}
            sage: latex(-x/y)
            -\frac{x}{y}
            sage: latex(-x*z/y)
            -\frac{x z}{y}
            sage: latex(-x/z/y)
            -\frac{x}{y z}

        Check if :trac:`9394` is fixed::

            sage: var('n')
            n
            sage: latex( e^(2*I*pi*n*x - 2*I*pi*n) )
            e^{\left(2 i \, \pi n x - 2 i \, \pi n\right)}
            sage: latex( e^(2*I*pi*n*x - (2*I+1)*pi*n) )
            e^{\left(2 i \, \pi n x - \left(2 i + 1\right) \, \pi n\right)}
            sage: x+(1-2*I)*y
            x - (2*I - 1)*y
            sage: latex(x+(1-2*I)*y)
            x - \left(2 i - 1\right) \, y

        Check if complex coefficients with denominators are displayed
        correctly (:trac:`10769`)::

            sage: var('a x')
            (a, x)
            sage: latex(1/2*I/x)
            \frac{i}{2 \, x}
            sage: ratio = i/2* x^2/a
            sage: latex(ratio)
            \frac{i \, x^{2}}{2 \, a}

        Parenthesis in powers (:trac:`13262`)::

            sage: latex(1+x^(2/3)+x^(-2/3))
            x^{\frac{2}{3}} + \frac{1}{x^{\frac{2}{3}}} + 1
        """
        return self._parent._latex_element_(self)

    def _mathml_(self):
        """
        Return a MathML representation of this object.

        EXAMPLES::

            sage: mathml(pi)
            <mi>&pi;</mi>
            sage: mathml(pi+2)
            MATHML version of the string pi + 2

        """
        from sage.misc.all import mathml
        try:
            obj = self.pyobject()
        except TypeError:
            return mathml(repr(self))
        return mathml(obj)

    def _integer_(self, ZZ=None):
        """
        EXAMPLES::

            sage: f = x^3 + 17*x -3
            sage: ZZ(f.coeff(x^3))
            1
            sage: ZZ(f.coeff(x))
            17
            sage: ZZ(f.coeff(x,0))
            -3
            sage: type(ZZ(f.coeff(x,0)))
            <type 'sage.rings.integer.Integer'>

        Coercion is done if necessary::

            sage: f = x^3 + 17/1*x
            sage: ZZ(f.coeff(x))
            17
            sage: type(ZZ(f.coeff(x)))
            <type 'sage.rings.integer.Integer'>

        If the symbolic expression is just a wrapper around an integer,
        that very same integer is returned::

            sage: n = 17; SR(n)._integer_() is n
            True
        """
        try:
            n = self.pyobject()
        except TypeError:
            raise TypeError("unable to convert x (=%s) to an integer" % self)
        if isinstance(n, sage.rings.integer.Integer):
            return n
        return sage.rings.integer.Integer(n)

    def __int__(self):
        """
        EXAMPLES::

            sage: int(log(8)/log(2))
            3
            sage: int(-log(8)/log(2))
            -3
            sage: int(sin(2)*100)
            90
            sage: int(-sin(2)*100)
            -90
            sage: int(SR(3^64)) == 3^64
            True
            sage: int(SR(10^100)) == 10^100
            True
            sage: int(SR(10^100-10^-100)) == 10^100 - 1
            True
            sage: int(sqrt(-3))
            Traceback (most recent call last):
            ...
            ValueError: cannot convert sqrt(-3) to int
        """
        from sage.functions.all import floor, ceil
        try:
            rif_self = sage.rings.all.RIF(self)
        except TypeError:
            raise ValueError("cannot convert %s to int" % self)
        if rif_self > 0 or (rif_self.contains_zero() and self > 0):
            result = floor(self)
        else:
            result = ceil(self)
        if not isinstance(result, sage.rings.integer.Integer):
            raise ValueError("cannot convert %s to int" % self)
        else:
            return int(result)

    def __long__(self):
        """
        EXAMPLES::

            sage: long(sin(2)*100)
            90L
        """
        return long(int(self))

    def _rational_(self):
        """
        EXAMPLES::

            sage: f = x^3 + 17/1*x - 3/8
            sage: QQ(f.coeff(x^2))
            0
            sage: QQ(f.coeff(x^3))
            1
            sage: a = QQ(f.coeff(x)); a
            17
            sage: type(a)
            <type 'sage.rings.rational.Rational'>
            sage: QQ(f.coeff(x,0))
            -3/8

        If the symbolic expression is just a wrapper around a rational,
        that very same rational is returned::

            sage: n = 17/1; SR(n)._rational_() is n
            True
        """
        try:
            n = self.pyobject()
        except TypeError:
            raise TypeError("unable to convert %s to a rational" % self)
        if isinstance(n, sage.rings.rational.Rational):
            return n
        return sage.rings.rational.Rational(n)

    cpdef _eval_self(self, R):
        """
        Evaluate this expression numerically.

        This function is used to convert symbolic expressions to ``RR``,
        ``CC``, ``float``, ``complex``, ``CIF`` and ``RIF``.

        EXAMPLES::

            sage: var('x,y,z')
            (x, y, z)
            sage: sin(x).subs(x=5)._eval_self(RR)
            -0.958924274663138
            sage: gamma(x).subs(x=I)._eval_self(CC)
            -0.154949828301811 - 0.498015668118356*I
            sage: x._eval_self(CC)
            Traceback (most recent call last):
            ...
            TypeError: Cannot evaluate symbolic expression to a numeric value.

        Check if we can compute a real evaluation even if the expression
        contains complex coefficients::

            sage: RR((I - sqrt(2))*(I+sqrt(2)))
            -3.00000000000000
            sage: cos(I)._eval_self(RR)
            1.54308063481524
            sage: float(cos(I))
            1.5430806348152437
        """
        cdef GEx res
        try:
            res = self._gobj.evalf(0, {'parent':R})
        except TypeError as err:
            # try the evaluation again with the complex field
            # corresponding to the parent R
            if R is float:
                R_complex = complex
            else:
                try:
                    R_complex = R.complex_field()
                except (TypeError, AttributeError):
                    raise err
            res = self._gobj.evalf(0, {'parent':R_complex})
        if is_a_numeric(res):
            return R(py_object_from_numeric(res))
        else:
            raise TypeError("Cannot evaluate symbolic expression to a numeric value.")

    cpdef _convert(self, kwds):
        """
        Convert all the numeric coefficients and constants in this expression
        to the given ring `R`. This results in an expression which contains
        only variables, and functions whose arguments contain a variable.

        EXAMPLES::

            sage: f = sqrt(2) * cos(3); f
            sqrt(2)*cos(3)
            sage: f._convert({'parent':RDF})
            -1.40006081533995
            sage: f._convert({'parent':float})
            -1.40006081533995

        There is nothing to convert for variables::

            sage: x._convert({'parent':CC})
            x

        Note that the output is not meant to be in the in the given ring `R`.
        Since the results of some functions will still be  floating point
        approximations::

            sage: t = log(10); t
            log(10)
            sage: t._convert({'parent':QQ})
            2.30258509299405

        ::

            sage: (0.25 / (log(5.74 /x^0.9, 10))^2 / 4)._convert({'parent':QQ})
            0.331368631904900/log(287/50/x^0.900000000000000)^2
            sage: (0.25 / (log(5.74 /x^0.9, 10))^2 / 4)._convert({'parent':CC})
            0.331368631904900/log(5.74000000000000/x^0.900000000000000)^2

        When converting to an exact domain, powers remain unevaluated::

            sage: f = sqrt(2) * cos(3); f
            sqrt(2)*cos(3)
            sage: f._convert({'parent':int})
            -0.989992496600445*sqrt(2)
        """
        cdef GEx res = self._gobj.evalf(0, kwds)
        return new_Expression_from_GEx(self._parent, res)

    def _mpfr_(self, R):
        """
        Return a numerical approximation of this symbolic expression in the RealField R.

        The precision of the approximation is determined by the precision of
        the input R.

        EXAMPLES::

            0.090909090909090909090909090909090909090909090909090909090909

            sage: a = sin(3); a
            sin(3)
            sage: RealField(200)(a)
            0.14112000805986722210074480280811027984693326425226558415188
            sage: a._mpfr_(RealField(100))
            0.14112000805986722210074480281
        """
        return self._eval_self(R)

    def _real_mpfi_(self, R):
        """
        Return this expression as a real interval.

        EXAMPLES::

            sage: RIF(sqrt(2))
            1.414213562373095?
        """
        try:
            return self._eval_self(R)
        except TypeError:
            raise TypeError("unable to simplify to a real interval approximation")

    def _complex_mpfi_(self, R):
        """
        Return this expression as a complex interval.

        EXAMPLES::

            sage: CIF(pi)
            3.141592653589794?
        """
        try:
            return self._eval_self(R)
        except TypeError:
            raise TypeError("unable to simplify to a complex interval approximation")

    def _real_double_(self, R):
        """
        EXAMPLES::

            sage: RDF(sin(3))
            0.1411200080598672
        """
        return self._eval_self(R)

    def _complex_mpfr_field_(self, R):
        """
        Return a numerical approximation to this expression in the given
        ComplexField R.

        The precision of the approximation is determined by the precision of
        the input R.

        EXAMPLES::

            sage: ComplexField(200)(SR(1/11))
            0.090909090909090909090909090909090909090909090909090909090909
            sage: zeta(x).subs(x=I)._complex_mpfr_field_(ComplexField(70))
            0.0033002236853241028742 - 0.41815544914132167669*I
            sage: gamma(x).subs(x=I)._complex_mpfr_field_(ComplexField(60))
            -0.1549498283018106... - 0.49801566811835604*I
            sage: log(x).subs(x=I)._complex_mpfr_field_(ComplexField(50))
            1.5707963267949*I

            sage: CC(sqrt(2))
            1.41421356237309
            sage: a = sqrt(-2); a
            sqrt(-2)
            sage: CC(a).imag()
            1.41421356237309
            sage: ComplexField(200)(a).imag()
            1.4142135623730950488016887242096980785696718753769480731767
            sage: ComplexField(100)((-1)^(1/10))
            0.95105651629515357211643933338 + 0.30901699437494742410229341718*I
            sage: CC(x*sin(0))
            0.000000000000000
        """
        return self._eval_self(R)

    def _complex_double_(self, R):
        """
        Return a numerical approximation to this expression in the given
        Complex Double Field R.

        EXAMPLES::

            sage: CDF(SR(1/11))
            0.09090909090909091
            sage: zeta(x).subs(x=I)._complex_double_(CDF)  # rel tol 1e-16
            0.003300223685324103 - 0.4181554491413217*I
            sage: gamma(x).subs(x=I)._complex_double_(CDF)
            -0.15494982830181067 - 0.49801566811835607*I
            sage: log(x).subs(x=I)._complex_double_(CDF)
            1.5707963267948966*I
            sage: CDF((-1)^(1/3))
            0.5000000000000001 + 0.8660254037844386*I
        """
        return self._eval_self(R)

    def __float__(self):
        """
        Return float conversion of self, assuming self is constant.
        Otherwise, raise a TypeError.

        OUTPUT:

        A ``float``. Double precision evaluation of self.

        EXAMPLES::

            sage: float(SR(12))
            12.0
            sage: float(SR(2/3))
            0.6666666666666666
            sage: float(sqrt(SR(2)))
            1.4142135623730951
            sage: float(x^2 + 1)
            Traceback (most recent call last):
            ...
            TypeError: unable to simplify to float approximation
            sage: float(SR(RIF(2)))
            Traceback (most recent call last):
            ...
            TypeError: unable to simplify to float approximation
        """
        try:
            return float(self._eval_self(float))
        except TypeError:
            raise TypeError("unable to simplify to float approximation")

    def __complex__(self):
        """
        EXAMPLES::

            sage: complex(I)
            1j
            sage: complex(erf(3*I))
            1629.9946226015657j
        """
        try:
            return self._eval_self(complex)
        except TypeError:
            raise TypeError("unable to simplify to complex approximation")

    def _sympy_(self):
        """
        Return a Sympy version of this object.

        EXAMPLES::

            sage: pi._sympy_()
            pi
            sage: type(_)
            <class 'sympy.core.numbers.Pi'>

        """
        from sage.symbolic.expression_conversions import sympy
        return sympy(self)

    def _algebraic_(self, field):
        """
        Convert a symbolic expression to an algebraic number.

        EXAMPLES::

            sage: QQbar(sqrt(2) + sqrt(8))
            4.242640687119285?
            sage: AA(sqrt(2) ^ 4) == 4
            True
            sage: AA(-golden_ratio)
            -1.618033988749895?
            sage: QQbar((2*I)^(1/2))
            1 + 1*I
            sage: QQbar(e^(pi*I/3))
            0.500000000000000? + 0.866025403784439?*I

            sage: QQbar(sqrt(2))
            1.414213562373095?
            sage: AA(abs(1+I))
            1.414213562373095?
            sage: golden_ratio._algebraic_(QQbar)
            1.618033988749895?
            sage: QQbar(golden_ratio)
            1.618033988749895?

            sage: AA(x*sin(0))
            0
            sage: QQbar(x*sin(0))
            0
        """
        from sage.symbolic.expression_conversions import algebraic
        return algebraic(self, field)

    def __hash__(self):
        """
        Return hash of this expression.

        EXAMPLES::

        The hash of an object in Python or its coerced version into
        the symbolic ring is the same::

            sage: hash(SR(3/1))
            3
            sage: hash(SR(19/23))
            4
            sage: hash(19/23)
            4

        The hash for symbolic expressions are unfortunately random. Here we
        only test that the hash() function returns without error, and that
        the return type is correct::

            sage: x, y = var("x y")
            sage: t = hash(x); type(t)
            <type 'int'>
            sage: t = hash(x^y); type(t)
            <type 'int'>
            sage: type(hash(x+y))
            <type 'int'>
            sage: d = {x+y: 5}
            sage: d
            {x + y: 5}

        In this example hashing is important otherwise the answer is
        wrong::

            sage: uniq([x-x, -x+x])
            [0]

        Test if exceptions during hashing are handled properly::

            sage: t = SR(matrix(2,2,range(4)))
            sage: hash(t)
            Traceback (most recent call last):
            ...
            TypeError: mutable matrices are unhashable

        TESTS:

        Test if hashes for fderivatives with different parameters collide.
        :trac:`6243`::

            sage: f = function('f'); t = f(x,y)
            sage: u = t.derivative(x); v = t.derivative(y)
            sage: hash(u) == hash(v)
            False
            sage: d = {u: 3, v: 5}; sorted(d.values())
            [3, 5]

        More checks for fderivative hashes :trac:`6851` ::

            sage: hash(f(x).derivative(x)) == hash(f(x).derivative(x,2))
            False
            sage: d = dict( (f(x).derivative(x, i), i) for i in range(1,6) )
            sage: len(d.keys())
            5

        We create a function with 10 arguments and test if there are
        hash collisions between any of its derivatives of order at
        most 7. :trac:`7508` ::

            sage: num_vars = 10; max_order=7
            sage: X = var(' '.join(['x'+str(i) for i in range(num_vars)]))
            sage: f = function('f',*X)
            sage: hashes=set()
            sage: for length in range(1,max_order+1):  # long time (4s on sage.math, 2012)
            ...       for s in UnorderedTuples(X, length):
            ...           deriv = f.diff(*s)
            ...           h = hash(deriv)
            ...           if h in hashes:
            ...               print "deriv: %s, hash:%s"%(deriv,h)
            ...           else:
            ...               hashes.add(n)
        """
        return self._gobj.gethash()

    # Boilerplate code from sage/structure/element.pyx
    def __richcmp__(left, right, int op):
        """
        Create a formal symbolic inequality or equality.

        EXAMPLES::

            sage: var('x, y')
            (x, y)
            sage: x + 2/3 < y^2
            x + 2/3 < y^2
            sage: x^3 -y <= y + x
            x^3 - y <= x + y
            sage: x^3 -y == y + x
            x^3 - y == x + y
            sage: x^3 - y^10 >= y + x^10
            -y^10 + x^3 >= x^10 + y
            sage: x^2 > x
            x^2 > x

        Testing :trac:`11309` which changes the behavior of comparison of
        comparisons::

            sage: (-x + y < 0) in [x - y < 0]
            False
            sage: (x - 1 < 0) in [x - 2 < 0]
            False
            sage: Set([-x + y < 0, x - y < 0])
            {-x + y < 0, x - y < 0}
            sage: (x < y) == (x > y)
            False
            sage: (x < 0) < (x < 1)
            False
            sage: (x < y) != (y > x)
            False
            sage: (x >= y) == (y <= x)
            True
            sage: (x > y) == (y <= x)
            False
            sage: (x < x) == (x < x)
            True
            sage: (y > y) != (y > y)
            False
            sage: (x < y) != x
            True
            sage: (x == y) == (y == x)
            True
            sage: (x != y) != (y != x)
            False
            sage: (x == y) != (x != y)
            True
            sage: (x == y) == (y != x)
            False
            sage: x == (x == x)
            False
        """
        return (<Element>left)._richcmp(right, op)

    cdef _richcmp_c_impl(left, Element right, int op):
        cdef Expression l, r

        l = left
        r = right

        # If lhs or rhs is a relation, resolve the big relation
        # immediately UNLESS the lhs and rhs are flipped versions of
        # the same relation.
        if is_a_relational(l._gobj):
            if (op != Py_EQ and op != Py_NE):
                # relations aren't <, >, <=, or >= to other things
                return False
            if is_a_relational(r._gobj):
                # both lhs and rhs are relations, so we can get to work
                if l.operator() == r.operator():
                    e2 = ( # case: (x _ y) ?= (x _ y)
                           ( l._gobj.lhs().is_equal(r._gobj.lhs()) and
                             l._gobj.rhs().is_equal(r._gobj.rhs()) ) or

                           # case: (x == y) ?= (y == x)
                           #       (x != y) ?= (y != x)
                           ( ( l.operator() == operator.eq or
                               l.operator() == operator.ne ) and
                             l._gobj.lhs().is_equal(r._gobj.rhs()) and
                             l._gobj.rhs().is_equal(r._gobj.lhs()) ))
                else:
                    e2 = ( # case: (x < y)  ?= (y > x)  (or vice versa)
                           #       (x <= y) ?= (y >= x) (or vice versa)
                           ( ( l.operator() == operator.lt and
                               r.operator() == operator.gt ) or
                             ( l.operator() == operator.gt and
                               r.operator() == operator.lt ) or
                             ( l.operator() == operator.le and
                               r.operator() == operator.ge ) or
                             ( l.operator() == operator.ge and
                               r.operator() == operator.le ) ) and
                           l._gobj.lhs().is_equal(r._gobj.rhs()) and
                           l._gobj.rhs().is_equal(r._gobj.lhs()) )

            else:
                e2 = False              # l is relational but r isn't.

            if op == Py_EQ:
                return e2
            else:                       # op == Py_NE, checked earlier.
                return not e2

        elif is_a_relational(r._gobj):  # l isn't relational but r is.
            # things aren't <, >, <=, >=, or == to relations; they
            # are, however, != to relations
            return op == Py_NE

        # neither was relational, so we can create a symbolic relation
        cdef GEx e
        if op == Py_LT:
            e = g_lt(l._gobj, r._gobj)
        elif op == Py_EQ:
            e = g_eq(l._gobj, r._gobj)
        elif op == Py_GT:
            e = g_gt(l._gobj, r._gobj)
        elif op == Py_LE:
            e = g_le(l._gobj, r._gobj)
        elif op == Py_NE:
            e = g_ne(l._gobj, r._gobj)
        elif op == Py_GE:
            e = g_ge(l._gobj, r._gobj)
        else:
            raise TypeError
        return new_Expression_from_GEx(l._parent, e)

    def assume(self):
        r"""
        Assume that this equation holds. This is relevant for symbolic
        integration, among other things.

        EXAMPLES: We call the assume method to assume that `x>2`::

            sage: (x > 2).assume()

        Bool returns True below if the inequality is *definitely* known to
        be True.

        ::

            sage: bool(x > 0)
            True
            sage: bool(x < 0)
            False

        This may or may not be True, so bool returns False::

            sage: bool(x > 3)
            False

        If you make inconsistent or meaningless assumptions,
        Sage will let you know::

            sage: forget()
            sage: assume(x<0)
            sage: assume(x>0)
            Traceback (most recent call last):
            ...
            ValueError: Assumption is inconsistent
            sage: assumptions()
            [x < 0]
            sage: forget()

        TESTS::

            sage: v,c = var('v,c')
            sage: assume(c != 0)
            sage: integral((1+v^2/c^2)^3/(1-v^2/c^2)^(3/2),v)
            83/8*v/sqrt(-v^2/c^2 + 1) - 17/8*v^3/(c^2*sqrt(-v^2/c^2 + 1)) - 1/4*v^5/(c^4*sqrt(-v^2/c^2 + 1)) - 75/8*arcsin(v/(c^2*sqrt(c^(-2))))/sqrt(c^(-2))
            sage: forget()
        """
        from sage.symbolic.assumptions import _assumptions
        from sage.calculus.calculus import maxima
        if not self.is_relational():
            raise TypeError("self (=%s) must be a relational expression" % self)
        if not self in _assumptions:
            m = self._maxima_init_assume_()
            s = maxima.assume(m)
            if str(s._sage_()[0]) in ['meaningless','inconsistent','redundant']:
                raise ValueError("Assumption is %s" % str(s._sage_()[0]))
            _assumptions.append(self)

    def forget(self):
        """
        Forget the given constraint.

        EXAMPLES::

            sage: var('x,y')
            (x, y)
            sage: forget()
            sage: assume(x>0, y < 2)
            sage: assumptions()
            [x > 0, y < 2]
            sage: forget(y < 2)
            sage: assumptions()
            [x > 0]

        TESTS:

        Check if :trac:`7507` is fixed::

            sage: forget()
            sage: n = var('n')
            sage: foo=sin((-1)*n*pi)
            sage: foo.simplify()
            -sin(pi*n)
            sage: assume(n, 'odd')
            sage: assumptions()
            [n is odd]
            sage: foo.simplify()
            0
            sage: forget(n, 'odd')
            sage: assumptions()
            []
            sage: foo.simplify()
            -sin(pi*n)
        """
        from sage.symbolic.assumptions import _assumptions
        from sage.calculus.calculus import maxima
        if not self.is_relational():
            raise TypeError("self (=%s) must be a relational expression" % self)
        m = self._maxima_init_assume_()
        maxima.forget(m)
        try:
            _assumptions.remove(self)
        except ValueError:
            pass

    def _maxima_init_assume_(self):
        """
        Return string that when evaluated in Maxima defines the assumption
        determined by this expression.

        EXAMPLES::

            sage: f = x+2 > sqrt(3)
            sage: f._maxima_init_assume_()
            '((_SAGE_VAR_x)+(2))>((3/1)^(1/2))'
        """
        from sage.calculus.calculus import maxima

        l = self.lhs()._assume_str()
        r = self.rhs()._assume_str()
        op = self.operator()
        if  op is operator.eq:
            m = 'equal(%s, %s)'%(l, r)
        elif op is operator.ne:
            m = 'notequal(%s, %s)'%(l, r)
        else:
            m = '(%s)%s(%s)' % (l, maxima._relation_symbols()[op], r)
        return m

    def _assume_str(self):
        """
        TESTS::

            sage: x = var('x')
            sage: x._assume_str()
            '_SAGE_VAR_x'
            sage: y = function('y', x)
            sage: y._assume_str()
            'y'
            sage: abs(x)._assume_str()
            'abs(_SAGE_VAR_x)'
        """
        # if this is a function with a single argument which is a symbol, i.e.
        # this is of the form f(x), we pass the string 'f > 0'
        if is_a_function(self._gobj) and self.nops() == 1 and \
                is_a_symbol(self._gobj.op(0)):
                    op = self.operator()
                    # check if op is a user defined function, for builtin
                    # functions like abs() we still need to pass 'abs(x) > 0'
                    if isinstance(op, SymbolicFunction):
                        return self.operator().name()
        return self._maxima_init_()

    def is_real(self):
        """
        Return True if this expression is known to be a real number.

        EXAMPLES::

            sage: t0 = SR.symbol("t0", domain='real')
            sage: t0.is_real()
            True
            sage: t0.is_positive()
            False
            sage: t1 = SR.symbol("t1", domain='positive')
            sage: (t0+t1).is_real()
            True
            sage: (t0+x).is_real()
            False
            sage: (t0*t1).is_real()
            True
            sage: (t0*x).is_real()
            False

        The following is real, but we cannot deduce that.::

            sage: (x*x.conjugate()).is_real()
            False
        """
        return self._gobj.info(info_real)

    def is_positive(self):
        """
        Return True if this expression is known to be positive.

        EXAMPLES::

            sage: t0 = SR.symbol("t0", domain='positive')
            sage: t0.is_positive()
            True
            sage: t0.is_negative()
            False
            sage: t0.is_real()
            True
            sage: t1 = SR.symbol("t1", domain='positive')
            sage: (t0*t1).is_positive()
            True
            sage: (t0 + t1).is_positive()
            True
            sage: (t0*x).is_positive()
            False
        """
        return self._gobj.info(info_positive)

    def is_negative(self):
        """
        Return True if this expression is known to be negative.

        EXAMPLES::

            sage: SR(-5).is_negative()
            True

        Check if we can correctly deduce negativity of mul objects::

            sage: t0 = SR.symbol("t0", domain='positive')
            sage: t0.is_negative()
            False
            sage: (-t0).is_negative()
            True
            sage: (-pi).is_negative()
            True
        """
        return self._gobj.info(info_negative)

    def is_integer(self):
        """
        Return True if this expression is known to be an integer.

        EXAMPLES::

            sage: SR(5).is_integer()
            True
        """
        return self._gobj.info(info_integer)

    def is_symbol(self):
        """
        Return True if this symbolic expression consists of only a symbol, i.e.,
        a symbolic variable.

        EXAMPLES::

            sage: x.is_symbol()
            True
            sage: var('y')
            y
            sage: y.is_symbol()
            True
            sage: (x*y).is_symbol()
            False
            sage: pi.is_symbol()
            False

        ::

            sage: ((x*y)/y).is_symbol()
            True
            sage: (x^y).is_symbol()
            False
        """
        return is_a_symbol(self._gobj)

    def is_constant(self):
        """
        Return True if this symbolic expression is a constant.

        This function is intended to provide an interface to query the internal
        representation of the expression. In this sense, the word ``constant``
        does not reflect the mathematical properties of the expression.
        Expressions which have no variables may return ``False``.

        EXAMPLES::

            sage: pi.is_constant()
            True
            sage: x.is_constant()
            False
            sage: SR(1).is_constant()
            False

        Note that the complex I is not a constant::

            sage: I.is_constant()
            False
            sage: I.is_numeric()
            True
        """
        return is_a_constant(self._gobj)

    def is_numeric(self):
        """
        Return True if this expression only consists of a numeric object.

        EXAMPLES::

            sage: SR(1).is_numeric()
            True
            sage: x.is_numeric()
            False
            sage: pi.is_numeric()
            False
        """
        return is_a_numeric(self._gobj)

    def is_series(self):
        """
        Return True if ``self`` is a series.

        Series are special kinds of symbolic expressions that are
        constructed via the :meth:`series` method. They usually have
        an ``Order()`` term unless the series representation is exact,
        see :meth:`is_terminating_series`.

        OUTPUT:

        Boolean. Whether ``self`` is a series symbolic
        expression. Usually, this means that it was constructed by the
        :meth:`series` method.

        Returns ``False`` if only a subexpression of the symbolic
        expression is a series.

        EXAMPLES::

            sage: SR(5).is_series()
            False
            sage: var('x')
            x
            sage: x.is_series()
            False
            sage: exp(x).is_series()
            False
            sage: exp(x).series(x,10).is_series()
            True

        Laurent series are series, too::

            sage: laurent_series = (cos(x)/x).series(x, 5)
            sage: laurent_series
            1*x^(-1) + (-1/2)*x + 1/24*x^3 + Order(x^5)
            sage: laurent_series.is_series()
            True

        Something only containing a series as a subexpression is not a
        series::

            sage: sum_expr = 1 + exp(x).series(x,5); sum_expr
            (1 + 1*x + 1/2*x^2 + 1/6*x^3 + 1/24*x^4 + Order(x^5)) + 1
            sage: sum_expr.is_series()
            False
        """
        return is_a_series(self._gobj)

    def is_terminating_series(self):
        """
        Return True if ``self`` is a series without order term.

        A series is terminating if it can be represented exactly,
        without requiring an order term. See also :meth:`is_series`
        for general series.

        OUTPUT:

        Boolean. Whether ``self`` was constructed by :meth:`series`
        and has no order term.

        EXAMPLES::

            sage: (x^5+x^2+1).series(x,10)
            1 + 1*x^2 + 1*x^5
            sage: (x^5+x^2+1).series(x,10).is_series()
            True
            sage: (x^5+x^2+1).series(x,10).is_terminating_series()
            True
            sage: SR(5).is_terminating_series()
            False
            sage: var('x')
            x
            sage: x.is_terminating_series()
            False
            sage: exp(x).series(x,10).is_terminating_series()
            False
        """
        return g_is_a_terminating_series(self._gobj)

    cpdef bint is_polynomial(self, var):
        """
        Return True if self is a polynomial in the given variable.

        EXAMPLES::

            sage: var('x,y,z')
            (x, y, z)
            sage: t = x^2 + y; t
            x^2 + y
            sage: t.is_polynomial(x)
            True
            sage: t.is_polynomial(y)
            True
            sage: t.is_polynomial(z)
            True

            sage: t = sin(x) + y; t
            y + sin(x)
            sage: t.is_polynomial(x)
            False
            sage: t.is_polynomial(y)
            True
            sage: t.is_polynomial(sin(x))
            True

        TESTS:

        Check if we can handle derivatives. :trac:`6523`::

            sage: f(x) = function('f',x)
            sage: f(x).diff(x).is_zero()
            False

        Check if :trac:`11352` is fixed::

            sage: el = -1/2*(2*x^2 - sqrt(2*x - 1)*sqrt(2*x + 1) - 1)
            sage: el.is_polynomial(x)
            False
        """
        cdef Expression symbol0 = self.coerce_in(var)
        return self._gobj.is_polynomial(symbol0._gobj)

    cpdef bint is_relational(self):
        """
        Return True if self is a relational expression.

        EXAMPLES::

            sage: x = var('x')
            sage: eqn = (x-1)^2 == x^2 - 2*x + 3
            sage: eqn.is_relational()
            True
            sage: sin(x).is_relational()
            False
        """
        return is_a_relational(self._gobj)

    cpdef bint is_infinity(self):
        """
        Return True if self is an infinite expression.

        EXAMPLES::

            sage: SR(oo).is_infinity()
            True
            sage: x.is_infinity()
            False
        """
        return is_a_infinity(self._gobj)

    cpdef bint is_positive_infinity(self):
        """
        Return True if self is a positive infinite expression.

        EXAMPLES::

            sage: SR(oo).is_positive_infinity()
            True
            sage: SR(-oo).is_positive_infinity()
            False
            sage: x.is_infinity()
            False
        """
        return is_a_infinity(self._gobj) and self._gobj.info(info_positive)

    cpdef bint is_negative_infinity(self):
        """
        Return True if self is a negative infinite expression.

        EXAMPLES::

            sage: SR(oo).is_negative_infinity()
            False
            sage: SR(-oo).is_negative_infinity()
            True
            sage: x.is_negative_infinity()
            False
        """
        return is_a_infinity(self._gobj) and self._gobj.info(info_negative)

    def left_hand_side(self):
        """
        If self is a relational expression, return the left hand side
        of the relation.  Otherwise, raise a ValueError.

        EXAMPLES::

            sage: x = var('x')
            sage: eqn = (x-1)^2 == x^2 - 2*x + 3
            sage: eqn.left_hand_side()
            (x - 1)^2
            sage: eqn.lhs()
            (x - 1)^2
            sage: eqn.left()
            (x - 1)^2
        """
        if not self.is_relational():
            raise ValueError("self must be a relational expression")
        return new_Expression_from_GEx(self._parent, self._gobj.lhs())

    lhs = left = left_hand_side

    def right_hand_side(self):
        """
        If self is a relational expression, return the right hand side
        of the relation.  Otherwise, raise a ValueError.

        EXAMPLES::

            sage: x = var('x')
            sage: eqn = (x-1)^2 <= x^2 - 2*x + 3
            sage: eqn.right_hand_side()
            x^2 - 2*x + 3
            sage: eqn.rhs()
            x^2 - 2*x + 3
            sage: eqn.right()
            x^2 - 2*x + 3
        """
        if not self.is_relational():
            raise ValueError("self must be a relation")
        return new_Expression_from_GEx(self._parent, self._gobj.rhs())

    rhs = right = right_hand_side

    def is_trivial_zero(self):
        """
        Check if this expression is trivially equal to zero without any
        simplification.

        This method is intended to be used in library code where trying to
        obtain a mathematically correct result by applying potentially
        expensive rewrite rules is not desirable.

        EXAMPLES::

            sage: SR(0).is_trivial_zero()
            True
            sage: SR(0.0).is_trivial_zero()
            True
            sage: SR(float(0.0)).is_trivial_zero()
            True

            sage: (SR(1)/2^1000).is_trivial_zero()
            False
            sage: SR(1./2^10000).is_trivial_zero()
            False

        The :meth:`~sage.structure.element.Element.is_zero` method
        is more capable::

            sage: t = pi + (pi - 1)*pi - pi^2
            sage: t.is_trivial_zero()
            False
            sage: t.is_zero()
            True
            sage: u = sin(x)^2 + cos(x)^2 - 1
            sage: u.is_trivial_zero()
            False
            sage: u.is_zero()
            True
        """
        return self._gobj.is_zero()

    def __nonzero__(self):
        """
        Return True unless this symbolic expression can be shown by Sage
        to be zero.  Note that deciding if an expression is zero is
        undecidable in general.

        EXAMPLES::

            sage: x = var('x')
            sage: forget()
            sage: SR(0).__nonzero__()
            False
            sage: SR(1).__nonzero__()
            True
            sage: bool(abs(x))
            True
            sage: bool(x/x - 1)
            False

        This is called by :meth:`is_zero`::

            sage: k = var('k')
            sage: pol = 1/(k-1) - 1/k - 1/k/(k-1)
            sage: pol.is_zero()
            True

            sage: f = sin(x)^2 + cos(x)^2 - 1
            sage: f.is_zero()
            True

        TESTS:

        First, a bunch of tests of nonzero (which is called by bool)
        for symbolic relations::

            sage: x = var('x')
            sage: bool((x-1)^2 == x^2 - 2*x + 1)
            True
            sage: bool(((x-1)^2 == x^2 - 2*x + 1).expand())
            True
            sage: bool(((x-1)^2 == x^2 - 2*x + 3).expand())
            False
            sage: bool(2 + x < 3 + x)
            True
            sage: bool(2 + x < 1 + x)
            False
            sage: bool(2 + x > 1 + x)
            True
            sage: bool(1 + x > 1 + x)
            False
            sage: bool(1 + x >= 1 + x)
            True
            sage: bool(1 + x < 1 + x)
            False
            sage: bool(1 + x <= 1 + x)
            True
            sage: bool(1 + x^2 != 1 + x*x)
            False
            sage: bool(1 + x^2 != 2 + x*x)
            True
            sage: bool(SR(oo) == SR(oo))
            True
            sage: bool(-SR(oo) == SR(oo))
            False
            sage: bool(-SR(oo) != SR(oo))
            True

        Next, tests to ensure assumptions are correctly used::

            sage: x, y, z = var('x, y, z')
            sage: assume(x>=y,y>=z,z>=x)
            sage: bool(x==z)
            True
            sage: bool(z<x)
            False
            sage: bool(z>y)
            False
            sage: bool(y==z)
            True
            sage: bool(y<=z)
            True
            sage: forget()
            sage: assume(x>=1,x<=1)
            sage: bool(x==1)
            True
            sage: bool(x != 1)
            False
            sage: bool(x>1)
            False
            sage: forget()
            sage: assume(x>0)
            sage: bool(x==0)
            False
            sage: bool(x != 0)
            True
            sage: bool(x == 1)
            False

        The following must be true, even though we do not
        know for sure that x is not 1, as symbolic comparisons
        elsewhere rely on x!=y unless we are sure it is not
        true; there is no equivalent of Maxima's ``unknown``.
        Since it is False that x==1, it is True that x != 1.

        ::

            sage: bool(x != 1)
            True
            sage: forget()
            sage: assume(x>y)
            sage: bool(x==y)
            False
            sage: bool(x != y)
            True
            sage: bool(x != y) # The same comment as above applies here as well
            True
            sage: forget()

        Comparisons of infinities::

            sage: assert( (1+I)*oo == (2+2*I)*oo )
            sage: assert( SR(unsigned_infinity) == SR(unsigned_infinity) )
            sage: assert( SR(I*oo) == I*oo )
            sage: assert( SR(-oo) <= SR(oo) )
            sage: assert( SR(oo) >= SR(-oo) )
            sage: assert( SR(oo) != SR(-oo) )
            sage: assert( sqrt(2)*oo != I*oo )
        """
        if self.is_relational():
            # constants are wrappers around Sage objects, compare directly
            if is_a_constant(self._gobj.lhs()) and is_a_constant(self._gobj.rhs()):
                return self.operator()(self.lhs().pyobject(), self.rhs().pyobject())

            pynac_result = relational_to_bool(self._gobj)

            # pynac is guaranteed to give the correct answer for comparing infinities
            if is_a_infinity(self._gobj.lhs()) or is_a_infinity(self._gobj.rhs()):
                return pynac_result

            if pynac_result:
                if self.operator() == operator.ne: # this hack is necessary to catch the case where the operator is != but is False because of assumptions made
                    m = self._maxima_()
                    s = m.parent()._eval_line('is (notequal(%s,%s))'%(repr(m.lhs()),repr(m.rhs())))
                    if s == 'false':
                        return False
                    else:
                        return True
                else:
                    return True

            # If assumptions are involved, falsification is more complicated...
            need_assumptions = False
            from sage.symbolic.assumptions import assumptions
            assumption_list = assumptions()
            if assumption_list:
                vars = self.variables()
                if vars:
                    assumption_var_list = []
                    for eqn in assumption_list:
                        try:
                            assumption_var_list.append(eqn.variables())
                        except AttributeError: # if we have a GenericDeclaration
                            assumption_var_list.append((eqn._var,))
                    assumption_vars = set(sum(assumption_var_list, ()))
                    if set(vars).intersection(assumption_vars):
                        need_assumptions = True

            # Use interval fields to try and falsify the relation
            if not need_assumptions:
                res = self.test_relation()
                if res is True:
                    return True
                elif res is False:
                    return False

            # we really have to do some work here...
            # I really don't like calling Maxima to test equality.  It
            # is SUPER SUPER SLOW, and it has all the problem
            # associated with different semantics, different
            # precision, etc., that can lead to subtle bugs.  Also, a
            # lot of basic Sage objects can't be put into maxima.
            from sage.symbolic.relation import test_relation_maxima
            return test_relation_maxima(self)

        self_is_zero = self._gobj.is_zero()
        if self_is_zero:
            return False
        else:
            return not bool(self == self._parent.zero_element())

    def test_relation(self, int ntests=20, domain=None, proof=True):
        """
        Test this relation at several random values, attempting to find
        a contradiction. If this relation has no variables, it will also
        test this relation after casting into the domain.

        Because the interval fields never return false positives, we can be
        assured that if True or False is returned (and proof is False) then
        the answer is correct.

        INPUT:

        - ``ntests`` -- (default ``20``) the number of iterations to run
        - ``domain`` -- (optional) the domain from which to draw the random
          values defaults to ``CIF`` for equality testing and ``RIF`` for
          order testing
        - ``proof`` -- (default ``True``) if ``False`` and the domain is an
          interval field, regard overlapping (potentially equal) intervals as
          equal, and return ``True`` if all tests succeeded.

        OUTPUT:

        Boolean or ``NotImplemented``, meaning

        - ``True`` -- this relation holds in the domain and has no variables.

        - ``False`` -- a contradiction was found.

        - ``NotImplemented`` -- no contradiction found.

        EXAMPLES::

            sage: (3 < pi).test_relation()
            True
            sage: (0 >= pi).test_relation()
            False
            sage: (exp(pi) - pi).n()
            19.9990999791895
            sage: (exp(pi) - pi == 20).test_relation()
            False
            sage: (sin(x)^2 + cos(x)^2 == 1).test_relation()
            NotImplemented
            sage: (sin(x)^2 + cos(x)^2 == 1).test_relation(proof=False)
            True
            sage: (x == 1).test_relation()
            False
            sage: var('x,y')
            (x, y)
            sage: (x < y).test_relation()
            False

        TESTS::

            sage: all_relations = [op for name, op in sorted(operator.__dict__.items()) if len(name) == 2]
            sage: all_relations
            [<built-in function eq>, <built-in function ge>, <built-in function gt>, <built-in function le>, <built-in function lt>, <built-in function ne>]
            sage: [op(3, pi).test_relation() for op in all_relations]
            [False, False, False, True, True, True]
            sage: [op(pi, pi).test_relation() for op in all_relations]
            [True, True, False, True, False, False]

            sage: s = 'some_very_long_variable_name_which_will_definitely_collide_if_we_use_a_reasonable_length_bound_for_a_hash_that_respects_lexicographic_order'
            sage: t1, t2 = var(','.join([s+'1',s+'2']))
            sage: (t1 == t2).test_relation()
            False
            sage: (cot(pi + x) == 0).test_relation()
            NotImplemented
        """
        cdef int k, eq_count = 0
        cdef bint is_interval
        if not self.is_relational():
            raise ValueError("self must be a relation")
        cdef operators op = relational_operator(self._gobj)
        from sage.rings.real_mpfi import is_RealIntervalField
        from sage.rings.complex_interval_field import is_ComplexIntervalField
        from sage.rings.all import RIF, CIF
        if domain is None:
            is_interval = True
            if op == equal or op == not_equal:
                domain = CIF
            else:
                domain = RIF
        else:
            is_interval = is_RealIntervalField(domain) or is_ComplexIntervalField(domain)
        zero = domain(0)
        diff = self.lhs() - self.rhs()
        vars = diff.variables()
        if op == equal:
            falsify = operator.ne
        elif op == not_equal:
            falsify = operator.eq
        elif op == less:
            falsify = operator.ge
        elif op == less_or_equal:
            falsify = operator.gt
        elif op == greater:
            falsify = operator.le
        elif op == greater_or_equal:
            falsify = operator.lt
        cdef bint equality_ok = op in [equal, less_or_equal, greater_or_equal]
        cdef int errors = 0
        val = None
        if len(vars) == 0:
            try:
                val = domain(diff)
            except (TypeError, ValueError, ArithmeticError) as ex:
                pass
            else:
                if self.operator()(val, zero):
                    return True
                elif falsify(val, zero):
                    return False
                if is_interval and not proof:
                    if val.contains_zero():
                        return equality_ok
                    else:
                        return not equality_ok
        else:
            for k in range(ntests):
                try:
                    if is_interval:
                        # Let's up the prec
                        if val and k > 4 and val.contains_zero() and domain.prec() < 1000:
                            domain = domain.to_prec(int(domain.prec() * 1.5))
                        # Uniform [-1,1] isn't the best distribution to use...
                        var_dict = dict([(v, domain.random_element() * domain.random_element(-2,6).exp()) for v in vars])
                    else:
                        var_dict = dict([(v, domain.random_element()) for v in vars])
                    val = domain(diff.subs(var_dict))
                    if falsify(val, zero):
                        return False
                    if is_interval:
                        eq_count += <bint>val.contains_zero()
                except (TypeError, ValueError, ArithmeticError, AttributeError) as ex:
                    errors += 1
                    if k == errors > 3 and is_ComplexIntervalField(domain):
                        domain = RIF.to_prec(domain.prec())
                    # we are plugging in random values above, don't be surprised
                    # if something goes wrong...
                    eq_count += equality_ok

        if not proof:
            if not equality_ok:
                return eq_count == 0
            elif op == equal and is_interval:
                return eq_count == ntests
            else:
                return True
        # Nothing failed, so it *may* be True, but this method doesn't wasn't
        # able to find anything.
        return NotImplemented

    def negation(self):
        """
        Return the negated version of self, that is the relation that is
        False iff self is True.

        EXAMPLES::

            sage: (x < 5).negation()
            x >= 5
            sage: (x == sin(3)).negation()
            x != sin(3)
            sage: (2*x >= sqrt(2)).negation()
            2*x < sqrt(2)
        """
        if not self.is_relational():
            raise ValueError("self must be a relation")
        cdef operators op = relational_operator(self._gobj)
        if op == equal:
            falsify = operator.ne
        elif op == not_equal:
            falsify = operator.eq
        elif op == less:
            falsify = operator.ge
        elif op == less_or_equal:
            falsify = operator.gt
        elif op == greater:
            falsify = operator.le
        elif op == greater_or_equal:
            falsify = operator.lt
        return falsify(self.lhs(), self.rhs())

    def contradicts(self, soln):
        """
        Return ``True`` if this relation is violated by the given variable assignment(s).

        EXAMPLES::

            sage: (x<3).contradicts(x==0)
            False
            sage: (x<3).contradicts(x==3)
            True
            sage: (x<=3).contradicts(x==3)
            False
            sage: y = var('y')
            sage: (x<y).contradicts(x==30)
            False
            sage: (x<y).contradicts({x: 30, y: 20})
            True
        """
        return bool(self.negation().subs(soln))

    def is_unit(self):
        """
        Return True if this expression is a unit of the symbolic ring.

        EXAMPLES::

            sage: SR(1).is_unit()
            True
            sage: SR(-1).is_unit()
            True
            sage: SR(0).is_unit()
            False
        """
        if not not self:
            return True
        if self == 0:
            return False
        raise NotImplementedError

    cdef Expression coerce_in(self, z):
        """
        Quickly coerce z to be an Expression.
        """
        cdef Expression w
        try:
            w = z
            return w
        except TypeError:
            return self._parent._coerce_(z)

    cpdef ModuleElement _add_(left, ModuleElement right):
        """
        Add left and right.

        EXAMPLES::

            sage: var("x y")
            (x, y)
            sage: x + y + y + x
            2*x + 2*y

            # adding relational expressions
            sage: ( (x+y) > x ) + ( x > y )
            2*x + y > x + y

            sage: ( (x+y) > x ) + x
            2*x + y > 2*x

        TESTS::

            sage: x + ( (x+y) > x )
            2*x + y > 2*x

            sage: ( x > y) + (y < x)
            Traceback (most recent call last):
            ...
            TypeError: incompatible relations

            sage: (x < 1) + (y <= 2)
            x + y < 3

            sage: x + oo
            +Infinity
            sage: x - oo
            -Infinity
            sage: x + unsigned_infinity
            Infinity
            sage: x - unsigned_infinity
            Infinity

            sage: nsr = x.parent()
            sage: nsr(oo) + nsr(oo)
            +Infinity
            sage: nsr(-oo) + nsr(-oo)
            -Infinity
            sage: nsr(oo) - nsr(oo)
            Traceback (most recent call last):
            ...
            RuntimeError: indeterminate expression: infinity - infinity encountered.
            sage: nsr(-oo) - nsr(-oo)
            Traceback (most recent call last):
            ...
            RuntimeError: indeterminate expression: infinity - infinity encountered.

            sage: nsr(unsigned_infinity) + nsr(oo)
            Traceback (most recent call last):
            ...
            RuntimeError: indeterminate expression: unsigned_infinity +- infinity encountered.
            sage: nsr(unsigned_infinity) - nsr(oo)
            Traceback (most recent call last):
            ...
            RuntimeError: indeterminate expression: unsigned_infinity +- infinity encountered.
            sage: nsr(oo) + nsr(unsigned_infinity)
            Traceback (most recent call last):
            ...
            RuntimeError: indeterminate expression: unsigned_infinity +- infinity encountered.
            sage: nsr(oo) - nsr(unsigned_infinity)
            Traceback (most recent call last):
            ...
            RuntimeError: indeterminate expression: unsigned_infinity +- infinity encountered.
            sage: nsr(unsigned_infinity) + nsr(unsigned_infinity)
            Infinity
        """
        cdef GEx x
        cdef Expression _right = <Expression>right
        cdef operators op
        if is_a_relational(left._gobj):
            if is_a_relational(_right._gobj):
                op = compatible_relation(relational_operator(left._gobj),
                                         relational_operator(_right._gobj))
                x = relational(gadd(left._gobj.lhs(), _right._gobj.lhs()),
                               gadd(left._gobj.rhs(), _right._gobj.rhs()),
                               op)
            else:
                x = relational(gadd(left._gobj.lhs(), _right._gobj),
                               gadd(left._gobj.rhs(), _right._gobj),
                               relational_operator(left._gobj))
        elif is_a_relational(_right._gobj):
            x = relational(gadd(left._gobj, _right._gobj.lhs()),
                           gadd(left._gobj, _right._gobj.rhs()),
                           relational_operator(_right._gobj))
        else:
            x = gadd(left._gobj, _right._gobj)
        return new_Expression_from_GEx(left._parent, x)

    cpdef ModuleElement _sub_(left, ModuleElement right):
        """
        EXAMPLES::

            sage: var("x y")
            (x, y)
            sage: x - y
            x - y

            # subtracting relational expressions
            sage: ( (x+y) > x ) - ( x > y )
            y > x - y

            sage: ( (x+y) > x ) - x
            y > 0

        TESTS::

            sage: x - ( (x+y) > x )
            -y > 0

            sage: ( x > y) - (y < x)
            Traceback (most recent call last):
            ...
            TypeError: incompatible relations

            sage: x - oo
            -Infinity
            sage: oo - x
            +Infinity
        """
        cdef GEx x
        cdef Expression _right = <Expression>right
        if is_a_relational(left._gobj):
            if is_a_relational(_right._gobj):
                op = compatible_relation(relational_operator(left._gobj),
                                         relational_operator(_right._gobj))
                x = relational(gsub(left._gobj.lhs(), _right._gobj.lhs()),
                               gsub(left._gobj.rhs(), _right._gobj.rhs()),
                               op)
            else:
                x = relational(gsub(left._gobj.lhs(), _right._gobj),
                               gsub(left._gobj.rhs(), _right._gobj),
                               relational_operator(left._gobj))
        elif is_a_relational(_right._gobj):
            x = relational(gsub(left._gobj, _right._gobj.lhs()),
                           gsub(left._gobj, _right._gobj.rhs()),
                           relational_operator(_right._gobj))
        else:
            x = gsub(left._gobj, _right._gobj)
        return new_Expression_from_GEx(left._parent, x)

    cpdef RingElement _mul_(left, RingElement right):
        """
        Multiply left and right.

        EXAMPLES::

            sage: var("x y")
            (x, y)
            sage: x*y*y
            x*y^2

            # multiplying relational expressions
            sage: ( (x+y) > x ) * ( x > y )
            (x + y)*x > x*y

            sage: ( (x+y) > x ) * x
            (x + y)*x > x^2

            sage: ( (x+y) > x ) * -1
            -x - y > -x

        TESTS::

            sage: x * ( (x+y) > x )
            (x + y)*x > x^2

            sage: ( x > y) * (y < x)
            Traceback (most recent call last):
            ...
            TypeError: incompatible relations

            sage: a = 1000 + 300*x + x^3 + 30*x^2
            sage: a*Mod(1,7)
            x^3 + 2*x^2 + 6*x + 6

            sage: var('z')
            z
            sage: 3*(x+y)/z
            3*(x + y)/z
            sage: (-x+z)*(3*x-3*z)
            -3*(x - z)^2

            # check if comparison of constant terms in Pynac add objects work
            sage: (y-1)*(y-2)
            (y - 1)*(y - 2)

        Check if Pynac can compute inverses of Python longs (:trac:`13107`)::

            sage: SR(4L)*SR(2L)^(-1)
            2.0

        Check for simplifications when multiplying instances of exp::

            sage: exp(x)*exp(y)
            e^(x + y)
            sage: exp(x)^2*exp(y)
            e^(2*x + y)
            sage: x^y*exp(x+y)*exp(-y)
            x^y*e^x
            sage: x^y*exp(x+y)*(x+y)*(2*x+2*y)*exp(-y)
            2*(x + y)^2*x^y*e^x
            sage: x^y*exp(x+y)*(x+y)*(2*x+2*y)*exp(-y)*exp(z)^2
            2*(x + y)^2*x^y*e^(x + 2*z)
            sage: 1/exp(x)
            e^(-x)
            sage: exp(x)/exp(y)
            e^(x - y)
            sage: A = exp(I*pi/5)
            sage: t = A*A*A*A; t
            e^(4/5*I*pi)
            sage: t*A
            -1
            sage: b = -x*A; c = b*b; c
            x^2*e^(2/5*I*pi)
            sage: u = -t*A; u
            1

        Products of non integer powers of exp are not simplified::

            sage: exp(x)^I*exp(z)^(2.5)
            (e^x)^I*(e^z)^2.50000000000000

        ::

            sage: x*oo
            Traceback (most recent call last):
            ...
            RuntimeError: indeterminate expression: infinity * f(x) encountered.
            sage: x*unsigned_infinity
            Traceback (most recent call last):
            ...
            ValueError: oo times number < oo not defined

            sage: SR(oo)*SR(oo)
            +Infinity
            sage: SR(-oo)*SR(oo)
            -Infinity
            sage: SR(oo)*SR(-oo)
            -Infinity
            sage: SR(unsigned_infinity)*SR(oo)
            Infinity

        Check if we are returning informative error messages in case of
        nonsensical arithmetic :trac:`13739`::

            sage: t = GF(5)(3)
            sage: u = GF(7)(4)
            sage: var('y')
            y
            sage: e = t*x + u*y
            sage: t*e
            Traceback (most recent call last):
            ...
            TypeError: unsupported operand parent(s) for '*': 'Finite Field
            of size 7' and 'Finite Field of size 5'

        The same issue (with a different test case) was reported in
        :trac:`10960`::

            sage: K.<b> = FiniteField(9)
            sage: i*b
            Traceback (most recent call last):
            ...
            TypeError: unsupported operand parent(s) for '*': 'Number Field
            in I with defining polynomial x^2 + 1' and 'Finite Field in b of
            size 3^2'

        Check if multiplication works when content is in `F_{2^k}`,
        examples from :trac:`13107`::

            sage: var('c1,c2,c3,r1,r2')
            (c1, c2, c3, r1, r2)
            sage: ff.<z> = GF(2**8, 'z')
            sage: ex = -(c1 + r2 - c2*r1)/c3
            sage: ex.substitute(r1=z, r2=z)
            -(c1 + z*c2 + z)/c3

        Note the content and the leading coefficient of the numerator after
        the substitution::

            sage: num = ex.op[0].subs({r1: z, r2: z}); num
            -c1 + z*c2 + z
            sage: num.leading_coefficient(c1)
            -1
            sage: num.content(c1)
            1
            sage: num.content(c1).pyobject().parent()
            Finite Field in z of size 2^8

        The leading coefficient is a negative number. The normalization process
        tries to convert it to a positive number and extract the content, by
        multiplying by ``-1/c``.  However, the content is in a field of
        characteristic 2, so negating it does not change the leading
        coefficient.

        Another example where there is no problem::

            sage: ex = -(r2 - c2*r1)/c3
            sage: num = ex.op[0].subs({r1: z, r2: z}); num
            z*c2 + z
            sage: num.leading_coefficient(c2)
            z
            sage: num.content(c2)
            1
            sage: num.content(c2).pyobject().parent()
            Finite Field in z of size 2^8

        Since the leading coefficient is not negative, no normalization is
        performed.

        The leading coefficient of the expression depends on the order of the
        variables, which is chosen to be lexicographic in Sage. Hence, using
        different variable names may change behavior and hide the bug. To cover
        these cases we test with different variable names::

            sage: var('a,b')
            (a, b)
            sage: ex = -(c1 + b - c2*a)/c3
            sage: ex.substitute(a=z, b=z)
            -(c1 + z*c2 + z)/c3
            sage: var('x1,x2,x3')
            (x1, x2, x3)
            sage: ex = -(x1 + r2 - x2*r1)/x3
            sage: ex.substitute(a=z, b=z)
            (r1*x2 - r2 - x1)/x3
        """
        cdef GEx x
        cdef Expression _right = <Expression>right
        cdef operators o
        if is_a_relational(left._gobj):
            if is_a_relational(_right._gobj):
                op = compatible_relation(relational_operator(left._gobj),
                                         relational_operator(_right._gobj))
                x = relational(gmul(left._gobj.lhs(), _right._gobj.lhs()),
                               gmul(left._gobj.rhs(), _right._gobj.rhs()),
                               op)
            else:
                o = relational_operator(left._gobj)
                x = relational(gmul(left._gobj.lhs(), _right._gobj),
                               gmul(left._gobj.rhs(), _right._gobj),
                               o)
        elif is_a_relational(_right._gobj):
            o = relational_operator(_right._gobj)
            x = relational(gmul(left._gobj, _right._gobj.lhs()),
                           gmul(left._gobj, _right._gobj.rhs()),
                           o)
        else:
            x = gmul(left._gobj, _right._gobj)
        return new_Expression_from_GEx(left._parent, x)

    cpdef RingElement _div_(left, RingElement right):
        """
        Divide left and right.

        EXAMPLES::

            sage: var("x y")
            (x, y)
            sage: x/y/y
            x/y^2

            # dividing relational expressions
            sage: ( (x+y) > x ) / ( x > y )
            (x + y)/x > x/y

            sage: ( (x+y) > x ) / x
            (x + y)/x > 1

            sage: ( (x+y) > x ) / -1
            -x - y > -x

        TESTS::

            sage: x / ( (x+y) > x )
            x/(x + y) > 1

            sage: ( x > y) / (y < x)
            Traceback (most recent call last):
            ...
            TypeError: incompatible relations
            sage: x/oo
            0
            sage: oo/x
            Traceback (most recent call last):
            ...
            RuntimeError: indeterminate expression: infinity * f(x) encountered.

            sage: SR(oo)/SR(oo)
            Traceback (most recent call last):
            ...
            RuntimeError: indeterminate expression: 0 * infinity encountered.

            sage: SR(-oo)/SR(oo)
            Traceback (most recent call last):
            ...
            RuntimeError: indeterminate expression: 0 * infinity encountered.

            sage: SR(oo)/SR(-oo)
            Traceback (most recent call last):
            ...
            RuntimeError: indeterminate expression: 0 * infinity encountered.

            sage: SR(oo)/SR(unsigned_infinity)
            Traceback (most recent call last):
            ...
            RuntimeError: indeterminate expression: 0 * infinity encountered.

            sage: SR(unsigned_infinity)/SR(oo)
            Traceback (most recent call last):
            ...
            RuntimeError: indeterminate expression: 0 * infinity encountered.

            sage: SR(0)/SR(oo)
            0

            sage: SR(0)/SR(unsigned_infinity)
            0

            sage: x/0
            Traceback (most recent call last):
            ...
            ZeroDivisionError: Symbolic division by zero

        Check if Pynac can compute divisions of Python longs (:trac:`13107`)::

            sage: SR(1L)/SR(2L)
            0.5
        """
        cdef GEx x
        cdef Expression _right = <Expression>right
        cdef operators o
        try:
            if is_a_relational(left._gobj):
                if is_a_relational(_right._gobj):
                    op = compatible_relation(relational_operator(left._gobj),
                                             relational_operator(_right._gobj))
                    x = relational(gdiv(left._gobj.lhs(), _right._gobj.lhs()),
                                   gdiv(left._gobj.rhs(), _right._gobj.rhs()),
                                   op)
                else:
                    o = relational_operator(left._gobj)
                    x = relational(gdiv(left._gobj.lhs(), _right._gobj),
                                   gdiv(left._gobj.rhs(), _right._gobj),
                                   o)
            elif is_a_relational(_right._gobj):
                o = relational_operator(_right._gobj)
                x = relational(gdiv(left._gobj, _right._gobj.lhs()),
                               gdiv(left._gobj, _right._gobj.rhs()),
                               o)
            else:
                x = gdiv(left._gobj, _right._gobj)
            return new_Expression_from_GEx(left._parent, x)
        except Exception as msg:
            # TODO: change this to maybe cleverly do something involving Cython C++ exception handling.
            # See http://docs.cython.org/docs/wrapping_CPlusPlus.html
            if 'division by zero' in str(msg):
                raise ZeroDivisionError("Symbolic division by zero")
            else:
                raise

    def __invert__(self):
        """
        Return the inverse of this symbolic expression.

        EXAMPLES::

            sage: ~x
            1/x
            sage: ~SR(3)
            1/3
            sage: v1=var('v1'); a = (2*erf(2*v1*arcsech(0))/v1); ~a
            1/2*v1/erf(2*v1*arcsech(0))
        """
        return 1/self

    # Boilerplate code from sage/structure/element.pyx
    def __cmp__(left, right):
        """
        Compare self and right, returning -1, 0, or 1, depending on if
        self < right, self == right, or self > right, respectively.

        Use this instead of the operators <=, <, etc. to compare symbolic
        expressions when you do not want to get a formal inequality back.

        IMPORTANT: Both self and right *must* have the same type, or
        this function will not be called.

        EXAMPLES::

            sage: x,y = var('x,y')
            sage: x.__cmp__(y)
            1
            sage: x < y
            x < y
            sage: cmp(x,y)
            1
            sage: cmp(SR(0.5), SR(0.7))
            -1
            sage: SR(0.5) < SR(0.7)
            0.500000000000000 < 0.700000000000000
            sage: cmp(SR(0.5), 0.7)
            -1
            sage: cmp(sin(SR(2)), sin(SR(1)))
            1
            sage: float(sin(SR(2)))
            0.9092974268256817
            sage: float(sin(SR(1)))
            0.8414709848078965

        TESTS:

        Check that :trac:`9880` is fixed::

            sage: b = [var('b_%s'%i) for i in range(4)]
            sage: precomp = (2^b_2 + 2)*(2^b_1 + 2^(-b_1) + 2^b_1*2^b_0 - \
                        2^b_1*2^(-b_0) - 2^(-b_1)*2^b_0 - 2^(-b_1)*2^(-b_0) + \
                        2^b_0 + 2^(-b_0) - 9) + (2^b_1 + 2^(-b_1) + \
                        2^b_1*2^b_0 - 2^b_1*2^(-b_0) - 2^(-b_1)*2^b_0 - \
                         2^(-b_1)*2^(-b_0) + 2^b_0 + 2^(-b_0) - 9)/2^b_2
            sage: repl_dict = {b_0: b_0, b_3: b_1, b_2: b_3, b_1: b_2}
            sage: P = precomp.substitute(repl_dict)
            sage: P.expand()
            -2^(-b_0)*2^(-b_2)*2^b_3 - 2^b_0*2^(-b_2)*2^b_3 -
            2^(-b_0)*2^b_2*2^b_3 + 2^b_0*2^b_2*2^b_3 - 2*2^(-b_0)*2^(-b_2)
            - 2*2^b_0*2^(-b_2) - 2*2^(-b_0)*2^b_2 + 2*2^b_0*2^b_2 +
            2^(-b_0)*2^b_3 + 2^b_0*2^b_3 + 2^(-b_2)*2^b_3 + 2^b_2*2^b_3 +
            2*2^(-b_0) + 2*2^b_0 + 2*2^(-b_2) + 2*2^b_2 - 9*2^b_3 -
            2^(-b_0)*2^(-b_2)/2^b_3 - 2^b_0*2^(-b_2)/2^b_3 -
            2^(-b_0)*2^b_2/2^b_3 + 2^b_0*2^b_2/2^b_3 + 2^(-b_0)/2^b_3 +
            2^b_0/2^b_3 + 2^(-b_2)/2^b_3 + 2^b_2/2^b_3 - 9/2^b_3 - 18

            sage: _0,b_1,b_2=var('b_0,b_1,b_2')
            sage: f = 1/27*b_2^2/(2^b_2)^2 + 1/27*b_1^2/(2^b_1)^2 + \
            1/27*b_0^2/(2^b_0)^2 + 1/27*b_2/(2^b_2)^2 - 2/81/(2^b_2)^2 + \
            1/27*b_1/(2^b_1)^2 + 8/243/(2^b_2)^2 - 1/81*b_0/(2^b_0)^2 - \
            1/27*b_1^2/((2^b_2)^2*(2^b_1)^2) - \
            1/27*b_0^2/((2^b_2)^2*(2^b_0)^2) - 20/243/(2^b_1)^2 + 1/9/2^b_0 \
            + 4/81*b_0/(2^b_0)^2 - 8/243/(2^b_2)^2 - 2/9/(2^b_2*2^b_1) - \
            2/9/(2^b_2*2^b_0) + 8/243/(2^b_1)^2 - 1/9/2^b_0 + \
            2/9/(2^b_2*2^b_1) + 2/9/(2^b_2*2^b_0) - \
            2/27*b_1*b_2/((2^b_2)^2*(2^b_1)^2) - \
            1/27*b_2^2/((2^b_2)^2*(2^b_1)^2) - \
            2/27*b_0*b_2/((2^b_2)^2*(2^b_0)^2) - \
            1/27*b_2^2/((2^b_2)^2*(2^b_0)^2) + 2/81/(2^b_1)^2 - \
            1/27*b_0^2/((2^b_1)^2*(2^b_0)^2) - \
            2/27*b_0*b_1/((2^b_1)^2*(2^b_0)^2) - \
            1/27*b_1^2/((2^b_1)^2*(2^b_0)^2) - 2/81/(2^b_0)^2 + \
            5/27*b_1/((2^b_2)^2*(2^b_1)^2) + 5/27*b_2/((2^b_2)^2*(2^b_1)^2) \
            + 5/27*b_0/((2^b_2)^2*(2^b_0)^2) + \
            5/27*b_2/((2^b_2)^2*(2^b_0)^2) + 5/27*b_0/((2^b_1)^2*(2^b_0)^2) \
            + 5/27*b_1/((2^b_1)^2*(2^b_0)^2) - 4/81/((2^b_2)^2*(2^b_1)^2) + \
            1/27*b_0^2/((2^b_2)^2*(2^b_1)^2*(2^b_0)^2) + \
            2/27*b_0*b_1/((2^b_2)^2*(2^b_1)^2*(2^b_0)^2) + \
            2/27*b_0*b_2/((2^b_2)^2*(2^b_1)^2*(2^b_0)^2) + \
            1/27*b_1^2/((2^b_2)^2*(2^b_1)^2*(2^b_0)^2) + \
            2/27*b_1*b_2/((2^b_2)^2*(2^b_1)^2*(2^b_0)^2) + \
            1/27*b_2^2/((2^b_2)^2*(2^b_1)^2*(2^b_0)^2) - \
            4/81/((2^b_2)^2*(2^b_0)^2) - 4/81/((2^b_1)^2*(2^b_0)^2) - \
            11/27*b_0/((2^b_2)^2*(2^b_1)^2*(2^b_0)^2) - \
            11/27*b_1/((2^b_2)^2*(2^b_1)^2*(2^b_0)^2) - \
            11/27*b_2/((2^b_2)^2*(2^b_1)^2*(2^b_0)^2) + \
            64/81/((2^b_2)^2*(2^b_1)^2*(2^b_0)^2) + 35/81 \
            sage: f.nops()
            38

            sage: x,y,z = var('x y z');
            sage: print (-x+z)*(3*x-3*z)
            -3*(x - z)^2

            sage: t = var('t')
            sage: (x-t)^3
            -(t - x)^3
            sage: (-t+x)^3
            -(t - x)^3
            sage: (-x+t)^3
            (t - x)^3

        This example is from :trac:`10833`::

            sage: R.<x,c> = PolynomialRing(QQ,2)
            sage: phi(x) = x^2 + c
            sage: def iterkate(n):
            ....:     pol = x
            ....:     for i in range(1,n):
            ....:         pol = phi(pol)
            ....:     return pol
            ....:
            sage: g = expand(iterkate(7))
            sage: g.nops()
            480

        Check if :trac:`10849` is fixed::

            sage: t = I.pyobject().parent()(-1/2)
            sage: t > 0
            False
            sage: t = I*x-1/2; t
            I*x - 1/2
            sage: t.subs(x=I*x).subs(x=0).is_positive()
            False
        """
        return (<Element>left)._cmp(right)

    cdef int _cmp_c_impl(left, Element right) except -2:
        """
        Compare ``left`` and ``right``.

        INPUT:

        - ``right`` -- A :class:`Expression` instance.

        OUTPUT:

        Boolean.

        EXAMPLES::

            sage: a = sqrt(3)
            sage: b = x^2+1
            sage: a.__cmp__(b)   # indirect doctest
            -1
        """
        return print_order_compare(left._gobj, (<Expression>right)._gobj)

    cpdef int _cmp_add(Expression left, Expression right) except -2:
        """
        Compare ``left`` and ``right`` in the print order.

        INPUT:

        - ``right`` -- A :class:`Expression` instance.

        OUTPUT:

        Boolean.

        EXAMPLES::

            sage: a = sqrt(3)
            sage: b = x^2+1
            sage: a._cmp_add(b)
            -1
            sage: b._cmp_add(a)
            1
            sage: b._cmp_add(1)
            Traceback (most recent call last):
            ...
            TypeError: Argument 'right' has incorrect type (expected
            sage.symbolic.expression.Expression, got sage.rings.integer.Integer)
        """
        return print_order_compare(left._gobj, right._gobj)

    cpdef int _cmp_mul(Expression left, Expression right) except -2:
        """
        Compare ``left`` and ``right`` in the print order for products.

        INPUT:

        - ``right`` -- A :class:`Expression` instance.

        OUTPUT:

        Boolean.

        EXAMPLES::

            sage: a = sqrt(3)
            sage: b = x^2+1
            sage: a._cmp_mul(b)
            -1
            sage: b._cmp_mul(a)
            1
            sage: b._cmp_mul(1)
            Traceback (most recent call last):
            ...
            TypeError: Argument 'right' has incorrect type (expected
            sage.symbolic.expression.Expression, got sage.rings.integer.Integer)
        """
        return print_order_compare_mul(left._gobj, right._gobj)

    def __pow__(self, exp, ignored):
        """
        Return self raised to the power of exp.

        INPUT:

        - ``exp`` -- something that coerces to a symbolic expressions.
        - ``ignored`` -- the second argument that should accept a modulus
          is actually ignored.

        OUTPUT:

        A symbolic expression.

        EXAMPLES::

            sage: var('x,y')
            (x, y)
            sage: x.__pow__(y)
            x^y
            sage: x^(3/5)
            x^(3/5)
            sage: x^sin(x)^cos(y)
            x^(sin(x)^cos(y))

        TESTS::

            sage: (Mod(2,7)*x^2 + Mod(2,7))^7
            (2*x^2 + 2)^7

        The leading coefficient in the result above is 1 since::

            sage: t = Mod(2,7); gcd(t, t)^7
            1
            sage: gcd(t,t).parent()
            Ring of integers modulo 7

        ::

            sage: k = GF(7)
            sage: f = expand((k(1)*x^5 + k(1)*x^2 + k(2))^7); f
            x^35 + x^14 + 2

            sage: x^oo
            Traceback (most recent call last):
            ...
            ValueError: power::eval(): pow(f(x), infinity) is not defined.
            sage: SR(oo)^2
            +Infinity
            sage: SR(-oo)^2
            +Infinity
            sage: SR(-oo)^3
            -Infinity
            sage: SR(unsigned_infinity)^2
            Infinity

        Test powers of exp::

            sage: exp(2)^5
            e^10
            sage: exp(x)^5
            e^(5*x)

        Test base a Python numeric type::

            sage: int(2)^x
            2^x
            sage: float(2.3)^(x^3 - x^2 + 1/3)
            2.3^(x^3 - x^2 + 1/3)
            sage: complex(1,3)^(sqrt(2))
            (1+3j)^sqrt(2)

        Test complex numeric powers::

            sage: I^0.5
            0.707106781186548 + 0.707106781186547*I
            sage: (I + 1) ^ (0.5 + I)
            0.400667052375828 + 0.365310866736929*I
            sage: I^I
            I^I
            sage: I^x
            I^x
            sage: I^(1/2)
            sqrt(I)
            sage: I^(2/3)
            I^(2/3)
            sage: 2^(1/2)
            sqrt(2)
            sage: (2*I)^(1/2)
            sqrt(2*I)

        Test if we can take powers of elements of Q(i) :trac:`8659`::

            sage: t = I.pyobject().parent()(8)
            sage: t^(1/2)
            2*sqrt(2)
            sage: (t^2)^(1/4)
            2*4^(1/4)

        Test if we can compute inverses of Python longs (:trac:`13107`)::

            sage: SR(2L)^(-1)
            0.5
        """
        cdef Expression base, nexp

        try:
            # self is an Expression and exp might not be
            base = self
            nexp = base.coerce_in(exp)
        except TypeError:
            # exp is an Expression and self might not be
            nexp = exp
            base = nexp.coerce_in(self)
        cdef GEx x
        if is_a_relational(base._gobj):
            x = relational(g_pow(base._gobj.lhs(), nexp._gobj),
                           g_pow(base._gobj.rhs(), nexp._gobj),
                           relational_operator(base._gobj))
        else:
            x = g_pow(base._gobj, nexp._gobj)
        return new_Expression_from_GEx(base._parent, x)

    def derivative(self, *args):
        """
        Return the derivative of this expressions with respect to the
        variables supplied in args.

        Multiple variables and iteration counts may be supplied; see
        documentation for the global
        :meth:`~sage.calculus.functional.derivative` function for more
        details.

        .. seealso::

            This is implemented in the `_derivative` method (see the
            source code).

        EXAMPLES::

            sage: var("x y")
            (x, y)
            sage: t = (x^2+y)^2
            sage: t.derivative(x)
            4*(x^2 + y)*x
            sage: t.derivative(x, 2)
            12*x^2 + 4*y
            sage: t.derivative(x, 2, y)
            4
            sage: t.derivative(y)
            2*x^2 + 2*y

        If the function depends on only one variable, you may omit the
        variable. Giving just a number (for the order of the derivative)
        also works::

            sage: f(x) = x^3 + sin(x)
            sage: f.derivative()
            x |--> 3*x^2 + cos(x)
            sage: f.derivative(2)
            x |--> 6*x - sin(x)

        ::

            sage: t = sin(x+y^2)*tan(x*y)
            sage: t.derivative(x)
            (tan(x*y)^2 + 1)*y*sin(y^2 + x) + cos(y^2 + x)*tan(x*y)
            sage: t.derivative(y)
            (tan(x*y)^2 + 1)*x*sin(y^2 + x) + 2*y*cos(y^2 + x)*tan(x*y)

        ::

            sage: h = sin(x)/cos(x)
            sage: derivative(h,x,x,x)
            8*sin(x)^2/cos(x)^2 + 6*sin(x)^4/cos(x)^4 + 2
            sage: derivative(h,x,3)
            8*sin(x)^2/cos(x)^2 + 6*sin(x)^4/cos(x)^4 + 2

        ::

            sage: var('x, y')
            (x, y)
            sage: u = (sin(x) + cos(y))*(cos(x) - sin(y))
            sage: derivative(u,x,y)
            -cos(x)*cos(y) + sin(x)*sin(y)
            sage: f = ((x^2+1)/(x^2-1))^(1/4)
            sage: g = derivative(f, x); g # this is a complex expression
            -1/2*((x^2 + 1)*x/(x^2 - 1)^2 - x/(x^2 - 1))/((x^2 + 1)/(x^2 - 1))^(3/4)
            sage: g.factor()
            -x/((x + 1)^2*(x - 1)^2*((x^2 + 1)/(x^2 - 1))^(3/4))

        ::

            sage: y = var('y')
            sage: f = y^(sin(x))
            sage: derivative(f, x)
            y^sin(x)*cos(x)*log(y)

        ::

            sage: g(x) = sqrt(5-2*x)
            sage: g_3 = derivative(g, x, 3); g_3(2)
            -3

        ::

            sage: f = x*e^(-x)
            sage: derivative(f, 100)
            x*e^(-x) - 100*e^(-x)

        ::

            sage: g = 1/(sqrt((x^2-1)*(x+5)^6))
            sage: derivative(g, x)
            -((x + 5)^6*x + 3*(x^2 - 1)*(x + 5)^5)/((x^2 - 1)*(x + 5)^6)^(3/2)

        TESTS::

            sage: t.derivative()
            Traceback (most recent call last):
            ...
            ValueError: No differentiation variable specified.
        """
        return multi_derivative(self, args)

    diff = differentiate = derivative

    def _derivative(self, symb=None, deg=1):
        """
        Return the deg-th (partial) derivative of self with respect to symb.

        EXAMPLES::

            sage: var("x y")
            (x, y)
            sage: b = (x+y)^5
            sage: b._derivative(x, 2)
            20*(x + y)^3

            sage: foo = function('foo',nargs=2)
            sage: foo(x^2,x^2)._derivative(x)
            2*x*D[0](foo)(x^2, x^2) + 2*x*D[1](foo)(x^2, x^2)

            sage: SR(1)._derivative()
            0

        If the expression is a callable symbolic expression, and no
        variables are specified, then calculate the gradient::

            sage: f(x,y)=x^2+y
            sage: f.diff() # gradient
            (x, y) |--> (2*x, 1)

        TESTS:

        Raise error if no variable is specified and there are multiple
        variables::

            sage: b._derivative()
            Traceback (most recent call last):
            ...
            ValueError: No differentiation variable specified.

        Check if :trac:`6524` is fixed::

            sage: f = function('f')
            sage: f(x)*f(x).derivative(x)*f(x).derivative(x,2)
            f(x)*D[0](f)(x)*D[0, 0](f)(x)
            sage: g = f(x).diff(x)
            sage: h = f(x).diff(x)*sin(x)
            sage: h/g
            sin(x)
        """
        if symb is None:
            # we specify a default value of None for symb and check for it here
            # to return more helpful error messages when no variable is
            # given by the multi_derivative framework
            vars = self.variables()
            if len(vars) == 1:
                symb = vars[0]
            elif len(vars) == 0:
                return self._parent(0)
            elif sage.symbolic.callable.is_CallableSymbolicExpression(self):
                return self.gradient()
            else:
                raise ValueError("No differentiation variable specified.")
        if not isinstance(deg, (int, long, sage.rings.integer.Integer)) \
                or deg < 1:
            raise TypeError("argument deg should be an integer >= 1.")
        cdef Expression symbol = self.coerce_in(symb)
        if not is_a_symbol(symbol._gobj):
            raise TypeError("argument symb must be a symbol")
        cdef GEx x
        sig_on()
        try:
            x = self._gobj.diff(ex_to_symbol(symbol._gobj), deg)
        finally:
            sig_off()
        return new_Expression_from_GEx(self._parent, x)

    def gradient(self, variables=None):
        r"""
        Compute the gradient of a symbolic function.

        This function returns a vector whose components are the derivatives
        of the original function with respect to the arguments of the
        original function. Alternatively, you can specify the variables as
        a list.

        EXAMPLES::

            sage: x,y = var('x y')
            sage: f = x^2+y^2
            sage: f.gradient()
            (2*x, 2*y)
            sage: g(x,y) = x^2+y^2
            sage: g.gradient()
            (x, y) |--> (2*x, 2*y)
            sage: n = var('n')
            sage: f(x,y) = x^n+y^n
            sage: f.gradient()
            (x, y) |--> (n*x^(n - 1), n*y^(n - 1))
            sage: f.gradient([y,x])
            (x, y) |--> (n*y^(n - 1), n*x^(n - 1))
        """
        from sage.modules.free_module_element import vector
        if variables is None:
            variables = self.arguments()
        return vector([self.derivative(x) for x in variables])

    def hessian(self):
        r"""
        Compute the hessian of a function. This returns a matrix components
        are the 2nd partial derivatives of the original function.

        EXAMPLES::

            sage: x,y = var('x y')
            sage: f = x^2+y^2
            sage: f.hessian()
            [2 0]
            [0 2]
            sage: g(x,y) = x^2+y^2
            sage: g.hessian()
            [(x, y) |--> 2 (x, y) |--> 0]
            [(x, y) |--> 0 (x, y) |--> 2]
        """
        from sage.matrix.constructor import matrix
        return matrix([[g.derivative(x) for x in self.arguments()]
                       for g in self.gradient()])


    def series(self, symbol, int order):
        r"""
        Return the power series expansion of self in terms of the
        given variable to the given order.

        INPUT:

        - ``symbol`` - a symbolic variable or symbolic equality
          such as ``x == 5``; if an equality is given, the
          expansion is around the value on the right hand side
          of the equality
        - ``order`` - an integer

        OUTPUT:

        A power series.

        To truncate the power series and obtain a normal expression, use the
        :meth:`truncate` command.

        EXAMPLES:

        We expand a polynomial in `x` about 0, about `1`, and also truncate
        it back to a polynomial::

            sage: var('x,y')
            (x, y)
            sage: f = (x^3 - sin(y)*x^2 - 5*x + 3); f
            x^3 - x^2*sin(y) - 5*x + 3
            sage: g = f.series(x, 4); g
            3 + (-5)*x + (-sin(y))*x^2 + 1*x^3
            sage: g.truncate()
            x^3 - x^2*sin(y) - 5*x + 3
            sage: g = f.series(x==1, 4); g
            (-sin(y) - 1) + (-2*sin(y) - 2)*(x - 1) + (-sin(y) + 3)*(x - 1)^2 + 1*(x - 1)^3
            sage: h = g.truncate(); h
            (x - 1)^3 - (x - 1)^2*(sin(y) - 3) - 2*(x - 1)*(sin(y) + 1) - sin(y) - 1
            sage: h.expand()
            x^3 - x^2*sin(y) - 5*x + 3

        We computer another series expansion of an analytic function::

            sage: f = sin(x)/x^2
            sage: f.series(x,7)
            1*x^(-1) + (-1/6)*x + 1/120*x^3 + (-1/5040)*x^5 + Order(x^7)
            sage: f.series(x==1,3)
            (sin(1)) + (cos(1) - 2*sin(1))*(x - 1) + (-2*cos(1) + 5/2*sin(1))*(x - 1)^2 + Order((x - 1)^3)
            sage: f.series(x==1,3).truncate().expand()
            -2*x^2*cos(1) + 5/2*x^2*sin(1) + 5*x*cos(1) - 7*x*sin(1) - 3*cos(1) + 11/2*sin(1)

        Following the GiNaC tutorial, we use John Machin's amazing
        formula `\pi = 16 \tan^{-1}(1/5) - 4 \tan^{-1}(1/239)` to compute
        digits of `\pi`. We expand the arc tangent around 0 and insert
        the fractions 1/5 and 1/239.

        ::

            sage: x = var('x')
            sage: f = atan(x).series(x, 10); f
            1*x + (-1/3)*x^3 + 1/5*x^5 + (-1/7)*x^7 + 1/9*x^9 + Order(x^10)
            sage: float(16*f.subs(x==1/5) - 4*f.subs(x==1/239))
            3.1415926824043994

        TESTS:

        Check if :trac:`8943` is fixed::

            sage: ((1+arctan(x))**(1/x)).series(x==0, 3)
            (e) + (-1/2*e)*x + (1/8*e)*x^2 + Order(x^3)
        """
        cdef Expression symbol0 = self.coerce_in(symbol)
        cdef GEx x
        sig_on()
        try:
            x = self._gobj.series(symbol0._gobj, order, 0)
        finally:
            sig_off()
        return new_Expression_from_GEx(self._parent, x)

    def residue(self, symbol):
        """
        Calculate the residue of ``self`` with respect to ``symbol``.

        INPUT:

        - ``symbol`` - a symbolic variable or symbolic equality such
          as ``x == 5``. If an equality is given, the expansion is
          around the value on the right hand side of the equality,
          otherwise at ``0``.

        OUTPUT:

        The residue of ``self``.

        Say, ``symbol`` is ``x == a``, then this function calculates
        the residue of ``self`` at `x=a`, i.e., the coefficient of
        `1/(x-a)` of the series expansion of ``self`` around `a`.

        EXAMPLES::

            sage: (1/x).residue(x == 0)
            1
            sage: (1/x).residue(x == oo)
            -1
            sage: (1/x^2).residue(x == 0)
            0
            sage: (1/sin(x)).residue(x == 0)
            1
            sage: var('q, n, z')
            (q, n, z)
            sage: (-z^(-n-1)/(1-z/q)^2).residue(z == q).simplify_full()
            (n + 1)/q^n
            sage: var('s')
            s
            sage: zeta(s).residue(s == 1) # not tested - #15846
            1

        TESTS::

            sage: (exp(x)/sin(x)^4).residue(x == 0)
            5/6
        """
        if symbol.is_relational():
            x = symbol.lhs()
            a = symbol.rhs()
        else:
            x = symbol
            a = 0
        if a == infinity:
            return (-self.subs({x: 1/x}) / x**2).residue(x == 0)
        return self.subs({x: x+a}).series(x == 0, 0).coefficient(x, -1)

    def taylor(self, *args):
        r"""
        Expand this symbolic expression in a truncated Taylor or
        Laurent series in the variable `v` around the point `a`,
        containing terms through `(x - a)^n`. Functions in more
        variables is also supported.

        INPUT:

        -  ``*args`` - the following notation is supported

           - ``x, a, n`` - variable, point, degree

           - ``(x, a), (y, b), n`` - variables with points, degree of polynomial

        EXAMPLES::

            sage: var('a, x, z')
            (a, x, z)
            sage: taylor(a*log(z), z, 2, 3)
            1/24*a*(z - 2)^3 - 1/8*a*(z - 2)^2 + 1/2*a*(z - 2) + a*log(2)

        ::

            sage: taylor(sqrt (sin(x) + a*x + 1), x, 0, 3)
            1/48*(3*a^3 + 9*a^2 + 9*a - 1)*x^3 - 1/8*(a^2 + 2*a + 1)*x^2 + 1/2*(a + 1)*x + 1

        ::

            sage: taylor (sqrt (x + 1), x, 0, 5)
            7/256*x^5 - 5/128*x^4 + 1/16*x^3 - 1/8*x^2 + 1/2*x + 1

        ::

            sage: taylor (1/log (x + 1), x, 0, 3)
            -19/720*x^3 + 1/24*x^2 - 1/12*x + 1/x + 1/2

        ::

            sage: taylor (cos(x) - sec(x), x, 0, 5)
            -1/6*x^4 - x^2

        ::

            sage: taylor ((cos(x) - sec(x))^3, x, 0, 9)
            -1/2*x^8 - x^6

        ::

            sage: taylor (1/(cos(x) - sec(x))^3, x, 0, 5)
            -15377/7983360*x^4 - 6767/604800*x^2 + 11/120/x^2 + 1/2/x^4 - 1/x^6 - 347/15120

        TESTS:

        Check that ticket :trac:`7472` is fixed (Taylor polynomial in
        more variables)::

            sage: x,y=var('x y'); taylor(x*y^3,(x,1),(y,1),4)
            (x - 1)*(y - 1)^3 + 3*(x - 1)*(y - 1)^2 + (y - 1)^3 + 3*(x - 1)*(y - 1) + 3*(y - 1)^2 + x + 3*y - 3
            sage: expand(_)
            x*y^3

        """
        from sage.all import SR, Integer
        A=args
        try:
            if isinstance(A[0],tuple):
                B=[]
                B.append([SR(A[i][0]) for i in range(len(A)-1)])
                B.append([A[i][1] for i in range(len(A)-1)])
            else:
                B=[A[0],SR(A[1])]
            B.append(Integer(A[len(A)-1]))
        except Exception:
            raise NotImplementedError("Wrong arguments passed to taylor. See taylor? for more details.")
        l = self._maxima_().taylor(B)
        return self.parent()(l)



    def truncate(self):
        """
        Given a power series or expression, return the corresponding
        expression without the big oh.

        INPUT:

        - ``self`` -- a series as output by the :meth:`series` command.

        OUTPUT:

        A symbolic expression.

        EXAMPLES::

            sage: f = sin(x)/x^2
            sage: f.truncate()
            sin(x)/x^2
            sage: f.series(x,7)
            1*x^(-1) + (-1/6)*x + 1/120*x^3 + (-1/5040)*x^5 + Order(x^7)
            sage: f.series(x,7).truncate()
            -1/5040*x^5 + 1/120*x^3 - 1/6*x + 1/x
            sage: f.series(x==1,3).truncate().expand()
            -2*x^2*cos(1) + 5/2*x^2*sin(1) + 5*x*cos(1) - 7*x*sin(1) - 3*cos(1) + 11/2*sin(1)
        """
        if not is_a_series(self._gobj):
            return self
        return new_Expression_from_GEx(self._parent, series_to_poly(self._gobj))

    def expand(Expression self, side=None):
        """
        Expand this symbolic expression. Products of sums and exponentiated
        sums are multiplied out, numerators of rational expressions which
        are sums are split into their respective terms, and multiplications
        are distributed over addition at all levels.

        EXAMPLES:

        We expand the expression `(x-y)^5` using both
        method and functional notation.

        ::

            sage: x,y = var('x,y')
            sage: a = (x-y)^5
            sage: a.expand()
            x^5 - 5*x^4*y + 10*x^3*y^2 - 10*x^2*y^3 + 5*x*y^4 - y^5
            sage: expand(a)
            x^5 - 5*x^4*y + 10*x^3*y^2 - 10*x^2*y^3 + 5*x*y^4 - y^5

        We expand some other expressions::

            sage: expand((x-1)^3/(y-1))
            x^3/(y - 1) - 3*x^2/(y - 1) + 3*x/(y - 1) - 1/(y - 1)
            sage: expand((x+sin((x+y)^2))^2)
            x^2 + 2*x*sin((x + y)^2) + sin((x + y)^2)^2

        We can expand individual sides of a relation::

            sage: a = (16*x-13)^2 == (3*x+5)^2/2
            sage: a.expand()
            256*x^2 - 416*x + 169 == 9/2*x^2 + 15*x + 25/2
            sage: a.expand('left')
            256*x^2 - 416*x + 169 == 1/2*(3*x + 5)^2
            sage: a.expand('right')
            (16*x - 13)^2 == 9/2*x^2 + 15*x + 25/2

        TESTS::

            sage: var('x,y')
            (x, y)
            sage: ((x + (2/3)*y)^3).expand()
            x^3 + 2*x^2*y + 4/3*x*y^2 + 8/27*y^3
            sage: expand( (x*sin(x) - cos(y)/x)^2 )
            x^2*sin(x)^2 - 2*cos(y)*sin(x) + cos(y)^2/x^2
            sage: f = (x-y)*(x+y); f
            (x + y)*(x - y)
            sage: f.expand()
            x^2 - y^2
        """
        if side is not None:
            if not is_a_relational(self._gobj):
                raise ValueError("expansion on sides only makes sense for relations")
            if side == 'left':
                return self.operator()(self.lhs().expand(), self.rhs())
            elif side == 'right':
                return self.operator()(self.lhs(), self.rhs().expand())
            else:
                raise ValueError("side must be 'left', 'right', or None")

        cdef GEx x
        sig_on()
        try:
            x = self._gobj.expand(0)
        finally:
            sig_off()
        return new_Expression_from_GEx(self._parent, x)

    expand_rational = rational_expand = expand

    def expand_trig(self, full=False, half_angles=False, plus=True, times=True):
        """
        Expand trigonometric and hyperbolic functions of sums of angles
        and of multiple angles occurring in self. For best results, self
        should already be expanded.

        INPUT:

        -  ``full`` - (default: False) To enhance user control
           of simplification, this function expands only one level at a time
           by default, expanding sums of angles or multiple angles. To obtain
           full expansion into sines and cosines immediately, set the optional
           parameter full to True.

        -  ``half_angles`` - (default: False) If True, causes
           half-angles to be simplified away.

        -  ``plus`` - (default: True) Controls the sum rule;
           expansion of sums (e.g. 'sin(x + y)') will take place only if plus
           is True.

        -  ``times`` - (default: True) Controls the product
           rule, expansion of products (e.g. sin(2\*x)) will take place only
           if times is True.


        OUTPUT:

        A symbolic expression.

        EXAMPLES::

            sage: sin(5*x).expand_trig()
            5*cos(x)^4*sin(x) - 10*cos(x)^2*sin(x)^3 + sin(x)^5
            sage: cos(2*x + var('y')).expand_trig()
            cos(2*x)*cos(y) - sin(2*x)*sin(y)

        We illustrate various options to this function::

            sage: f = sin(sin(3*cos(2*x))*x)
            sage: f.expand_trig()
            sin((3*cos(cos(2*x))^2*sin(cos(2*x)) - sin(cos(2*x))^3)*x)
            sage: f.expand_trig(full=True)
            sin((3*(cos(cos(x)^2)*cos(sin(x)^2) + sin(cos(x)^2)*sin(sin(x)^2))^2*(cos(sin(x)^2)*sin(cos(x)^2) - cos(cos(x)^2)*sin(sin(x)^2)) - (cos(sin(x)^2)*sin(cos(x)^2) - cos(cos(x)^2)*sin(sin(x)^2))^3)*x)
            sage: sin(2*x).expand_trig(times=False)
            sin(2*x)
            sage: sin(2*x).expand_trig(times=True)
            2*cos(x)*sin(x)
            sage: sin(2 + x).expand_trig(plus=False)
            sin(x + 2)
            sage: sin(2 + x).expand_trig(plus=True)
            cos(x)*sin(2) + cos(2)*sin(x)
            sage: sin(x/2).expand_trig(half_angles=False)
            sin(1/2*x)
            sage: sin(x/2).expand_trig(half_angles=True)
            (-1)^floor(1/2*x/pi)*sqrt(-1/2*cos(x) + 1/2)

        ALIASES:

        :meth:`trig_expand` and :meth:`expand_trig` are the same
        """
        from sage.calculus.calculus import maxima_options
        M = self._maxima_()
        P = M.parent()
        opt = maxima_options(trigexpand=full, halfangles=half_angles,
                             trigexpandplus=plus, trigexpandtimes=times)
        cmd = 'trigexpand(%s), %s'%(M.name(), opt)
        ans = P(cmd)
        return self.parent()(ans)

    trig_expand = expand_trig

    def reduce_trig(self, var=None):
        r"""
        Combine products and powers of trigonometric and hyperbolic
        sin's and cos's of x into those of multiples of x. It also
        tries to eliminate these functions when they occur in
        denominators.

        INPUT:

        - ``self`` - a symbolic expression

        - ``var`` - (default: None) the variable which is used for
          these transformations. If not specified, all variables are
          used.

        OUTPUT:

        A symbolic expression.

        EXAMPLES::

            sage: y=var('y')
            sage: f=sin(x)*cos(x)^3+sin(y)^2
            sage: f.reduce_trig()
            -1/2*cos(2*y) + 1/8*sin(4*x) + 1/4*sin(2*x) + 1/2

        To reduce only the expressions involving x we use optional parameter::

            sage: f.reduce_trig(x)
            sin(y)^2 + 1/8*sin(4*x) + 1/4*sin(2*x)

        ALIASES: :meth:`trig_reduce` and :meth:`reduce_trig` are the same
        """
        M = self._maxima_()
        P = M.parent()
        if var is None:
            cmd = 'trigreduce(%s)'%(M.name())
        else:
            cmd = 'trigreduce(%s,%s)'%(M.name(),'_SAGE_VAR_'+str(var))
        ans = P(cmd)
        return self.parent()(ans)

    trig_reduce = reduce_trig

    ############################################################################
    # Pattern Matching
    ############################################################################
    def match(self, pattern):
        """
        Check if self matches the given pattern.

        INPUT:

        -  ``pattern`` -- a symbolic expression, possibly containing wildcards
           to match for

        OUTPUT:

        One of

        ``None`` if there is no match, or a dictionary mapping the
        wildcards to the matching values if a match was found. Note
        that the dictionary is empty if there were no wildcards in the
        given pattern.

        See also http://www.ginac.de/tutorial/Pattern-matching-and-advanced-substitutions.html

        EXAMPLES::

            sage: var('x,y,z,a,b,c,d,f,g')
            (x, y, z, a, b, c, d, f, g)
            sage: w0 = SR.wild(0); w1 = SR.wild(1); w2 = SR.wild(2)
            sage: ((x+y)^a).match((x+y)^a)  # no wildcards, so empty dict
            {}
            sage: print ((x+y)^a).match((x+y)^b)
            None
            sage: t = ((x+y)^a).match(w0^w1)
            sage: t[w0], t[w1]
            (x + y, a)
            sage: print ((x+y)^a).match(w0^w0)
            None
            sage: ((x+y)^(x+y)).match(w0^w0)
            {$0: x + y}
            sage: t = ((a+b)*(a+c)).match((a+w0)*(a+w1))
            sage: t[w0], t[w1]
            (c, b)
            sage: ((a+b)*(a+c)).match((w0+b)*(w0+c))
            {$0: a}
            sage: t = ((a+b)*(a+c)).match((w0+w1)*(w0+w2))
            sage: t[w0], t[w1], t[w2]
            (a, c, b)
            sage: print ((a+b)*(a+c)).match((w0+w1)*(w1+w2))
            None
            sage: t = (a*(x+y)+a*z+b).match(a*w0+w1)
            sage: t[w0], t[w1]
            (x + y, a*z + b)
            sage: print (a+b+c+d+f+g).match(c)
            None
            sage: (a+b+c+d+f+g).has(c)
            True
            sage: (a+b+c+d+f+g).match(c+w0)
            {$0: a + b + d + f + g}
            sage: (a+b+c+d+f+g).match(c+g+w0)
            {$0: a + b + d + f}
            sage: (a+b).match(a+b+w0)
            {$0: 0}
            sage: print (a*b^2).match(a^w0*b^w1)
            None
            sage: (a*b^2).match(a*b^w1)
            {$1: 2}
            sage: (x*x.arctan2(x^2)).match(w0*w0.arctan2(w0^2))
            {$0: x}

        Beware that behind-the-scenes simplification can lead to
        surprising results in matching::

            sage: print (x+x).match(w0+w1)
            None
            sage: t = x+x; t
            2*x
            sage: t.operator()
            <built-in function mul>

        Since asking to match w0+w1 looks for an addition operator,
        there is no match.
        """
        cdef Expression p = self.coerce_in(pattern)
        cdef GExList mlst
        cdef bint res = self._gobj.match(p._gobj, mlst)
        if not res:
            return None

        cdef dict rdict = {}
        cdef GExListIter itr = mlst.begin()
        cdef GExListIter lstend = mlst.end()
        while itr.is_not_equal(lstend):
            key = new_Expression_from_GEx(self._parent, itr.obj().lhs())
            val = new_Expression_from_GEx(self._parent, itr.obj().rhs())
            rdict[key] = val
            itr.inc()
        return rdict


    def find(self, pattern):
        """
        Find all occurrences of the given pattern in this expression.

        Note that once a subexpression matches the pattern, the search does
        not extend to subexpressions of it.

        EXAMPLES::

            sage: var('x,y,z,a,b')
            (x, y, z, a, b)
            sage: w0 = SR.wild(0); w1 = SR.wild(1)

            sage: (sin(x)*sin(y)).find(sin(w0))
            [sin(y), sin(x)]

            sage: ((sin(x)+sin(y))*(a+b)).expand().find(sin(w0))
            [sin(y), sin(x)]

            sage: (1+x+x^2+x^3).find(x)
            [x]
            sage: (1+x+x^2+x^3).find(x^w0)
            [x^2, x^3]

            sage: (1+x+x^2+x^3).find(y)
            []

            # subexpressions of a match are not listed
            sage: ((x^y)^z).find(w0^w1)
            [(x^y)^z]
        """
        cdef Expression p = self.coerce_in(pattern)
        cdef GExList found
        self._gobj.find(p._gobj, found)
        res = []
        cdef GExListIter itr = found.begin()
        while itr.is_not_equal(found.end()):
            res.append(new_Expression_from_GEx(self._parent, itr.obj()))
            itr.inc()
        res.sort(cmp)
        return res

    def has(self, pattern):
        """
        EXAMPLES::

            sage: var('x,y,a'); w0 = SR.wild(); w1 = SR.wild()
            (x, y, a)
            sage: (x*sin(x + y + 2*a)).has(y)
            True

        Here "x+y" is not a subexpression of "x+y+2*a" (which has the
        subexpressions "x", "y" and "2*a")::

            sage: (x*sin(x + y + 2*a)).has(x+y)
            False
            sage: (x*sin(x + y + 2*a)).has(x + y + w0)
            True

        The following fails because "2*(x+y)" automatically gets converted to
        "2*x+2*y" of which "x+y" is not a subexpression::

            sage: (x*sin(2*(x+y) + 2*a)).has(x+y)
            False

        Although x^1==x and x^0==1, neither "x" nor "1" are actually of the
        form "x^something"::

            sage: (x+1).has(x^w0)
            False

        Here is another possible pitfall, where the first expression
        matches because the term "-x" has the form "(-1)*x" in GiNaC. To check
        whether a polynomial contains a linear term you should use the
        coeff() function instead.

        ::

            sage: (4*x^2 - x + 3).has(w0*x)
            True
            sage: (4*x^2 + x + 3).has(w0*x)
            False
            sage: (4*x^2 + x + 3).has(x)
            True
            sage: (4*x^2 - x + 3).coeff(x,1)
            -1
            sage: (4*x^2 + x + 3).coeff(x,1)
            1
        """
        cdef Expression p = self.coerce_in(pattern)
        return self._gobj.has(p._gobj)

    def substitute(self, in_dict=None, **kwds):
        """
        EXAMPLES::

            sage: var('x,y,z,a,b,c,d,f,g')
            (x, y, z, a, b, c, d, f, g)
            sage: w0 = SR.wild(0); w1 = SR.wild(1)
            sage: t = a^2 + b^2 + (x+y)^3

            # substitute with keyword arguments (works only with symbols)
            sage: t.subs(a=c)
            (x + y)^3 + b^2 + c^2

            # substitute with a dictionary argument
            sage: t.subs({a^2: c})
            (x + y)^3 + b^2 + c

            sage: t.subs({w0^2: w0^3})
            a^3 + b^3 + (x + y)^3

            # substitute with a relational expression
            sage: t.subs(w0^2 == w0^3)
            a^3 + b^3 + (x + y)^3

            sage: t.subs(w0==w0^2)
            (x^2 + y^2)^18 + a^16 + b^16

            # more than one keyword argument is accepted
            sage: t.subs(a=b, b=c)
            (x + y)^3 + b^2 + c^2

            # using keyword arguments with a dictionary is allowed
            sage: t.subs({a:b}, b=c)
            (x + y)^3 + b^2 + c^2

            # in this case keyword arguments override the dictionary
            sage: t.subs({a:b}, a=c)
            (x + y)^3 + b^2 + c^2

            sage: t.subs({a:b, b:c})
            (x + y)^3 + b^2 + c^2

        TESTS::

            sage: # no arguments return the same expression
            sage: t.subs()
            (x + y)^3 + a^2 + b^2

            # similarly for an empty dictionary argument
            sage: t.subs({})
            (x + y)^3 + a^2 + b^2

            # non keyword or dictionary argument returns error
            sage: t.subs(5)
            Traceback (most recent call last):
            ...
            TypeError: subs takes either a set of keyword arguments, a dictionary, or a symbolic relational expression

            # substitutions with infinity
            sage: (x/y).subs(y=oo)
            0
            sage: (x/y).subs(x=oo)
            Traceback (most recent call last):
            ...
            RuntimeError: indeterminate expression: infinity * f(x) encountered.
            sage: (x*y).subs(x=oo)
            Traceback (most recent call last):
            ...
            RuntimeError: indeterminate expression: infinity * f(x) encountered.
            sage: (x^y).subs(x=oo)
            Traceback (most recent call last):
            ...
            ValueError: power::eval(): pow(Infinity, f(x)) is not defined.
            sage: (x^y).subs(y=oo)
            Traceback (most recent call last):
            ...
            ValueError: power::eval(): pow(f(x), infinity) is not defined.
            sage: (x+y).subs(x=oo)
            +Infinity
            sage: (x-y).subs(y=oo)
            -Infinity
            sage: gamma(x).subs(x=-1)
            Infinity
            sage: 1/gamma(x).subs(x=-1)
            0

        Verify that this operation does not modify the passed
        dictionary (:trac:`6622`)::

            sage: var('v t')
            (v, t)
            sage: f = v*t
            sage: D = {v: 2}
            sage: f(D, t=3)
            6
            sage: D
            {v: 2}

        Check if :trac:`9891` is fixed::

            sage: exp(x).subs(x=log(x))
            x

        Check if :trac:`13587` is fixed::

            sage: t = tan(x)^2 - tan(x)
            sage: t.subs(x=pi/2)
            Infinity
            sage: u = gamma(x) - gamma(x-1)
            sage: u.subs(x=-1)
            Infinity
        """
        cdef dict sdict = {}
        if in_dict is not None:
            if isinstance(in_dict, Expression):
                return self._subs_expr(in_dict)
            if not isinstance(in_dict, dict):
                raise TypeError("subs takes either a set of keyword arguments, a dictionary, or a symbolic relational expression")
            sdict.update(in_dict)

        if kwds:
            for k, v in kwds.iteritems():
                k = self._parent.var(k)
                sdict[k] = v

        cdef GExMap smap
        for k, v in sdict.iteritems():
            smap.insert(make_pair((<Expression>self.coerce_in(k))._gobj,
                                  (<Expression>self.coerce_in(v))._gobj))

        return new_Expression_from_GEx(self._parent, self._gobj.subs_map(smap, 0))

    subs = substitute

    cpdef Expression _subs_expr(self, expr):
        """
        EXAMPLES::

            sage: var('x,y,z,a,b,c,d,f')
            (x, y, z, a, b, c, d, f)
            sage: w0 = SR.wild(0); w1 = SR.wild(1)
            sage: (a^2 + b^2 + (x+y)^2)._subs_expr(w0^2 == w0^3)
            a^3 + b^3 + (x + y)^3
            sage: (a^4 + b^4 + (x+y)^4)._subs_expr(w0^2 == w0^3)
            a^4 + b^4 + (x + y)^4
            sage: (a^2 + b^4 + (x+y)^4)._subs_expr(w0^2 == w0^3)
            b^4 + (x + y)^4 + a^3
            sage: ((a+b+c)^2)._subs_expr(a+b == x)
            (a + b + c)^2
            sage: ((a+b+c)^2)._subs_expr(a+b+w0 == x+w0)
            (c + x)^2
            sage: (a+2*b)._subs_expr(a+b == x)
            a + 2*b
            sage: (a+2*b)._subs_expr(a+b+w0 == x+w0)
            a + 2*b
            sage: (a+2*b)._subs_expr(a+w0*b == x)
            x
            sage: (a+2*b)._subs_expr(a+b+w0*b == x+w0*b)
            a + 2*b
            sage: (4*x^3-2*x^2+5*x-1)._subs_expr(x==a)
            4*a^3 - 2*a^2 + 5*a - 1
            sage: (4*x^3-2*x^2+5*x-1)._subs_expr(x^w0==a^w0)
            4*a^3 - 2*a^2 + 5*x - 1
            sage: (4*x^3-2*x^2+5*x-1)._subs_expr(x^w0==a^(2*w0))._subs_expr(x==a)
            4*a^6 - 2*a^4 + 5*a - 1
            sage: sin(1+sin(x))._subs_expr(sin(w0)==cos(w0))
            cos(cos(x) + 1)
            sage: (sin(x)^2 + cos(x)^2)._subs_expr(sin(w0)^2+cos(w0)^2==1)
            1
            sage: (1 + sin(x)^2 + cos(x)^2)._subs_expr(sin(w0)^2+cos(w0)^2==1)
            cos(x)^2 + sin(x)^2 + 1
            sage: (17*x + sin(x)^2 + cos(x)^2)._subs_expr(w1 + sin(w0)^2+cos(w0)^2 == w1 + 1)
            17*x + 1
            sage: ((x-1)*(sin(x)^2 + cos(x)^2)^2)._subs_expr(sin(w0)^2+cos(w0)^2 == 1)
            x - 1
            """
        cdef Expression p = self.coerce_in(expr)
        return new_Expression_from_GEx(self._parent, self._gobj.subs(p._gobj))

    def substitute_expression(self, *equations):
        """
        Given a dictionary of key:value pairs, substitute all occurrences
        of key for value in self.  The substitutions can also be given
        as a number of symbolic equalities key == value; see the
        examples.

        .. warning::

           This is a formal pattern substitution, which may or may not
           have any mathematical meaning. The exact rules used at
           present in Sage are determined by Maxima's subst
           command. Sometimes patterns are not replaced even though
           one would think they should be - see examples below.

        EXAMPLES::

            sage: f = x^2 + 1
            sage: f.subs_expr(x^2 == x)
            x + 1

        ::

            sage: var('x,y,z'); f = x^3 + y^2 + z
            (x, y, z)
            sage: f.subs_expr(x^3 == y^2, z == 1)
            2*y^2 + 1

        Or the same thing giving the substitutions as a dictionary::

            sage: f.subs_expr({x^3:y^2, z:1})
            2*y^2 + 1

            sage: f = x^2 + x^4
            sage: f.subs_expr(x^2 == x)
            x^4 + x
            sage: f = cos(x^2) + sin(x^2)
            sage: f.subs_expr(x^2 == x)
            cos(x) + sin(x)

        ::

            sage: f(x,y,t) = cos(x) + sin(y) + x^2 + y^2 + t
            sage: f.subs_expr(y^2 == t)
            (x, y, t) |--> x^2 + 2*t + cos(x) + sin(y)

        The following seems really weird, but it *is* what Maple does::

            sage: f.subs_expr(x^2 + y^2 == t)
            (x, y, t) |--> x^2 + y^2 + t + cos(x) + sin(y)
            sage: maple.eval('subs(x^2 + y^2 = t, cos(x) + sin(y) + x^2 + y^2 + t)')          # optional - maple
            'cos(x)+sin(y)+x^2+y^2+t'
            sage: maxima.quit()
            sage: maxima.eval('cos(x) + sin(y) + x^2 + y^2 + t, x^2 + y^2 = t')
            'sin(y)+y^2+cos(x)+x^2+t'

        Actually Mathematica does something that makes more sense::

            sage: mathematica.eval('Cos[x] + Sin[y] + x^2 + y^2 + t /. x^2 + y^2 -> t')       # optional - mathematica
            2 t + Cos[x] + Sin[y]
        """
        if isinstance(equations[0], dict):
            eq_dict = equations[0]
            equations = [ x == eq_dict[x] for x in eq_dict.keys() ]

        if not all([is_SymbolicEquation(eq) for eq in equations]):
            raise TypeError("each expression must be an equation")

        d = dict([(eq.lhs(), eq.rhs()) for eq in equations])
        return self.subs(d)

    subs_expr = substitute_expression

    def substitute_function(self, original, new):
        """
        Return this symbolic expressions all occurrences of the
        function *original* replaced with the function *new*.

        EXAMPLES::

            sage: x,y = var('x,y')
            sage: foo = function('foo'); bar = function('bar')
            sage: f = foo(x) + 1/foo(pi*y)
            sage: f.substitute_function(foo, bar)
            1/bar(pi*y) + bar(x)
        """
        from sage.symbolic.expression_conversions import SubstituteFunction
        return SubstituteFunction(self, original, new)()

    def __call__(self, *args, **kwds):
        """
        Call the :meth:`subs` on this expression.

        EXAMPLES::

            sage: var('x,y,z')
            (x, y, z)
            sage: (x+y)(x=z^2, y=x^y)
            z^2 + x^y
        """
        return self._parent._call_element_(self, *args, **kwds)

    def variables(self):
        """
        Return sorted tuple of variables that occur in this expression.

        EXAMPLES::

            sage: (x,y,z) = var('x,y,z')
            sage: (x+y).variables()
            (x, y)
            sage: (2*x).variables()
            (x,)
            sage: (x^y).variables()
            (x, y)
            sage: sin(x+y^z).variables()
            (x, y, z)

        """
        from sage.symbolic.ring import SR
        cdef GExSet sym_set
        g_list_symbols(self._gobj, sym_set)
        res = []
        cdef GExSetIter itr = sym_set.begin()
        while itr.is_not_equal(sym_set.end()):
            res.append(new_Expression_from_GEx(SR, itr.obj()))
            itr.inc()
        res.sort(cmp=lambda x,y: -cmp(x,y))
        return tuple(res)

    def arguments(self):
        """
        EXAMPLES::

            sage: x,y = var('x,y')
            sage: f = x + y
            sage: f.arguments()
            (x, y)

            sage: g = f.function(x)
            sage: g.arguments()
            (x,)

        """
        try:
            return self._parent.arguments()
        except AttributeError:
            return self.variables()

    args = arguments

    def number_of_arguments(self):
        """
        EXAMPLES::

            sage: x,y = var('x,y')
            sage: f = x + y
            sage: f.number_of_arguments()
            2

            sage: g = f.function(x)
            sage: g.number_of_arguments()
            1

        ::

            sage: x,y,z = var('x,y,z')
            sage: (x+y).number_of_arguments()
            2
            sage: (x+1).number_of_arguments()
            1
            sage: (sin(x)+1).number_of_arguments()
            1
            sage: (sin(z)+x+y).number_of_arguments()
            3
            sage: (sin(x+y)).number_of_arguments()
            2

        ::

            sage: ( 2^(8/9) - 2^(1/9) )(x-1)
            Traceback (most recent call last):
            ...
            ValueError: the number of arguments must be less than or equal to 0
        """
        return len(self.arguments())

    def number_of_operands(self):
        """
        Return the number of arguments of this expression.

        EXAMPLES::

            sage: var('a,b,c,x,y')
            (a, b, c, x, y)
            sage: a.number_of_operands()
            0
            sage: (a^2 + b^2 + (x+y)^2).number_of_operands()
            3
            sage: (a^2).number_of_operands()
            2
            sage: (a*b^2*c).number_of_operands()
            3
        """
        return self._gobj.nops()

    nops = number_of_operands

    def __len__(self):
        """
        Return the number of arguments of this expression.

        EXAMPLES::

            sage: var('a,b,c,x,y')
            (a, b, c, x, y)
            sage: len(a)
            0
            sage: len((a^2 + b^2 + (x+y)^2))
            3
            sage: len((a^2))
            2
            sage: len(a*b^2*c)
            3
        """
        return self.number_of_operands()

    def _unpack_operands(self):
        """
        Unpack the operands of this expression converting each to a Python
        object if possible.

        This corresponds to the conversion performed when arguments of a
        function are unpacked as they are being passed to custom methods of
        a symbolic function.

        EXAMPLES::

            sage: t = SR._force_pyobject((1, 2, x, x+1, x+2))
            sage: t._unpack_operands()
            (1, 2, x, x + 1, x + 2)
            sage: type(t._unpack_operands())
            <type 'tuple'>
            sage: map(type, t._unpack_operands())
            [<type 'sage.rings.integer.Integer'>, <type 'sage.rings.integer.Integer'>, <type 'sage.symbolic.expression.Expression'>, <type 'sage.symbolic.expression.Expression'>, <type 'sage.symbolic.expression.Expression'>]
            sage: u = SR._force_pyobject((t, x^2))
            sage: u._unpack_operands()
            ((1, 2, x, x + 1, x + 2), x^2)
            sage: type(u._unpack_operands()[0])
            <type 'tuple'>
        """
        from sage.symbolic.pynac import unpack_operands
        return unpack_operands(self)

    def operands(self):
        """
        Return a list containing the operands of this expression.

        EXAMPLES::

            sage: var('a,b,c,x,y')
            (a, b, c, x, y)
            sage: (a^2 + b^2 + (x+y)^2).operands()
            [a^2, b^2, (x + y)^2]
            sage: (a^2).operands()
            [a, 2]
            sage: (a*b^2*c).operands()
            [a, b^2, c]
        """
        from sage.symbolic.ring import SR
        return [new_Expression_from_GEx(SR, self._gobj.op(i)) \
                            for i from 0 <= i < self._gobj.nops()]

    def operator(self):
        """
        Return the topmost operator in this expression.

        EXAMPLES::

            sage: x,y,z = var('x,y,z')
            sage: (x+y).operator()
            <built-in function add>
            sage: (x^y).operator()
            <built-in function pow>
            sage: (x^y * z).operator()
            <built-in function mul>
            sage: (x < y).operator()
            <built-in function lt>

            sage: abs(x).operator()
            abs
            sage: r = gamma(x).operator(); type(r)
            <class 'sage.functions.other.Function_gamma'>

            sage: psi = function('psi', nargs=1)
            sage: psi(x).operator()
            psi

            sage: r = psi(x).operator()
            sage: r == psi
            True

            sage: f = function('f', nargs=1, conjugate_func=lambda self, x: 2*x)
            sage: nf = f(x).operator()
            sage: nf(x).conjugate()
            2*x

            sage: f = function('f')
            sage: a = f(x).diff(x); a
            D[0](f)(x)
            sage: a.operator()
            D[0](f)

        TESTS::

            sage: (x <= y).operator()
            <built-in function le>
            sage: (x == y).operator()
            <built-in function eq>
            sage: (x != y).operator()
            <built-in function ne>
            sage: (x > y).operator()
            <built-in function gt>
            sage: (x >= y).operator()
            <built-in function ge>
            sage: SR._force_pyobject( (x, x + 1, x + 2) ).operator()
            <type 'tuple'>
        """
        cdef operators o
        cdef unsigned serial
        import operator
        if is_a_add(self._gobj):
            return operator.add
        elif is_a_mul(self._gobj) or is_a_ncmul(self._gobj):
            return operator.mul
        elif is_a_power(self._gobj):
            return operator.pow
        elif is_a_relational(self._gobj):
            # find the operator and return it
            o = relational_operator(self._gobj)
            if o == equal:
                return operator.eq
            elif o == not_equal:
                return operator.ne
            elif o == less:
                return operator.lt
            elif o == less_or_equal:
                return operator.le
            elif o == greater:
                return operator.gt
            elif o == greater_or_equal:
                return operator.ge
            else:
                raise RuntimeError("operator type not known, please report this as a bug")
        elif is_a_function(self._gobj):
            # get function id
            serial = ex_to_function(self._gobj).get_serial()

            # if operator is a special function defined by us
            # find the python equivalent and return it
            res = get_sfunction_from_serial(serial)
            if res is None:
                raise RuntimeError("cannot find SFunction in table")

            if is_a_fderivative(self._gobj):
                from sage.symbolic.pynac import paramset_from_Expression
                from sage.symbolic.operators import FDerivativeOperator
                parameter_set = paramset_from_Expression(self)
                res = FDerivativeOperator(res, parameter_set)

            return res
        elif is_exactly_a_exprseq(self._gobj):
            return tuple

        # self._gobj is either a symbol, constant or numeric
        return None

    def __index__(self):
        """
        EXAMPLES::

            sage: a = range(10)
            sage: a[:SR(5)]
            [0, 1, 2, 3, 4]
        """
        return int(self._integer_())

    def iterator(self):
        """
        Return an iterator over the operands of this expression.

        EXAMPLES::

            sage: x,y,z = var('x,y,z')
            sage: list((x+y+z).iterator())
            [x, y, z]
            sage: list((x*y*z).iterator())
            [x, y, z]
            sage: list((x^y*z*(x+y)).iterator())
            [x + y, x^y, z]

        Note that symbols, constants and numeric objects do not have operands,
        so the iterator function raises an error in these cases::

            sage: x.iterator()
            Traceback (most recent call last):
            ...
            ValueError: expressions containing only a numeric coefficient, constant or symbol have no operands
            sage: pi.iterator()
            Traceback (most recent call last):
            ...
            ValueError: expressions containing only a numeric coefficient, constant or symbol have no operands
            sage: SR(5).iterator()
            Traceback (most recent call last):
            ...
            ValueError: expressions containing only a numeric coefficient, constant or symbol have no operands
        """
        if is_a_symbol(self._gobj) or is_a_constant(self._gobj) or \
                is_a_numeric(self._gobj):
                    raise ValueError("expressions containing only a numeric coefficient, constant or symbol have no operands")
        return new_ExpIter_from_Expression(self)

    property op:
        def __get__(self):
            """
            Provide access to the operands of an expression through a property.


            EXAMPLES::

                sage: t = 1+x+x^2
                sage: t.op
                Operands of x^2 + x + 1
                sage: x.op
                Traceback (most recent call last):
                ...
                TypeError: expressions containing only a numeric coefficient, constant or symbol have no operands
                sage: t.op[0]
                x^2

            Indexing directly with ``t[1]`` causes problems with numpy types.

                sage: t[1]
                Traceback (most recent call last):
                ...
                TypeError: 'sage.symbolic.expression.Expression' object does not support indexing
            """
            if is_a_symbol(self._gobj) or is_a_constant(self._gobj) or \
                is_a_numeric(self._gobj):
                    raise TypeError("expressions containing only a numeric coefficient, constant or symbol have no operands")
            cdef OperandsWrapper res = OperandsWrapper.__new__(OperandsWrapper)
            res._expr = self
            return res

    def _numerical_approx(self, prec=None, digits=None, algorithm=None):
        """
        Return a numerical approximation this symbolic expression as
        either a real or complex number with at least the requested
        number of bits or digits of precision.

        EXAMPLES::

            sage: sin(x).subs(x=5).n()
            -0.958924274663138
            sage: sin(x).subs(x=5).n(100)
            -0.95892427466313846889315440616
            sage: sin(x).subs(x=5).n(digits=50)
            -0.95892427466313846889315440615599397335246154396460
            sage: zeta(x).subs(x=2).numerical_approx(digits=50)
            1.6449340668482264364724151666460251892189499012068

            sage: cos(3).numerical_approx(200)
            -0.98999249660044545727157279473126130239367909661558832881409
            sage: numerical_approx(cos(3),200)
            -0.98999249660044545727157279473126130239367909661558832881409
            sage: numerical_approx(cos(3), digits=10)
            -0.9899924966
            sage: (i + 1).numerical_approx(32)
            1.00000000 + 1.00000000*I
            sage: (pi + e + sqrt(2)).numerical_approx(100)
            7.2740880444219335226246195788

        TESTS:

        We test the evaluation of different infinities available in Pynac::

            sage: t = x - oo; t
            -Infinity
            sage: t.n()
            -infinity
            sage: t = x + oo; t
            +Infinity
            sage: t.n()
            +infinity
            sage: t = x - unsigned_infinity; t
            Infinity
            sage: t.n()
            Traceback (most recent call last):
            ...
            ValueError: can only convert signed infinity to RR

        Some expressions cannot be evaluated numerically::

            sage: n(sin(x))
            Traceback (most recent call last):
            ...
            TypeError: cannot evaluate symbolic expression numerically
            sage: a = var('a')
            sage: (x^2 + 2*x + 2).subs(x=a).n()
            Traceback (most recent call last):
            ...
            TypeError: cannot evaluate symbolic expression numerically

        Make sure we've rounded up log(10,2) enough to guarantee
        sufficient precision (:trac:`10164`)::

            sage: ks = 4*10**5, 10**6
            sage: all(len(str(e.n(digits=k)))-1 >= k for k in ks)
            True

        """
        if prec is None:
            if digits is None:
                prec = 53
            else:
                prec = int((digits+1) * LOG_TEN_TWO_PLUS_EPSILON) + 1
        from sage.rings.real_mpfr import RealField
        R = RealField(prec)
        kwds = {'parent': R, 'algorithm': algorithm}
        cdef Expression x
        try:
            x = self._convert(kwds)
        except TypeError: # numerical approximation for real number failed
            pass          # try again with complex
            kwds['parent'] = R.complex_field()
            x = self._convert(kwds)

        # we have to consider constants as well, since infinity is a constant
        # in pynac
        if is_a_numeric(x._gobj):
            res = py_object_from_numeric(x._gobj)
        elif  is_a_constant(x._gobj):
            res = x.pyobject()
        else:
            raise TypeError("cannot evaluate symbolic expression numerically")

        # Important -- the  we get might not be a valid output for numerical_approx in
        # the case when one gets infinity.
        if isinstance(res, AnInfinity):
            return res.n(prec=prec,digits=digits)
        return res

    #added this line to make doctests visible to users
    numerical_approx =_numerical_approx
    n=_numerical_approx
    N=_numerical_approx

    def round(self):
        """
        Round this expression to the nearest integer.

        EXAMPLES::

            sage: u = sqrt(43203735824841025516773866131535024)
            sage: u.round()
            207855083711803945
            sage: t = sqrt(Integer('1'*1000)).round(); print str(t)[-10:]
            3333333333
            sage: (-sqrt(110)).round()
            -10
            sage: (-sqrt(115)).round()
            -11
            sage: (sqrt(-3)).round()
            Traceback (most recent call last):
            ...
            ValueError: could not convert sqrt(-3) to a real number
        """
        try:
            return self.pyobject().round()
        except (TypeError, AttributeError):
            pass
        from sage.functions.all import floor, ceil
        try:
            rif_self = sage.rings.all.RIF(self)
        except TypeError:
            raise ValueError("could not convert %s to a real number" % self)
        half = 1 / sage.rings.integer.Integer(2)
        if rif_self < 0 or (rif_self.contains_zero() and self < 0):
            result = ceil(self - half)
        else:
            result = floor(self + half)
        if not isinstance(result, sage.rings.integer.Integer):
            raise ValueError("could not convert %s to a real number" % self)
        else:
            return result

    def function(self, *args):
        """
        Return a callable symbolic expression with the given variables.

        EXAMPLES:

        We will use several symbolic variables in the examples below::

            sage: var('x, y, z, t, a, w, n')
            (x, y, z, t, a, w, n)

        ::

            sage: u = sin(x) + x*cos(y)
            sage: g = u.function(x,y)
            sage: g(x,y)
            x*cos(y) + sin(x)
            sage: g(t,z)
            t*cos(z) + sin(t)
            sage: g(x^2, x^y)
            x^2*cos(x^y) + sin(x^2)

        ::

            sage: f = (x^2 + sin(a*w)).function(a,x,w); f
            (a, x, w) |--> x^2 + sin(a*w)
            sage: f(1,2,3)
            sin(3) + 4

        Using the :meth:`function` method we can obtain the above function
        `f`, but viewed as a function of different variables::

            sage: h = f.function(w,a); h
            (w, a) |--> x^2 + sin(a*w)

        This notation also works::

            sage: h(w,a) = f
            sage: h
            (w, a) |--> x^2 + sin(a*w)

        You can even make a symbolic expression `f` into a function
        by writing ``f(x,y) = f``::

            sage: f = x^n + y^n; f
            x^n + y^n
            sage: f(x,y) = f
            sage: f
            (x, y) |--> x^n + y^n
            sage: f(2,3)
            3^n + 2^n
        """
        # we override type checking in CallableSymbolicExpressionRing,
        # since it checks for old SymbolicVariable's
        # and do the check here instead
        from sage.symbolic.callable import CallableSymbolicExpressionRing
        from sage.symbolic.ring import is_SymbolicVariable
        for i in args:
            if not is_SymbolicVariable(i):
                break
        else:
            R = CallableSymbolicExpressionRing(args, check=False)
            return R(self)
        raise TypeError("Must construct a function with a tuple (or list) of symbolic variables.")

    ############################################################################
    # Basic arithmetic wrappers
    # which allow disabling automatic evaluation with the hold parameter
    ############################################################################
    def power(self, exp, hold=False):
        """
        Return the current expression to the power ``exp``.

        To prevent automatic evaluation use the ``hold`` argument.

        EXAMPLES::

            sage: (x^2).power(2)
            x^4
            sage: (x^2).power(2, hold=True)
            (x^2)^2

        To then evaluate again, we currently must use Maxima via
        :meth:`simplify`::

            sage: a = (x^2).power(2, hold=True); a.simplify()
            x^4

        """
        cdef Expression nexp = self.coerce_in(exp)
        return new_Expression_from_GEx(self._parent,
                g_hold2_wrapper(g_power_construct, self._gobj, nexp._gobj,
                    hold))

    def add(self, *args, hold=False):
        """
        Return the sum of the current expression and the given arguments.

        To prevent automatic evaluation use the ``hold`` argument.

        EXAMPLES::

            sage: x.add(x)
            2*x
            sage: x.add(x, hold=True)
            x + x
            sage: x.add(x, (2+x), hold=True)
            (x + 2) + x + x
            sage: x.add(x, (2+x), x, hold=True)
            (x + 2) + x + x + x
            sage: x.add(x, (2+x), x, 2*x, hold=True)
            (x + 2) + 2*x + x + x + x

        To then evaluate again, we currently must use Maxima via
        :meth:`simplify`::

            sage: a = x.add(x, hold=True); a.simplify()
            2*x
        """
        nargs = [self.coerce_in(x) for x in args]
        cdef GExVector vec
        cdef Py_ssize_t i
        vec.push_back(self._gobj)
        for i in range(len(args)):
            vec.push_back((<Expression>nargs[i])._gobj)
        return new_Expression_from_GEx(self._parent, g_add_construct(vec, hold))

    def mul(self, *args, hold=False):
        """
        Return the product of the current expression and the given arguments.

        To prevent automatic evaluation use the ``hold`` argument.

        EXAMPLES::

            sage: x.mul(x)
            x^2
            sage: x.mul(x, hold=True)
            x*x
            sage: x.mul(x, (2+x), hold=True)
            (x + 2)*x*x
            sage: x.mul(x, (2+x), x, hold=True)
            (x + 2)*x*x*x
            sage: x.mul(x, (2+x), x, 2*x, hold=True)
            (2*x)*(x + 2)*x*x*x

        To then evaluate again, we currently must use Maxima via
        :meth:`simplify`::

            sage: a = x.mul(x, hold=True); a.simplify()
            x^2

        """
        nargs = [self.coerce_in(x) for x in args]
        cdef GExVector vec
        cdef Py_ssize_t i
        vec.push_back(self._gobj)
        for i in range(len(args)):
            vec.push_back((<Expression>nargs[i])._gobj)
        return new_Expression_from_GEx(self._parent, g_mul_construct(vec, hold))

    ############################################################################
    # Polynomial functions
    ############################################################################
    def coefficient(self, s, int n=1):
        """
        Return the coefficient of `s^n` in this symbolic expression.

        INPUT:

        - ``s`` - expression

        - ``n`` - integer, default 1

        OUTPUT:

        A symbolic expression. The coefficient of `s^n`.

        Sometimes it may be necessary to expand or factor first, since this
        is not done automatically.

        EXAMPLES::

            sage: var('x,y,a')
            (x, y, a)
            sage: f = 100 + a*x + x^3*sin(x*y) + x*y + x/y + 2*sin(x*y)/x; f
            x^3*sin(x*y) + a*x + x*y + x/y + 2*sin(x*y)/x + 100
            sage: f.collect(x)
            x^3*sin(x*y) + (a + y + 1/y)*x + 2*sin(x*y)/x + 100
            sage: f.coefficient(x,0)
            100
            sage: f.coefficient(x,-1)
            2*sin(x*y)
            sage: f.coefficient(x,1)
            a + y + 1/y
            sage: f.coefficient(x,2)
            0
            sage: f.coefficient(x,3)
            sin(x*y)
            sage: f.coefficient(x^3)
            sin(x*y)
            sage: f.coefficient(sin(x*y))
            x^3 + 2/x
            sage: f.collect(sin(x*y))
            a*x + x*y + (x^3 + 2/x)*sin(x*y) + x/y + 100

            sage: var('a, x, y, z')
            (a, x, y, z)
            sage: f = (a*sqrt(2))*x^2 + sin(y)*x^(1/2) + z^z
            sage: f.coefficient(sin(y))
            sqrt(x)
            sage: f.coefficient(x^2)
            sqrt(2)*a
            sage: f.coefficient(x^(1/2))
            sin(y)
            sage: f.coefficient(1)
            0
            sage: f.coefficient(x, 0)
            sqrt(x)*sin(y) + z^z

        TESTS:

        Check if :trac:`9505` is fixed::

            sage: var('x,y,z')
            (x, y, z)
            sage: f = x*y*z^2
            sage: f.coeff(x*y)
            z^2
            sage: f.coeff(x*y, 2)
            Traceback (most recent call last):
            ...
            TypeError: n != 1 only allowed for s being a variable
        """
        cdef Expression ss = self.coerce_in(s)
        if n != 1 and not is_a_symbol(ss._gobj):
            raise TypeError("n != 1 only allowed for s being a variable")

        # the following is a temporary fix for GiNaC bug #9505
        if is_a_mul(ss._gobj): # necessarily n=1 here
            res = self
            for i from 0 <= i < ss._gobj.nops():
                res = res.coeff(new_Expression_from_GEx(self._parent, ss._gobj.op(i)))
            return res
        return new_Expression_from_GEx(self._parent, self._gobj.coeff(ss._gobj, n))

    coeff = coefficient

    def coefficients(self, x=None):
        r"""
        Return the coefficients of this symbolic expression as a polynomial in x.

        INPUT:

        -  ``x`` -- optional variable.

        OUTPUT:

        A list of pairs ``(expr, n)``, where ``expr`` is a symbolic
        expression and ``n`` is a power.

        EXAMPLES::

            sage: var('x, y, a')
            (x, y, a)
            sage: p = x^3 - (x-3)*(x^2+x) + 1
            sage: p.coefficients()
            [[1, 0], [3, 1], [2, 2]]
            sage: p = expand((x-a*sqrt(2))^2 + x + 1); p
            -2*sqrt(2)*a*x + 2*a^2 + x^2 + x + 1
            sage: p.coefficients(a)
            [[x^2 + x + 1, 0], [-2*sqrt(2)*x, 1], [2, 2]]
            sage: p.coefficients(x)
            [[2*a^2 + 1, 0], [-2*sqrt(2)*a + 1, 1], [1, 2]]

        A polynomial with wacky exponents::

            sage: p = (17/3*a)*x^(3/2) + x*y + 1/x + x^x
            sage: p.coefficients(x)
            [[1, -1], [x^x, 0], [y, 1], [17/3*a, 3/2]]
        """
        f = self._maxima_()
        maxima = f.parent()
        maxima._eval_line('load(coeflist)')
        if x is None:
            x = self.default_variable()
        x = self.parent().var(repr(x))
        G = f.coeffs(x)
        from sage.calculus.calculus import symbolic_expression_from_maxima_string
        S = symbolic_expression_from_maxima_string(repr(G))
        return S[1:]

    coeffs = coefficients

    def leading_coefficient(self, s):
        """
        Return the leading coefficient of s in self.

        EXAMPLES::

            sage: var('x,y,a')
            (x, y, a)
            sage: f = 100 + a*x + x^3*sin(x*y) + x*y + x/y + 2*sin(x*y)/x; f
            x^3*sin(x*y) + a*x + x*y + x/y + 2*sin(x*y)/x + 100
            sage: f.leading_coefficient(x)
            sin(x*y)
            sage: f.leading_coefficient(y)
            x
            sage: f.leading_coefficient(sin(x*y))
            x^3 + 2/x
        """
        cdef Expression ss = self.coerce_in(s)
        return new_Expression_from_GEx(self._parent, self._gobj.lcoeff(ss._gobj))

    leading_coeff = leading_coefficient

    def trailing_coefficient(self, s):
        """
        Return the trailing coefficient of s in self, i.e., the coefficient
        of the smallest power of s in self.

        EXAMPLES::

            sage: var('x,y,a')
            (x, y, a)
            sage: f = 100 + a*x + x^3*sin(x*y) + x*y + x/y + 2*sin(x*y)/x; f
            x^3*sin(x*y) + a*x + x*y + x/y + 2*sin(x*y)/x + 100
            sage: f.trailing_coefficient(x)
            2*sin(x*y)
            sage: f.trailing_coefficient(y)
            x
            sage: f.trailing_coefficient(sin(x*y))
            a*x + x*y + x/y + 100
        """
        cdef Expression ss = self.coerce_in(s)
        return new_Expression_from_GEx(self._parent, self._gobj.tcoeff(ss._gobj))

    trailing_coeff = trailing_coefficient

    def low_degree(self, s):
        """
        Return the exponent of the lowest nonpositive power of s in self.

        OUTPUT:

        An integer ``<= 0``.

        EXAMPLES::

            sage: var('x,y,a')
            (x, y, a)
            sage: f = 100 + a*x + x^3*sin(x*y) + x*y + x/y^10 + 2*sin(x*y)/x; f
            x^3*sin(x*y) + a*x + x*y + 2*sin(x*y)/x + x/y^10 + 100
            sage: f.low_degree(x)
            -1
            sage: f.low_degree(y)
            -10
            sage: f.low_degree(sin(x*y))
            0
            sage: (x^3+y).low_degree(x)
            0
        """
        cdef Expression ss = self.coerce_in(s)
        return self._gobj.ldegree(ss._gobj)

    def degree(self, s):
        """
        Return the exponent of the highest nonnegative power of s in self.

        OUTPUT:

        An integer ``>= 0``.

        EXAMPLES::

            sage: var('x,y,a')
            (x, y, a)
            sage: f = 100 + a*x + x^3*sin(x*y) + x*y + x/y^10 + 2*sin(x*y)/x; f
            x^3*sin(x*y) + a*x + x*y + 2*sin(x*y)/x + x/y^10 + 100
            sage: f.degree(x)
            3
            sage: f.degree(y)
            1
            sage: f.degree(sin(x*y))
            1
            sage: (x^-3+y).degree(x)
            0
        """
        cdef Expression ss = self.coerce_in(s)
        return self._gobj.degree(ss._gobj)

    def unit(self, s):
        """
        Return the unit of this expression when considered as a
        polynomial in ``s``.

        See also :meth:`content`, :meth:`primitive_part`, and
        :meth:`unit_content_primitive`.

        INPUT:

        - ``s`` -- a symbolic expression.

        OUTPUT:

        The unit part of a polynomial as a symbolic expression. It is
        defined as the sign of the leading coefficient.

        EXAMPLES::

            sage: (2*x+4).unit(x)
            1
            sage: (-2*x+1).unit(x)
            -1
            sage: (2*x+1/2).unit(x)
            1
            sage: var('y')
            y
            sage: (2*x - 4*sin(y)).unit(sin(y))
            -1
        """
        cdef Expression ss = self.coerce_in(s)
        return new_Expression_from_GEx(self._parent, self._gobj.unit(ss._gobj))

    def content(self, s):
        """
        Return the content of this expression when considered as a
        polynomial in ``s``.

        See also :meth:`unit`, :meth:`primitive_part`, and
        :meth:`unit_content_primitive`.

        INPUT:

        - ``s`` -- a symbolic expression.

        OUTPUT:

        The content part of a polynomial as a symbolic expression. It
        is defined as the gcd of the coefficients.

        .. warning::

            The expression is considered to be a univariate polynomial
            in ``s``. The output is different from the ``content()``
            method provided by multivariate polynomial rings in Sage.

        EXAMPLES::

            sage: (2*x+4).content(x)
            2
            sage: (2*x+1).content(x)
            1
            sage: (2*x+1/2).content(x)
            1/2
            sage: var('y')
            y
            sage: (2*x + 4*sin(y)).content(sin(y))
            2
        """
        cdef Expression ss = self.coerce_in(s)
        return new_Expression_from_GEx(self._parent, self._gobj.content(ss._gobj))

    def primitive_part(self, s):
        """
        Return the primitive polynomial of this expression when
        considered as a polynomial in ``s``.

        See also :meth:`unit`, :meth:`content`, and
        :meth:`unit_content_primitive`.

        INPUT:

        - ``s`` -- a symbolic expression.

        OUTPUT:

        The primitive polynomial as a symbolic expression. It is
        defined as the quotient by the :meth:`unit` and
        :meth:`content` parts (with respect to the variable ``s``).

        EXAMPLES::

            sage: (2*x+4).primitive_part(x)
            x + 2
            sage: (2*x+1).primitive_part(x)
            2*x + 1
            sage: (2*x+1/2).primitive_part(x)
            4*x + 1
            sage: var('y')
            y
            sage: (2*x + 4*sin(y)).primitive_part(sin(y))
            x + 2*sin(y)
        """
        cdef Expression ss = self.coerce_in(s)
        return new_Expression_from_GEx(self._parent, self._gobj.primpart(ss._gobj))

    def unit_content_primitive(self, s):
        """
        Return the factorization into unit, content, and primitive part.

        INPUT:

        - ``s`` -- a symbolic expression, usually a symbolic
          variable. The whole symbolic expression ``self`` will be
          considered as a univariate polynomial in ``s``.

        OUTPUT:

        A triple (unit, content, primitive polynomial)` containing the
        :meth:`unit <unit>`, :meth:`content <content>`, and
        :meth:`primitive polynomial <primitive_part>`. Their product equals
        ``self``.

        EXAMPLES::

            sage: var('x,y')
            (x, y)
            sage: ex = 9*x^3*y+3*y
            sage: ex.unit_content_primitive(x)
            (1, 3*y, 3*x^3 + 1)
            sage: ex.unit_content_primitive(y)
            (1, 9*x^3 + 3, y)
        """
        cdef Expression ss = self.coerce_in(s)
        cdef GEx unit, cont, prim
        self._gobj.unitcontprim(ss._gobj, unit, cont, prim)
        return (new_Expression_from_GEx(self._parent, unit),
                new_Expression_from_GEx(self._parent, cont),
                new_Expression_from_GEx(self._parent, prim))

    def poly(self, x=None):
        r"""
        Express this symbolic expression as a polynomial in *x*. If
        this is not a polynomial in *x*, then some coefficients may be
        functions of *x*.

        .. warning::

           This is different from :meth:`polynomial` which returns
           a Sage polynomial over a given base ring.

        EXAMPLES::

            sage: var('a, x')
            (a, x)
            sage: p = expand((x-a*sqrt(2))^2 + x + 1); p
            -2*sqrt(2)*a*x + 2*a^2 + x^2 + x + 1
            sage: p.poly(a)
            -2*sqrt(2)*a*x + 2*a^2 + x^2 + x + 1
            sage: bool(p.poly(a) == (x-a*sqrt(2))^2 + x + 1)
            True
            sage: p.poly(x)
            2*a^2 - (2*sqrt(2)*a - 1)*x + x^2 + 1
        """
        from sage.symbolic.ring import SR
        f = self._maxima_()
        P = f.parent()
        P._eval_line('load(coeflist)')
        if x is None:
            x = self.default_variable()
        x = self._parent.var(repr(x))
        G = f.coeffs(x)
        ans = None
        for i in range(1, len(G)):
            Z = G[i]
            coeff = SR(Z[0])
            n = SR(Z[1])
            if repr(coeff) != '0':
                if repr(n) == '0':
                    xpow = SR(1)
                elif repr(n) == '1':
                    xpow = x
                else:
                    xpow = x**n
                if ans is None:
                    ans = coeff*xpow
                else:
                    ans += coeff*xpow
        return ans

    def polynomial(self, base_ring=None, ring=None):
        r"""
        Return this symbolic expression as an algebraic polynomial
        over the given base ring, if possible.

        The point of this function is that it converts purely symbolic
        polynomials into optimised algebraic polynomials over a given
        base ring.

        You can specify either the base ring (``base_ring``) you want
        the output polynomial to be over, or you can specify the full
        polynomial ring (``ring``) you want the output polynomial to
        be an element of.

        INPUT:

        -  ``base_ring`` - (optional) the base ring for the polynomial

        -  ``ring`` - (optional) the parent for the polynomial

        .. warning::

           This is different from :meth:`poly` which is used to rewrite
           self as a polynomial in terms of one of the variables.

        EXAMPLES::

            sage: f = x^2 -2/3*x + 1
            sage: f.polynomial(QQ)
            x^2 - 2/3*x + 1
            sage: f.polynomial(GF(19))
            x^2 + 12*x + 1

        Polynomials can be useful for getting the coefficients of an
        expression::

            sage: g = 6*x^2 - 5
            sage: g.coefficients()
            [[-5, 0], [6, 2]]
            sage: g.polynomial(QQ).list()
            [-5, 0, 6]
            sage: g.polynomial(QQ).dict()
            {0: -5, 2: 6}

        ::

            sage: f = x^2*e + x + pi/e
            sage: f.polynomial(RDF)
            2.718281828459045*x^2 + x + 1.1557273497909217
            sage: g = f.polynomial(RR); g
            2.71828182845905*x^2 + x + 1.15572734979092
            sage: g.parent()
            Univariate Polynomial Ring in x over Real Field with 53 bits of precision
            sage: f.polynomial(RealField(100))
            2.7182818284590452353602874714*x^2 + x + 1.1557273497909217179100931833
            sage: f.polynomial(CDF)
            2.718281828459045*x^2 + x + 1.1557273497909217
            sage: f.polynomial(CC)
            2.71828182845905*x^2 + x + 1.15572734979092

        We coerce a multivariate polynomial with complex symbolic
        coefficients::

            sage: x, y, n = var('x, y, n')
            sage: f = pi^3*x - y^2*e - I; f
            pi^3*x - y^2*e - I
            sage: f.polynomial(CDF)
            (-2.71828182846)*y^2 + 31.0062766803*x - 1.0*I
            sage: f.polynomial(CC)
            (-2.71828182845905)*y^2 + 31.0062766802998*x - 1.00000000000000*I
            sage: f.polynomial(ComplexField(70))
            (-2.7182818284590452354)*y^2 + 31.006276680299820175*x - 1.0000000000000000000*I

        Another polynomial::

            sage: f = sum((e*I)^n*x^n for n in range(5)); f
            x^4*e^4 - I*x^3*e^3 - x^2*e^2 + I*x*e + 1
            sage: f.polynomial(CDF)
            54.598150033144236*x^4 - 20.085536923187668*I*x^3 - 7.38905609893065*x^2 + 2.718281828459045*I*x + 1.0
            sage: f.polynomial(CC)
            54.5981500331442*x^4 - 20.0855369231877*I*x^3 - 7.38905609893065*x^2 + 2.71828182845905*I*x + 1.00000000000000

        A multivariate polynomial over a finite field::

            sage: f = (3*x^5 - 5*y^5)^7; f
            (3*x^5 - 5*y^5)^7
            sage: g = f.polynomial(GF(7)); g
            3*x^35 + 2*y^35
            sage: parent(g)
            Multivariate Polynomial Ring in x, y over Finite Field of size 7

        We check to make sure constants are converted appropriately::

            sage: (pi*x).polynomial(SR)
            pi*x

        Using the ``ring`` parameter, you can also create polynomials
        rings over the symbolic ring where only certain variables are
        considered generators of the polynomial ring and the others
        are considered "constants"::

            sage: a, x, y = var('a,x,y')
            sage: f = a*x^10*y+3*x
            sage: B = f.polynomial(ring=SR['x,y'])
            sage: B.coefficients()
            [a, 3]

        """
        from sage.symbolic.expression_conversions import polynomial
        return polynomial(self, base_ring=base_ring, ring=ring)

    def _polynomial_(self, R):
        """
        Coerce this symbolic expression to a polynomial in `R`.

        EXAMPLES::

            sage: var('x,y,z,w')
            (x, y, z, w)

        ::

            sage: R = QQ[x,y,z]
            sage: R(x^2 + y)
            x^2 + y
            sage: R = QQ[w]
            sage: R(w^3 + w + 1)
            w^3 + w + 1
            sage: R = GF(7)[z]
            sage: R(z^3 + 10*z)
            z^3 + 3*z

        .. note::

           If the base ring of the polynomial ring is the symbolic ring,
           then a constant polynomial is always returned.

        ::

            sage: R = SR[x]
            sage: a = R(sqrt(2) + x^3 + y)
            sage: a
            x^3 + y + sqrt(2)
            sage: type(a)
            <class 'sage.rings.polynomial.polynomial_element_generic.Polynomial_generic_dense_field'>
            sage: a.degree()
            0

        We coerce to a double precision complex polynomial ring::

            sage: f = e*x^3 + pi*y^3 + sqrt(2) + I; f
            pi*y^3 + x^3*e + sqrt(2) + I
            sage: R = CDF[x,y]
            sage: R(f)
             2.71828182846*x^3 + 3.14159265359*y^3 + 1.41421356237 + 1.0*I

        We coerce to a higher-precision polynomial ring::

            sage: R = ComplexField(100)[x,y]
            sage: R(f)
            2.7182818284590452353602874714*x^3 + 3.1415926535897932384626433833*y^3 + 1.4142135623730950488016887242 + 1.0000000000000000000000000000*I

        TESTS:

        This shows that the issue at :trac:`5755` is fixed (attempting to
        coerce a symbolic expression to a non-symbolic polynomial ring
        caused an error::

            sage: xx = var('xx')
            sage: RDF['xx'](1.0*xx)
            xx
            sage: RDF['xx'](2.0*xx)
            2.0*xx
            sage: RR['xx'](1.0*xx)
            xx
            sage: RR['xx'](2.0*xx)
            2.00000000000000*xx

        This shows that the issue at :trac:`4246` is fixed (attempting to
        coerce an expression containing at least one variable that's not in
        `R` raises an error)::

            sage: x, y = var('x y')
            sage: S = PolynomialRing(Integers(4), 1, 'x')
            sage: S(x)
            x
            sage: S(y)
            Traceback (most recent call last):
            ...
            TypeError: y is not a variable of Multivariate Polynomial Ring in x over Ring of integers modulo 4
            sage: S(x+y)
            Traceback (most recent call last):
            ...
            TypeError: y is not a variable of Multivariate Polynomial Ring in x over Ring of integers modulo 4
            sage: (x+y)._polynomial_(S)
            Traceback (most recent call last):
            ...
            TypeError: y is not a variable of Multivariate Polynomial Ring in x over Ring of integers modulo 4
        """
        from sage.symbolic.all import SR
        from sage.rings.polynomial.multi_polynomial_ring import is_MPolynomialRing
        base_ring = R.base_ring()
        if base_ring == SR:
            if is_MPolynomialRing(R):
                return R({tuple([0]*R.ngens()):self})
            else:
                return R([self])
        return self.polynomial(None, ring=R)

    def power_series(self, base_ring):
        """
        Return algebraic power series associated to this symbolic
        expression, which must be a polynomial in one variable, with
        coefficients coercible to the base ring.

        The power series is truncated one more than the degree.

        EXAMPLES::

            sage: theta = var('theta')
            sage: f = theta^3 + (1/3)*theta - 17/3
            sage: g = f.power_series(QQ); g
            -17/3 + 1/3*theta + theta^3 + O(theta^4)
            sage: g^3
            -4913/27 + 289/9*theta - 17/9*theta^2 + 2602/27*theta^3 + O(theta^4)
            sage: g.parent()
            Power Series Ring in theta over Rational Field
        """
        v = self.variables()
        if len(v) != 1:
            raise ValueError("self must be a polynomial in one variable but it is in the variables %s" % tuple([v]))
        f = self.polynomial(base_ring)
        from sage.rings.all import PowerSeriesRing
        R = PowerSeriesRing(base_ring, names=f.parent().variable_names())
        return R(f, f.degree()+1)

    def gcd(self, b):
        """
        Return the gcd of self and b, which must be integers or polynomials over
        the rational numbers.

        TODO: I tried the massive gcd from
        http://trac.sagemath.org/sage_trac/ticket/694 on Ginac dies
        after about 10 seconds.  Singular easily does that GCD now.
        Since Ginac only handles poly gcd over QQ, we should change
        ginac itself to use Singular.

        EXAMPLES::

            sage: var('x,y')
            (x, y)
            sage: SR(10).gcd(SR(15))
            5
            sage: (x^3 - 1).gcd(x-1)
            x - 1
            sage: (x^3 - 1).gcd(x^2+x+1)
            x^2 + x + 1
            sage: (x^3 - sage.symbolic.constants.pi).gcd(x-sage.symbolic.constants.pi)
            Traceback (most recent call last):
            ...
            ValueError: gcd: arguments must be polynomials over the rationals
            sage: gcd(x^3 - y^3, x-y)
            -x + y
            sage: gcd(x^100-y^100, x^10-y^10)
            -x^10 + y^10
            sage: gcd(expand( (x^2+17*x+3/7*y)*(x^5 - 17*y + 2/3) ), expand((x^13+17*x+3/7*y)*(x^5 - 17*y + 2/3)) )
            1/7*x^5 - 17/7*y + 2/21
        """
        cdef Expression r = self.coerce_in(b)
        cdef GEx x
        sig_on()
        try:
            x = g_gcd(self._gobj, r._gobj)
        finally:
            sig_off()
        return new_Expression_from_GEx(self._parent, x)

    def lcm(self, b):
        """
        Return the lcm of self and b, which must be integers or
        polynomials over the rational numbers.  This is computed from
        the gcd of self and b implicitly from the relation
        self * b = gcd(self, b) * lcm(self, b).

        .. NOTE::

            In agreement with the convention in use for integers, if
            self * b == 0, then gcd(self, b) == max(self, b) and
            lcm(self, b) == 0.

        EXAMPLES::

            sage: var('x,y')
            (x, y)
            sage: SR(10).lcm(SR(15))
            30
            sage: (x^3 - 1).lcm(x-1)
            x^3 - 1
            sage: (x^3 - 1).lcm(x^2+x+1)
            x^3 - 1
            sage: (x^3 - sage.symbolic.constants.pi).lcm(x-sage.symbolic.constants.pi)
            Traceback (most recent call last):
            ...
            ValueError: lcm: arguments must be polynomials over the rationals
            sage: lcm(x^3 - y^3, x-y)
            -x^3 + y^3
            sage: lcm(x^100-y^100, x^10-y^10)
            -x^100 + y^100
            sage: lcm(expand( (x^2+17*x+3/7*y)*(x^5 - 17*y + 2/3) ), expand((x^13+17*x+3/7*y)*(x^5 - 17*y + 2/3)) )
             1/21*(21*x^18 - 357*x^13*y + 14*x^13 + 357*x^6 + 9*x^5*y -
                     6069*x*y - 153*y^2 + 238*x + 6*y)*(21*x^7 + 357*x^6 +
                             9*x^5*y - 357*x^2*y + 14*x^2 - 6069*x*y -
                             153*y^2 + 238*x + 6*y)/(3*x^5 - 51*y + 2)

        TESTS:

        Verify that x * y = gcd(x,y) * lcm(x,y)::

            sage: x, y = var('x,y')
            sage: LRs = [(SR(10), SR(15)), (x^3-1, x-1), (x^3-y^3, x-y), (x^3-1, x^2+x+1), (SR(0), x-y)]
            sage: all((L.gcd(R) * L.lcm(R)) == L*R for L, R in LRs)
            True

        Make sure that the convention for what to do with the 0 is being respected::

            sage: gcd(x, SR(0)), lcm(x, SR(0))
            (x, 0)
            sage: gcd(SR(0), SR(0)), lcm(SR(0), SR(0))
            (0, 0)

        """
        sb = self * b
        try:
            return 0 if sb == 0 else sb / self.gcd(b)
        except ValueError:
            # make the error message refer to lcm, not gcd
            raise ValueError("lcm: arguments must be polynomials over the rationals")

    def collect(Expression self, s):
        """
        Collect the coefficients of ``s`` into a group.

        INPUT:

        - ``s`` -- the symbol whose coefficients will be collected.

        OUTPUT:

        A new expression, equivalent to the original one, with the
        coefficients of ``s`` grouped.

        .. note::

            The expression is not expanded or factored before the
            grouping takes place. For best results, call :meth:`expand`
            on the expression before :meth:`collect`.

        EXAMPLES:

        In the first term of `f`, `x` has a coefficient of `4y`. In
        the second term, `x` has a coefficient of `z`. Therefore, if
        we collect those coefficients, `x` will have a coefficient of
        `4y+z`::

            sage: x,y,z = var('x,y,z')
            sage: f = 4*x*y + x*z + 20*y^2 + 21*y*z + 4*z^2 + x^2*y^2*z^2
            sage: f.collect(x)
            x^2*y^2*z^2 + x*(4*y + z) + 20*y^2 + 21*y*z + 4*z^2

        Here we do the same thing for `y` and `z`; however, note that
        we do not factor the `y^{2}` and `z^{2}` terms before
        collecting coefficients::

            sage: f.collect(y)
            (x^2*z^2 + 20)*y^2 + (4*x + 21*z)*y + x*z + 4*z^2
            sage: f.collect(z)
            (x^2*y^2 + 4)*z^2 + 4*x*y + 20*y^2 + (x + 21*y)*z

        Sometimes, we do have to call :meth:`expand()` on the
        expression first to achieve the desired result::

            sage: f = (x + y)*(x - z)
            sage: f.collect(x)
            x^2 + x*y - x*z - y*z
            sage: f.expand().collect(x)
            x^2 + x*(y - z) - y*z

        TESTS:

        The output should be equivalent to the input::

            sage: polynomials = QQ['x']
            sage: f = SR(polynomials.random_element())
            sage: g = f.collect(x)
            sage: bool(f == g)
            True

        If ``s`` is not present in the given expression, the
        expression should not be modified. The variable `z` will not
        be present in `f` below since `f` is a random polynomial of
        maximum degree 10 in `x` and `y`::

            sage: z = var('z')
            sage: polynomials = QQ['x,y']
            sage: f = SR(polynomials.random_element(10))
            sage: g = f.collect(z)
            sage: bool(str(f) == str(g))
            True

        Check if :trac:`9046` is fixed::

            sage: var('a b x y z')
            (a, b, x, y, z)
            sage: p = -a*x^3 - a*x*y^2 + 2*b*x^2*y + 2*y^3 + x^2*z + y^2*z + x^2 + y^2 + a*x
            sage: p.collect(x)
            -a*x^3 + (2*b*y + z + 1)*x^2 + 2*y^3 + y^2*z - (a*y^2 - a)*x + y^2
        """
        cdef Expression s0 = self.coerce_in(s)
        cdef GEx x
        sig_on()
        try:
            x = self._gobj.collect(s0._gobj, False)
        finally:
            sig_off()
        return new_Expression_from_GEx(self._parent, x)

    def collect_common_factors(self):
        """
        This function does not perform a full factorization but only
        looks for factors which are already explicitly present.

        Polynomials can often be brought into a more compact form by
        collecting common factors from the terms of sums. This is
        accomplished by this function.

        EXAMPLES::

            sage: var('x')
            x
            sage: (x/(x^2 + x)).collect_common_factors()
            1/(x + 1)

            sage: var('a,b,c,x,y')
            (a, b, c, x, y)
            sage: (a*x+a*y).collect_common_factors()
            a*(x + y)
            sage: (a*x^2+2*a*x*y+a*y^2).collect_common_factors()
            (x^2 + 2*x*y + y^2)*a
            sage: (a*(b*(a+c)*x+b*((a+c)*x+(a+c)*y)*y)).collect_common_factors()
            ((x + y)*y + x)*(a + c)*a*b
        """
        cdef GEx x
        sig_on()
        try:
            x = g_collect_common_factors(self._gobj)
        finally:
            sig_off()
        return new_Expression_from_GEx(self._parent, x)

    def __abs__(self):
        """
        Return the absolute value of this expression.

        EXAMPLES::

            sage: var('x, y')
            (x, y)

        The absolute value of a symbolic expression::

            sage: abs(x^2+y^2)
            abs(x^2 + y^2)

        The absolute value of a number in the symbolic ring::

            sage: abs(SR(-5))
            5
            sage: type(abs(SR(-5)))
            <type 'sage.symbolic.expression.Expression'>

        Because this overrides a Python builtin function, we do not
        currently support a ``hold`` parameter to prevent automatic
        evaluation::

            sage: abs(SR(-5),hold=True)
            Traceback (most recent call last):
            ...
            TypeError: abs() takes no keyword arguments

        But this is possible using the method :meth:`abs`::

            sage: SR(-5).abs(hold=True)
            abs(-5)

        TESTS:

        Check if :trac:`11155` is fixed::

            sage: abs(pi+i)
            abs(pi + I)
        """
        return new_Expression_from_GEx(self._parent, g_abs(self._gobj))

    def abs(self, hold=False):
        """
        Return the absolute value of this expression.

        EXAMPLES::

            sage: var('x, y')
            (x, y)
            sage: (x+y).abs()
            abs(x + y)

        Using the ``hold`` parameter it is possible to prevent automatic
        evaluation::

            sage: SR(-5).abs(hold=True)
            abs(-5)

        To then evaluate again, we currently must use Maxima via
        :meth:`simplify`::

            sage: a = SR(-5).abs(hold=True); a.simplify()
            5

        TESTS:

        From :trac:`7557`::

            sage: var('y', domain='real')
            y
            sage: abs(exp(1.1*y*I)).simplify()
            1
            sage: var('y', domain='complex') # reset the domain for other tests
            y
        """
        return new_Expression_from_GEx(self._parent,
                g_hold_wrapper(g_abs, self._gobj, hold))

    def step(self, hold=False):
        """
        Return the value of the Heaviside step function, which is 0 for
        negative x, 1/2 for 0, and 1 for positive x.

        EXAMPLES::

            sage: x = var('x')
            sage: SR(1.5).step()
            1
            sage: SR(0).step()
            1/2
            sage: SR(-1/2).step()
            0
            sage: SR(float(-1)).step()
            0

        Using the ``hold`` parameter it is possible to prevent automatic
        evaluation::

            sage: SR(2).step()
            1
            sage: SR(2).step(hold=True)
            step(2)

        """
        return new_Expression_from_GEx(self._parent,
                g_hold_wrapper(g_step, self._gobj, hold))

    def csgn(self, hold=False):
        """
        Return the sign of self, which is -1 if self < 0, 0 if self ==
        0, and 1 if self > 0, or unevaluated when self is a nonconstant
        symbolic expression.

        If self is not real, return the complex half-plane (left or right)
        in which the number lies.  If self is pure imaginary, return the sign
        of the imaginary part of self.

        EXAMPLES::

            sage: x = var('x')
            sage: SR(-2).csgn()
            -1
            sage: SR(0.0).csgn()
            0
            sage: SR(10).csgn()
            1
            sage: x.csgn()
            csgn(x)
            sage: SR(CDF.0).csgn()
            1
            sage: SR(I).csgn()
            1
            sage: SR(-I).csgn()
            -1
            sage: SR(1+I).csgn()
            1
            sage: SR(1-I).csgn()
            1
            sage: SR(-1+I).csgn()
            -1
            sage: SR(-1-I).csgn()
            -1

        Using the ``hold`` parameter it is possible to prevent automatic
        evaluation::

            sage: SR(I).csgn(hold=True)
            csgn(I)

        """
        return new_Expression_from_GEx(self._parent,
                g_hold_wrapper(g_csgn, self._gobj, hold))

    def conjugate(self, hold=False):
        """
        Return the complex conjugate of this symbolic expression.

        EXAMPLES::

            sage: a = 1 + 2*I
            sage: a.conjugate()
            -2*I + 1
            sage: a = sqrt(2) + 3^(1/3)*I; a
            sqrt(2) + I*3^(1/3)
            sage: a.conjugate()
            sqrt(2) - I*3^(1/3)

            sage: SR(CDF.0).conjugate()
            -1.0*I
            sage: x.conjugate()
            conjugate(x)
            sage: SR(RDF(1.5)).conjugate()
            1.5
            sage: SR(float(1.5)).conjugate()
            1.5
            sage: SR(I).conjugate()
            -I
            sage: ( 1+I  + (2-3*I)*x).conjugate()
            (3*I + 2)*conjugate(x) - I + 1

        Using the ``hold`` parameter it is possible to prevent automatic
        evaluation::

            sage: SR(I).conjugate(hold=True)
            conjugate(I)

        This also works in functional notation::

            sage: conjugate(I)
            -I
            sage: conjugate(I,hold=True)
            conjugate(I)

        To then evaluate again, we currently must use Maxima via
        :meth:`simplify`::

            sage: a = SR(I).conjugate(hold=True); a.simplify()
            -I

        """
        return new_Expression_from_GEx(self._parent,
                g_hold_wrapper(g_conjugate, self._gobj, hold))

    def norm(self):
        r"""
        Return the complex norm of this symbolic expression, i.e.,
        the expression times its complex conjugate. If `c = a + bi` is a
        complex number, then the norm of `c` is defined as the product of
        `c` and its complex conjugate

        .. MATH::

            \text{norm}(c)
            =
            \text{norm}(a + bi)
            =
            c \cdot \overline{c}
            =
            a^2 + b^2.

        The norm of a complex number is different from its absolute value.
        The absolute value of a complex number is defined to be the square
        root of its norm. A typical use of the complex norm is in the
        integral domain `\ZZ[i]` of Gaussian integers, where the norm of
        each Gaussian integer `c = a + bi` is defined as its complex norm.

        .. SEEALSO::

            - :func:`sage.misc.functional.norm`

        EXAMPLES::

            sage: a = 1 + 2*I
            sage: a.norm()
            5
            sage: a = sqrt(2) + 3^(1/3)*I; a
            sqrt(2) + I*3^(1/3)
            sage: a.norm()
            3^(2/3) + 2
            sage: CDF(a).norm()
            4.080083823051...
            sage: CDF(a.norm())
            4.080083823051904
        """
        return (self*self.conjugate()).expand()

    def real_part(self, hold=False):
        """
        Return the real part of this symbolic expression.

        EXAMPLES::

            sage: x = var('x')
            sage: x.real_part()
            real_part(x)
            sage: SR(2+3*I).real_part()
            2
            sage: SR(CDF(2,3)).real_part()
            2.0
            sage: SR(CC(2,3)).real_part()
            2.00000000000000

            sage: f = log(x)
            sage: f.real_part()
            log(abs(x))

        Using the ``hold`` parameter it is possible to prevent automatic
        evaluation::

            sage: SR(2).real_part()
            2
            sage: SR(2).real_part(hold=True)
            real_part(2)

        This also works using functional notation::

            sage: real_part(I,hold=True)
            real_part(I)
            sage: real_part(I)
            0

        To then evaluate again, we currently must use Maxima via
        :meth:`simplify`::

            sage: a = SR(2).real_part(hold=True); a.simplify()
            2
        """
        return new_Expression_from_GEx(self._parent,
                g_hold_wrapper(g_real_part, self._gobj, hold))

    real = real_part

    def imag_part(self, hold=False):
        r"""
        Return the imaginary part of this symbolic expression.

        EXAMPLES::

            sage: sqrt(-2).imag_part()
            sqrt(2)

        We simplify `\ln(\exp(z))` to `z`.  This should only
        be for `-\pi<{\rm Im}(z)<=\pi`, but Maxima does not
        have a symbolic imaginary part function, so we cannot
        use ``assume`` to assume that first::

            sage: z = var('z')
            sage: f = log(exp(z))
            sage: f
            log(e^z)
            sage: f.simplify()
            z
            sage: forget()

        A more symbolic example::

            sage: var('a, b')
            (a, b)
            sage: f = log(a + b*I)
            sage: f.imag_part()
            arctan2(imag_part(a) + real_part(b), -imag_part(b) + real_part(a))

        Using the ``hold`` parameter it is possible to prevent automatic
        evaluation::

            sage: I.imag_part()
            1
            sage: I.imag_part(hold=True)
            imag_part(I)

        This also works using functional notation::

            sage: imag_part(I,hold=True)
            imag_part(I)
            sage: imag_part(I)
            1

        To then evaluate again, we currently must use Maxima via
        :meth:`simplify`::

            sage: a = I.imag_part(hold=True); a.simplify()
            1

        TESTS::

            sage: x = var('x')
            sage: x.imag_part()
            imag_part(x)
            sage: SR(2+3*I).imag_part()
            3
            sage: SR(CC(2,3)).imag_part()
            3.00000000000000
            sage: SR(CDF(2,3)).imag_part()
            3.0
        """
        return new_Expression_from_GEx(self._parent,
                g_hold_wrapper(g_imag_part, self._gobj, hold))

    imag = imag_part

    def sqrt(self, hold=False):
        """
        Return the square root of this expression

        EXAMPLES::

            sage: var('x, y')
            (x, y)
            sage: SR(2).sqrt()
            sqrt(2)
            sage: (x^2+y^2).sqrt()
            sqrt(x^2 + y^2)
            sage: (x^2).sqrt()
            sqrt(x^2)

        Using the ``hold`` parameter it is possible to prevent automatic
        evaluation::

            sage: SR(4).sqrt()
            2
            sage: SR(4).sqrt(hold=True)
            sqrt(4)

        To then evaluate again, we currently must use Maxima via
        :meth:`simplify`::

            sage: a = SR(4).sqrt(hold=True); a.simplify()
            2

        To use this parameter in functional notation, you must coerce to
        the symbolic ring::

            sage: sqrt(SR(4),hold=True)
            sqrt(4)
            sage: sqrt(4,hold=True)
            Traceback (most recent call last):
            ...
            TypeError: _do_sqrt() got an unexpected keyword argument 'hold'
        """
        return new_Expression_from_GEx(self._parent,
                g_hold2_wrapper(g_power_construct, self._gobj, g_ex1_2, hold))

    def sin(self, hold=False):
        """
        EXAMPLES::

            sage: var('x, y')
            (x, y)
            sage: sin(x^2 + y^2)
            sin(x^2 + y^2)
            sage: sin(sage.symbolic.constants.pi)
            0
            sage: sin(SR(1))
            sin(1)
            sage: sin(SR(RealField(150)(1)))
            0.84147098480789650665250232163029899962256306

        Using the ``hold`` parameter it is possible to prevent automatic
        evaluation::

            sage: SR(0).sin()
            0
            sage: SR(0).sin(hold=True)
            sin(0)

        This also works using functional notation::

            sage: sin(0,hold=True)
            sin(0)
            sage: sin(0)
            0

        To then evaluate again, we currently must use Maxima via
        :meth:`simplify`::

            sage: a = SR(0).sin(hold=True); a.simplify()
            0

        TESTS::

            sage: SR(oo).sin()
            Traceback (most recent call last):
            ...
            RuntimeError: sin_eval(): sin(infinity) encountered
            sage: SR(-oo).sin()
            Traceback (most recent call last):
            ...
            RuntimeError: sin_eval(): sin(infinity) encountered
            sage: SR(unsigned_infinity).sin()
            Traceback (most recent call last):
            ...
            RuntimeError: sin_eval(): sin(infinity) encountered
        """
        return new_Expression_from_GEx(self._parent,
                g_hold_wrapper(g_sin, self._gobj, hold))

    def cos(self, hold=False):
        """
        Return the cosine of self.

        EXAMPLES::

            sage: var('x, y')
            (x, y)
            sage: cos(x^2 + y^2)
            cos(x^2 + y^2)
            sage: cos(sage.symbolic.constants.pi)
            -1
            sage: cos(SR(1))
            cos(1)
            sage: cos(SR(RealField(150)(1)))
            0.54030230586813971740093660744297660373231042


        In order to get a numeric approximation use .n()::

            sage: SR(RR(1)).cos().n()
            0.540302305868140
            sage: SR(float(1)).cos().n()
            0.540302305868140

        To prevent automatic evaluation use the ``hold`` argument::

            sage: pi.cos()
            -1
            sage: pi.cos(hold=True)
            cos(pi)

        This also works using functional notation::

            sage: cos(pi,hold=True)
            cos(pi)
            sage: cos(pi)
            -1

        To then evaluate again, we currently must use Maxima via
        :meth:`simplify`::

            sage: a = pi.cos(hold=True); a.simplify()
            -1

        TESTS::

            sage: SR(oo).cos()
            Traceback (most recent call last):
            ...
            RuntimeError: cos_eval(): cos(infinity) encountered
            sage: SR(-oo).cos()
            Traceback (most recent call last):
            ...
            RuntimeError: cos_eval(): cos(infinity) encountered
            sage: SR(unsigned_infinity).cos()
            Traceback (most recent call last):
            ...
            RuntimeError: cos_eval(): cos(infinity) encountered
        """
        return new_Expression_from_GEx(self._parent,
                g_hold_wrapper(g_cos, self._gobj, hold))

    def tan(self, hold=False):
        """
        EXAMPLES::

            sage: var('x, y')
            (x, y)
            sage: tan(x^2 + y^2)
            tan(x^2 + y^2)
            sage: tan(sage.symbolic.constants.pi/2)
            Infinity
            sage: tan(SR(1))
            tan(1)
            sage: tan(SR(RealField(150)(1)))
            1.5574077246549022305069748074583601730872508

        To prevent automatic evaluation use the ``hold`` argument::

            sage: (pi/12).tan()
            -sqrt(3) + 2
            sage: (pi/12).tan(hold=True)
            tan(1/12*pi)

        This also works using functional notation::

            sage: tan(pi/12,hold=True)
            tan(1/12*pi)
            sage: tan(pi/12)
            -sqrt(3) + 2

        To then evaluate again, we currently must use Maxima via
        :meth:`simplify`::

            sage: a = (pi/12).tan(hold=True); a.simplify()
            -sqrt(3) + 2

        TESTS::

            sage: SR(oo).tan()
            Traceback (most recent call last):
            ...
            RuntimeError: tan_eval(): tan(infinity) encountered
            sage: SR(-oo).tan()
            Traceback (most recent call last):
            ...
            RuntimeError: tan_eval(): tan(infinity) encountered
            sage: SR(unsigned_infinity).tan()
            Traceback (most recent call last):
            ...
            RuntimeError: tan_eval(): tan(infinity) encountered
        """
        return new_Expression_from_GEx(self._parent,
                g_hold_wrapper(g_tan, self._gobj, hold))

    def arcsin(self, hold=False):
        """
        Return the arcsin of x, i.e., the number y between -pi and pi
        such that sin(y) == x.

        EXAMPLES::

            sage: x.arcsin()
            arcsin(x)
            sage: SR(0.5).arcsin()
            0.523598775598299
            sage: SR(0.999).arcsin()
            1.52607123962616
            sage: SR(1/3).arcsin()
            arcsin(1/3)
            sage: SR(-1/3).arcsin()
            -arcsin(1/3)

        To prevent automatic evaluation use the ``hold`` argument::

            sage: SR(0).arcsin()
            0
            sage: SR(0).arcsin(hold=True)
            arcsin(0)

        This also works using functional notation::

            sage: arcsin(0,hold=True)
            arcsin(0)
            sage: arcsin(0)
            0

        To then evaluate again, we currently must use Maxima via
        :meth:`simplify`::

            sage: a = SR(0).arcsin(hold=True); a.simplify()
            0

        TESTS::

            sage: SR(oo).arcsin()
            Traceback (most recent call last):
            ...
            RuntimeError: arcsin_eval(): arcsin(infinity) encountered
            sage: SR(-oo).arcsin()
            Traceback (most recent call last):
            ...
            RuntimeError: arcsin_eval(): arcsin(infinity) encountered
            sage: SR(unsigned_infinity).arcsin()
            Infinity
        """
        return new_Expression_from_GEx(self._parent,
                g_hold_wrapper(g_asin, self._gobj, hold))

    def arccos(self, hold=False):
        """
        Return the arc cosine of self.

        EXAMPLES::

            sage: x.arccos()
            arccos(x)
            sage: SR(1).arccos()
            0
            sage: SR(1/2).arccos()
            1/3*pi
            sage: SR(0.4).arccos()
            1.15927948072741
            sage: plot(lambda x: SR(x).arccos(), -1,1)
            Graphics object consisting of 1 graphics primitive

        To prevent automatic evaluation use the ``hold`` argument::

            sage: SR(1).arccos(hold=True)
            arccos(1)

        This also works using functional notation::

            sage: arccos(1,hold=True)
            arccos(1)
            sage: arccos(1)
            0

        To then evaluate again, we currently must use Maxima via
        :meth:`simplify`::

            sage: a = SR(1).arccos(hold=True); a.simplify()
            0

        TESTS::

            sage: SR(oo).arccos()
            Traceback (most recent call last):
            ...
            RuntimeError: arccos_eval(): arccos(infinity) encountered
            sage: SR(-oo).arccos()
            Traceback (most recent call last):
            ...
            RuntimeError: arccos_eval(): arccos(infinity) encountered
            sage: SR(unsigned_infinity).arccos()
            Infinity
        """
        return new_Expression_from_GEx(self._parent,
                g_hold_wrapper(g_acos, self._gobj, hold))

    def arctan(self, hold=False):
        """
        Return the arc tangent of self.

        EXAMPLES::

            sage: x = var('x')
            sage: x.arctan()
            arctan(x)
            sage: SR(1).arctan()
            1/4*pi
            sage: SR(1/2).arctan()
            arctan(1/2)
            sage: SR(0.5).arctan()
            0.463647609000806
            sage: plot(lambda x: SR(x).arctan(), -20,20)
            Graphics object consisting of 1 graphics primitive

        To prevent automatic evaluation use the ``hold`` argument::

            sage: SR(1).arctan(hold=True)
            arctan(1)

        This also works using functional notation::

            sage: arctan(1,hold=True)
            arctan(1)
            sage: arctan(1)
            1/4*pi

        To then evaluate again, we currently must use Maxima via
        :meth:`simplify`::

            sage: a = SR(1).arctan(hold=True); a.simplify()
            1/4*pi

        TESTS::

            sage: SR(oo).arctan()
            1/2*pi
            sage: SR(-oo).arctan()
            -1/2*pi
            sage: SR(unsigned_infinity).arctan()
            Traceback (most recent call last):
            ...
            RuntimeError: arctan_eval(): arctan(unsigned_infinity) encountered
        """
        return new_Expression_from_GEx(self._parent,
                g_hold_wrapper(g_atan, self._gobj, hold))

    def arctan2(self, x, hold=False):
        """
        Return the inverse of the 2-variable tan function on self and x.

        EXAMPLES::

            sage: var('x,y')
            (x, y)
            sage: x.arctan2(y)
            arctan2(x, y)
            sage: SR(1/2).arctan2(1/2)
            1/4*pi
            sage: maxima.eval('atan2(1/2,1/2)')
            '%pi/4'

            sage: SR(-0.7).arctan2(SR(-0.6))
            -2.27942259892257

        To prevent automatic evaluation use the ``hold`` argument::

            sage: SR(1/2).arctan2(1/2, hold=True)
            arctan2(1/2, 1/2)

        This also works using functional notation::

            sage: arctan2(1,2,hold=True)
            arctan2(1, 2)
            sage: arctan2(1,2)
            arctan(1/2)

        To then evaluate again, we currently must use Maxima via
        :meth:`simplify`::

            sage: a = SR(1/2).arctan2(1/2, hold=True); a.simplify()
            1/4*pi

        TESTS:

        We compare a bunch of different evaluation points between
        Sage and Maxima::

            sage: float(SR(0.7).arctan2(0.6))
            0.8621700546672264
            sage: maxima('atan2(0.7,0.6)')
            0.8621700546672264
            sage: float(SR(0.7).arctan2(-0.6))
            2.279422598922567
            sage: maxima('atan2(0.7,-0.6)')
            2.279422598922567
            sage: float(SR(-0.7).arctan2(0.6))
            -0.8621700546672264
            sage: maxima('atan2(-0.7,0.6)')
            -0.8621700546672264
            sage: float(SR(-0.7).arctan2(-0.6))
            -2.279422598922567
            sage: maxima('atan2(-0.7,-0.6)')
            -2.279422598922567
            sage: float(SR(0).arctan2(-0.6))
            3.141592653589793
            sage: maxima('atan2(0,-0.6)')
            3.141592653589793
            sage: float(SR(0).arctan2(0.6))
            0.0
            sage: maxima('atan2(0,0.6)')
            0.0
            sage: SR(0).arctan2(0) # see trac ticket #11423
            Traceback (most recent call last):
            ...
            RuntimeError: arctan2_eval(): arctan2(0,0) encountered
            sage: SR(I).arctan2(1)
            arctan2(I, 1)
            sage: SR(CDF(0,1)).arctan2(1)
            arctan2(1.0*I, 1)
            sage: SR(1).arctan2(CDF(0,1))
            arctan2(1, 1.0*I)

            sage: arctan2(0,oo)
            0
            sage: SR(oo).arctan2(oo)
            1/4*pi
            sage: SR(oo).arctan2(0)
            1/2*pi
            sage: SR(-oo).arctan2(0)
            -1/2*pi
            sage: SR(-oo).arctan2(-2)
            pi
            sage: SR(unsigned_infinity).arctan2(2)
            Traceback (most recent call last):
            ...
            RuntimeError: arctan2_eval(): arctan2(x, unsigned_infinity) encountered
            sage: SR(2).arctan2(oo)
            1/2*pi
            sage: SR(2).arctan2(-oo)
            -1/2*pi
            sage: SR(2).arctan2(SR(unsigned_infinity))
            Traceback (most recent call last):
            ...
            RuntimeError: arctan2_eval(): arctan2(unsigned_infinity, x) encountered
        """
        cdef Expression nexp = self.coerce_in(x)
        return new_Expression_from_GEx(self._parent,
                g_hold2_wrapper(g_atan2, self._gobj, nexp._gobj, hold))

    def sinh(self, hold=False):
        r"""
        Return sinh of self.

        We have $\sinh(x) = (e^{x} - e^{-x})/2$.

        EXAMPLES::

            sage: x.sinh()
            sinh(x)
            sage: SR(1).sinh()
            sinh(1)
            sage: SR(0).sinh()
            0
            sage: SR(1.0).sinh()
            1.17520119364380
            sage: maxima('sinh(1.0)')
            1.17520119364380...

            sinh(1.0000000000000000000000000)
            sage: SR(1).sinh().n(90)
            1.1752011936438014568823819
            sage: SR(RIF(1)).sinh()
            1.175201193643802?

        To prevent automatic evaluation use the ``hold`` argument::

            sage: arccosh(x).sinh()
            sqrt(x + 1)*sqrt(x - 1)
            sage: arccosh(x).sinh(hold=True)
            sinh(arccosh(x))

        This also works using functional notation::

            sage: sinh(arccosh(x),hold=True)
            sinh(arccosh(x))
            sage: sinh(arccosh(x))
            sqrt(x + 1)*sqrt(x - 1)

        To then evaluate again, we currently must use Maxima via
        :meth:`simplify`::

            sage: a = arccosh(x).sinh(hold=True); a.simplify()
            sqrt(x + 1)*sqrt(x - 1)

        TESTS::

            sage: SR(oo).sinh()
            +Infinity
            sage: SR(-oo).sinh()
            -Infinity
            sage: SR(unsigned_infinity).sinh()
            Traceback (most recent call last):
            ...
            RuntimeError: sinh_eval(): sinh(unsigned_infinity) encountered
        """
        return new_Expression_from_GEx(self._parent,
                g_hold_wrapper(g_sinh, self._gobj, hold))

    def cosh(self, hold=False):
        r"""
        Return cosh of self.

        We have $\cosh(x) = (e^{x} + e^{-x})/2$.

        EXAMPLES::

            sage: x.cosh()
            cosh(x)
            sage: SR(1).cosh()
            cosh(1)
            sage: SR(0).cosh()
            1
            sage: SR(1.0).cosh()
            1.54308063481524
            sage: maxima('cosh(1.0)')
            1.54308063481524...
            sage: SR(1.00000000000000000000000000).cosh()
            1.5430806348152437784779056
            sage: SR(RIF(1)).cosh()
            1.543080634815244?

        To prevent automatic evaluation use the ``hold`` argument::

            sage: arcsinh(x).cosh()
            sqrt(x^2 + 1)
            sage: arcsinh(x).cosh(hold=True)
            cosh(arcsinh(x))

        This also works using functional notation::

            sage: cosh(arcsinh(x),hold=True)
            cosh(arcsinh(x))
            sage: cosh(arcsinh(x))
            sqrt(x^2 + 1)

        To then evaluate again, we currently must use Maxima via
        :meth:`simplify`::

            sage: a = arcsinh(x).cosh(hold=True); a.simplify()
            sqrt(x^2 + 1)

        TESTS::

            sage: SR(oo).cosh()
            +Infinity
            sage: SR(-oo).cosh()
            +Infinity
            sage: SR(unsigned_infinity).cosh()
            Traceback (most recent call last):
            ...
            RuntimeError: cosh_eval(): cosh(unsigned_infinity) encountered
        """
        return new_Expression_from_GEx(self._parent,
                g_hold_wrapper(g_cosh, self._gobj, hold))

    def tanh(self, hold=False):
        r"""
        Return tanh of self.

        We have $\tanh(x) = \sinh(x) / \cosh(x)$.

        EXAMPLES::

            sage: x.tanh()
            tanh(x)
            sage: SR(1).tanh()
            tanh(1)
            sage: SR(0).tanh()
            0
            sage: SR(1.0).tanh()
            0.761594155955765
            sage: maxima('tanh(1.0)')
            0.7615941559557649
            sage: plot(lambda x: SR(x).tanh(), -1, 1)
            Graphics object consisting of 1 graphics primitive

        To prevent automatic evaluation use the ``hold`` argument::

            sage: arcsinh(x).tanh()
            x/sqrt(x^2 + 1)
            sage: arcsinh(x).tanh(hold=True)
            tanh(arcsinh(x))

        This also works using functional notation::

            sage: tanh(arcsinh(x),hold=True)
            tanh(arcsinh(x))
            sage: tanh(arcsinh(x))
            x/sqrt(x^2 + 1)

        To then evaluate again, we currently must use Maxima via
        :meth:`simplify`::

            sage: a = arcsinh(x).tanh(hold=True); a.simplify()
            x/sqrt(x^2 + 1)

        TESTS::

            sage: SR(oo).tanh()
            1
            sage: SR(-oo).tanh()
            -1
            sage: SR(unsigned_infinity).tanh()
            Traceback (most recent call last):
            ...
            RuntimeError: tanh_eval(): tanh(unsigned_infinity) encountered
        """
        return new_Expression_from_GEx(self._parent,
                g_hold_wrapper(g_tanh, self._gobj, hold))

    def arcsinh(self, hold=False):
        """
        Return the inverse hyperbolic sine of self.

        EXAMPLES::

            sage: x.arcsinh()
            arcsinh(x)
            sage: SR(0).arcsinh()
            0
            sage: SR(1).arcsinh()
            arcsinh(1)
            sage: SR(1.0).arcsinh()
            0.881373587019543
            sage: maxima('asinh(2.0)')
            1.4436354751788...

        Sage automatically applies certain identities::

            sage: SR(3/2).arcsinh().cosh()
            1/2*sqrt(13)

        To prevent automatic evaluation use the ``hold`` argument::

            sage: SR(-2).arcsinh()
            -arcsinh(2)
            sage: SR(-2).arcsinh(hold=True)
            arcsinh(-2)

        This also works using functional notation::

            sage: arcsinh(-2,hold=True)
            arcsinh(-2)
            sage: arcsinh(-2)
            -arcsinh(2)

        To then evaluate again, we currently must use Maxima via
        :meth:`simplify`::

            sage: a = SR(-2).arcsinh(hold=True); a.simplify()
            -arcsinh(2)

        TESTS::

            sage: SR(oo).arcsinh()
            +Infinity
            sage: SR(-oo).arcsinh()
            -Infinity
            sage: SR(unsigned_infinity).arcsinh()
            Infinity
        """
        return new_Expression_from_GEx(self._parent,
                g_hold_wrapper(g_asinh, self._gobj, hold))

    def arccosh(self, hold=False):
        """
        Return the inverse hyperbolic cosine of self.

        EXAMPLES::

            sage: x.arccosh()
            arccosh(x)
            sage: SR(0).arccosh()
            1/2*I*pi
            sage: SR(1/2).arccosh()
            arccosh(1/2)
            sage: SR(CDF(1/2)).arccosh()  # rel tol 1e-15
            1.0471975511965976*I
            sage: maxima('acosh(0.5)')
            1.04719755119659...*%i

        To prevent automatic evaluation use the ``hold`` argument::

            sage: SR(-1).arccosh()
            I*pi
            sage: SR(-1).arccosh(hold=True)
            arccosh(-1)

        This also works using functional notation::

            sage: arccosh(-1,hold=True)
            arccosh(-1)
            sage: arccosh(-1)
            I*pi

        To then evaluate again, we currently must use Maxima via
        :meth:`simplify`::

            sage: a = SR(-1).arccosh(hold=True); a.simplify()
            I*pi

        TESTS::

            sage: SR(oo).arccosh()
            +Infinity
            sage: SR(-oo).arccosh()
            +Infinity
            sage: SR(unsigned_infinity).arccosh()
            +Infinity
        """
        return new_Expression_from_GEx(self._parent,
                g_hold_wrapper(g_acosh, self._gobj, hold))

    def arctanh(self, hold=False):
        """
        Return the inverse hyperbolic tangent of self.

        EXAMPLES::

            sage: x.arctanh()
            arctanh(x)
            sage: SR(0).arctanh()
            0
            sage: SR(1/2).arctanh()
            arctanh(1/2)
            sage: SR(0.5).arctanh()
            0.549306144334055
            sage: SR(0.5).arctanh().tanh()
            0.500000000000000
            sage: maxima('atanh(0.5)')  # abs tol 2e-16
            0.5493061443340548

        To prevent automatic evaluation use the ``hold`` argument::

            sage: SR(-1/2).arctanh()
            -arctanh(1/2)
            sage: SR(-1/2).arctanh(hold=True)
            arctanh(-1/2)

        This also works using functional notation::

            sage: arctanh(-1/2,hold=True)
            arctanh(-1/2)
            sage: arctanh(-1/2)
            -arctanh(1/2)

        To then evaluate again, we currently must use Maxima via
        :meth:`simplify`::

            sage: a = SR(-1/2).arctanh(hold=True); a.simplify()
            -arctanh(1/2)

        TESTS::

            sage: SR(1).arctanh()
            +Infinity
            sage: SR(-1).arctanh()
            -Infinity

            sage: SR(oo).arctanh()
            -1/2*I*pi
            sage: SR(-oo).arctanh()
            1/2*I*pi
            sage: SR(unsigned_infinity).arctanh()
            Traceback (most recent call last):
            ...
            RuntimeError: arctanh_eval(): arctanh(unsigned_infinity) encountered
        """
        return new_Expression_from_GEx(self._parent,
                g_hold_wrapper(g_atanh, self._gobj, hold))

    def exp(self, hold=False):
        """
        Return exponential function of self, i.e., e to the
        power of self.

        EXAMPLES::

            sage: x.exp()
            e^x
            sage: SR(0).exp()
            1
            sage: SR(1/2).exp()
            e^(1/2)
            sage: SR(0.5).exp()
            1.64872127070013
            sage: math.exp(0.5)
            1.6487212707001282

            sage: SR(0.5).exp().log()
            0.500000000000000
            sage: (pi*I).exp()
            -1

        To prevent automatic evaluation use the ``hold`` argument::

            sage: (pi*I).exp(hold=True)
            e^(I*pi)

        This also works using functional notation::

            sage: exp(I*pi,hold=True)
            e^(I*pi)
            sage: exp(I*pi)
            -1

        To then evaluate again, we currently must use Maxima via
        :meth:`simplify`::

            sage: a = (pi*I).exp(hold=True); a.simplify()
            -1

        TESTS:

        Test if :trac:`6377` is fixed::

            sage: SR(oo).exp()
            +Infinity
            sage: SR(-oo).exp()
            0
            sage: SR(unsigned_infinity).exp()
            Traceback (most recent call last):
            ...
            RuntimeError: exp_eval(): exp^(unsigned_infinity) encountered
        """
        return new_Expression_from_GEx(self._parent,
                g_hold_wrapper(g_exp, self._gobj, hold))

    def log(self, b=None, hold=False):
        """
        Return the logarithm of self.

        EXAMPLES::

            sage: x, y = var('x, y')
            sage: x.log()
            log(x)
            sage: (x^y + y^x).log()
            log(x^y + y^x)
            sage: SR(0).log()
            -Infinity
            sage: SR(-1).log()
            I*pi
            sage: SR(1).log()
            0
            sage: SR(1/2).log()
            log(1/2)
            sage: SR(0.5).log()
            -0.693147180559945
            sage: SR(0.5).log().exp()
            0.500000000000000
            sage: math.log(0.5)
            -0.6931471805599453
            sage: plot(lambda x: SR(x).log(), 0.1,10)
            Graphics object consisting of 1 graphics primitive

        To prevent automatic evaluation use the ``hold`` argument::

            sage: I.log()
            1/2*I*pi
            sage: I.log(hold=True)
            log(I)

        To then evaluate again, we currently must use Maxima via
        :meth:`simplify`::

            sage: a = I.log(hold=True); a.simplify()
            1/2*I*pi

        The ``hold`` parameter also works in functional notation::

            sage: log(-1,hold=True)
            log(-1)
            sage: log(-1)
            I*pi

        TESTS::

            sage: SR(oo).log()
            +Infinity
            sage: SR(-oo).log()
            +Infinity
            sage: SR(unsigned_infinity).log()
            +Infinity
        """
        res = new_Expression_from_GEx(self._parent,
                g_hold_wrapper(g_log, self._gobj, hold))
        if b is None:
            return res
        else:
            return res/self.coerce_in(b).log(hold=hold)

    def zeta(self, hold=False):
        """
        EXAMPLES::

            sage: x, y = var('x, y')
            sage: (x/y).zeta()
            zeta(x/y)
            sage: SR(2).zeta()
            1/6*pi^2
            sage: SR(3).zeta()
            zeta(3)
            sage: SR(CDF(0,1)).zeta()  # abs tol 1e-16
            0.003300223685324103 - 0.4181554491413217*I
            sage: CDF(0,1).zeta()  # abs tol 1e-16
            0.003300223685324103 - 0.4181554491413217*I
            sage: plot(lambda x: SR(x).zeta(), -10,10).show(ymin=-3,ymax=3)

        To prevent automatic evaluation use the ``hold`` argument::

            sage: SR(2).zeta(hold=True)
            zeta(2)

        This also works using functional notation::

            sage: zeta(2,hold=True)
            zeta(2)
            sage: zeta(2)
            1/6*pi^2

        To then evaluate again, we currently must use Maxima via
        :meth:`simplify`::

            sage: a = SR(2).zeta(hold=True); a.simplify()
            1/6*pi^2

        TESTS::

            sage: t = SR(1).zeta(); t
            Infinity
        """
        cdef GEx x
        sig_on()
        try:
            x = g_hold_wrapper(g_zeta, self._gobj, hold)
        finally:
            sig_off()
        return new_Expression_from_GEx(self._parent, x)

    def factorial(self, hold=False):
        """
        Return the factorial of self.

        OUTPUT:

        A symbolic expression.

        EXAMPLES::

            sage: var('x, y')
            (x, y)
            sage: SR(5).factorial()
            120
            sage: x.factorial()
            factorial(x)
            sage: (x^2+y^3).factorial()
            factorial(y^3 + x^2)

        To prevent automatic evaluation use the ``hold`` argument::

            sage: SR(5).factorial(hold=True)
            factorial(5)

        This also works using functional notation::

            sage: factorial(5,hold=True)
            factorial(5)
            sage: factorial(5)
            120

        To then evaluate again, we currently must use Maxima via
        :meth:`simplify`::

            sage: a = SR(5).factorial(hold=True); a.simplify()
            120
        """
        cdef GEx x
        sig_on()
        try:
            x = g_hold_wrapper(g_factorial, self._gobj, hold)
        finally:
            sig_off()
        return new_Expression_from_GEx(self._parent, x)

    def binomial(self, k, hold=False):
        """
        Return binomial coefficient "self choose k".

        OUTPUT:

        A symbolic expression.

        EXAMPLES::

            sage: var('x, y')
            (x, y)
            sage: SR(5).binomial(SR(3))
            10
            sage: x.binomial(SR(3))
            1/6*(x - 1)*(x - 2)*x
            sage: x.binomial(y)
            binomial(x, y)

        To prevent automatic evaluation use the ``hold`` argument::

            sage: x.binomial(3, hold=True)
            binomial(x, 3)
            sage: SR(5).binomial(3, hold=True)
            binomial(5, 3)

        To then evaluate again, we currently must use Maxima via
        :meth:`simplify`::

            sage: a = SR(5).binomial(3, hold=True); a.simplify()
            10

        The ``hold`` parameter is also supported in functional notation::

            sage: binomial(5,3, hold=True)
            binomial(5, 3)

        TESTS:

        Check if we handle zero correctly (:trac:`8561`)::

            sage: x.binomial(0)
            1
            sage: SR(0).binomial(0)
            1
        """
        cdef Expression nexp = self.coerce_in(k)
        cdef GEx x
        sig_on()
        try:
            x = g_hold2_wrapper(g_binomial, self._gobj, nexp._gobj, hold)
        finally:
            sig_off()
        return new_Expression_from_GEx(self._parent, x)

    def Order(self, hold=False):
        """
        Return the order of the expression, as in big oh notation.

        OUTPUT:

        A symbolic expression.

        EXAMPLES::

            sage: n = var('n')
            sage: t = (17*n^3).Order(); t
            Order(n^3)
            sage: t.derivative(n)
            Order(n^2)

        To prevent automatic evaluation use the ``hold`` argument::

            sage: (17*n^3).Order(hold=True)
            Order(17*n^3)
        """
        return new_Expression_from_GEx(self._parent,
                g_hold_wrapper(g_Order, self._gobj, hold))

    def gamma(self, hold=False):
        """
        Return the Gamma function evaluated at self.

        EXAMPLES::

            sage: x = var('x')
            sage: x.gamma()
            gamma(x)
            sage: SR(2).gamma()
            1
            sage: SR(10).gamma()
            362880
            sage: SR(10.0r).gamma()  # For ARM: rel tol 2e-15
            362880.0
            sage: SR(CDF(1,1)).gamma()
            0.49801566811835607 - 0.15494982830181067*I

        ::

            sage: gp('gamma(1+I)')
            0.4980156681183560427136911175 - 0.1549498283018106851249551305*I # 32-bit
            0.49801566811835604271369111746219809195 - 0.15494982830181068512495513048388660520*I # 64-bit

        We plot the familiar plot of this log-convex function::

            sage: plot(gamma(x), -6,4).show(ymin=-3,ymax=3)

        To prevent automatic evaluation use the ``hold`` argument::

            sage: SR(1/2).gamma()
            sqrt(pi)
            sage: SR(1/2).gamma(hold=True)
            gamma(1/2)

        This also works using functional notation::

            sage: gamma(1/2,hold=True)
            gamma(1/2)
            sage: gamma(1/2)
            sqrt(pi)

        To then evaluate again, we currently must use Maxima via
        :meth:`simplify`::

            sage: a = SR(1/2).gamma(hold=True); a.simplify()
            sqrt(pi)
        """
        cdef GEx x
        sig_on()
        try:
            x = g_hold_wrapper(g_tgamma, self._gobj, hold)
        finally:
            sig_off()
        return new_Expression_from_GEx(self._parent, x)

    def lgamma(self, hold=False):
        """
        This method is deprecated, please use the ``.log_gamma()`` function instead.

        Log gamma function evaluated at self.

        EXAMPLES::

            sage: x.lgamma()
            doctest:...: DeprecationWarning: The lgamma() function is deprecated. Use log_gamma() instead.
            See http://trac.sagemath.org/6992 for details.
            log_gamma(x)
        """
        from sage.misc.superseded import deprecation
        deprecation(6992, "The lgamma() function is deprecated. Use log_gamma() instead.")
        return self.log_gamma(hold=hold)

    def log_gamma(self, hold=False):
        """
        Return the log gamma function evaluated at self.
        This is the logarithm of gamma of self, where
        gamma is a complex function such that `gamma(n)`
        equals `factorial(n-1)`.

        EXAMPLES::

            sage: x = var('x')
            sage: x.log_gamma()
            log_gamma(x)
            sage: SR(2).log_gamma()
            0
            sage: SR(5).log_gamma()
            log(24)
            sage: a = SR(5).log_gamma(); a.n()
            3.17805383034795
            sage: SR(5-1).factorial().log()
            log(24)
            sage: set_verbose(-1); plot(lambda x: SR(x).log_gamma(), -7,8, plot_points=1000).show()
            sage: math.exp(0.5)
            1.6487212707001282
            sage: plot(lambda x: (SR(x).exp() - SR(-x).exp())/2 - SR(x).sinh(), -1, 1)
            Graphics object consisting of 1 graphics primitive

        To prevent automatic evaluation use the ``hold`` argument::

            sage: SR(5).log_gamma(hold=True)
            log_gamma(5)

        To evaluate again, currently we must use numerical evaluation
        via :meth:`n`::

            sage: a = SR(5).log_gamma(hold=True); a.n()
            3.17805383034795
        """
        cdef GEx x
        sig_on()
        try:
            x = g_hold_wrapper(g_lgamma, self._gobj, hold)
        finally:
            sig_off()
        return new_Expression_from_GEx(self._parent, x)

    def default_variable(self):
        """
        Return the default variable, which is by definition the first
        variable in self, or `x` is there are no variables in self.
        The result is cached.

        EXAMPLES::

            sage: sqrt(2).default_variable()
            x
            sage: x, theta, a = var('x, theta, a')
            sage: f = x^2 + theta^3 - a^x
            sage: f.default_variable()
            a

        Note that this is the first *variable*, not the first *argument*::

            sage: f(theta, a, x) = a + theta^3
            sage: f.default_variable()
            a
            sage: f.variables()
            (a, theta)
            sage: f.arguments()
            (theta, a, x)
        """
        v = self.variables()
        if len(v) == 0:
            return self.parent().var('x')
        else:
            return v[0]

    def combine(self):
        r"""
        Return a simplified version of this symbolic expression
        by combining all terms with the same denominator into a single
        term.

        EXAMPLES::

            sage: var('x, y, a, b, c')
            (x, y, a, b, c)
            sage: f = x*(x-1)/(x^2 - 7) + y^2/(x^2-7) + 1/(x+1) + b/a + c/a; f
            (x - 1)*x/(x^2 - 7) + y^2/(x^2 - 7) + b/a + c/a + 1/(x + 1)
            sage: f.combine()
            ((x - 1)*x + y^2)/(x^2 - 7) + (b + c)/a + 1/(x + 1)
        """
        return self.parent()(self._maxima_().combine())

    def normalize(self):
        """
        Return this expression normalized as a fraction

        .. SEEALSO:

            :meth:`numerator`, :meth:`denominator`,
            :meth:`numerator_denominator`, :meth:`combine`

        EXAMPLES::

            sage: var('x, y, a, b, c')
            (x, y, a, b, c)
            sage: g = x + y/(x + 2)
            sage: g.normalize()
            (x^2 + 2*x + y)/(x + 2)

            sage: f = x*(x-1)/(x^2 - 7) + y^2/(x^2-7) + 1/(x+1) + b/a + c/a
            sage: f.normalize()
            (a*x^3 + b*x^3 + c*x^3 + a*x*y^2 + a*x^2 + b*x^2 + c*x^2 +
                    a*y^2 - a*x - 7*b*x - 7*c*x - 7*a - 7*b - 7*c)/((x^2 -
                        7)*a*(x + 1))

        ALGORITHM: Uses GiNaC.

        """
        return new_Expression_from_GEx(self._parent, self._gobj.normal())

    def numerator(self, bint normalize = True):
        """
        Return the numerator of this symbolic expression

        INPUT:

        - ``normalize`` -- (default: ``True``) a boolean.

        If ``normalize`` is ``True``, the expression is first normalized to
        have it as a fraction before getting the numerator.

        If ``normalize`` is ``False``, the expression is kept and if it is not
        a quotient, then this will return the expression itself.

        .. SEEALSO::

            :meth:`normalize`, :meth:`denominator`,
            :meth:`numerator_denominator`, :meth:`combine`

        EXAMPLES::

            sage: a, x, y = var('a,x,y')
            sage: f = x*(x-a)/((x^2 - y)*(x-a)); f
            x/(x^2 - y)
            sage: f.numerator()
            x
            sage: f.denominator()
            x^2 - y
            sage: f.numerator(normalize=False)
            x
            sage: f.denominator(normalize=False)
            x^2 - y

            sage: y = var('y')
            sage: g = x + y/(x + 2); g
            x + y/(x + 2)
            sage: g.numerator()
            x^2 + 2*x + y
            sage: g.denominator()
            x + 2
            sage: g.numerator(normalize=False)
            x + y/(x + 2)
            sage: g.denominator(normalize=False)
            1

        TESTS::

            sage: ((x+y)^2/(x-y)^3*x^3).numerator(normalize=False)
            (x + y)^2*x^3
            sage: ((x+y)^2*x^3).numerator(normalize=False)
            (x + y)^2*x^3
            sage: (y/x^3).numerator(normalize=False)
            y
            sage: t = y/x^3/(x+y)^(1/2); t
            y/(sqrt(x + y)*x^3)
            sage: t.numerator(normalize=False)
            y
            sage: (1/x^3).numerator(normalize=False)
            1
            sage: (x^3).numerator(normalize=False)
            x^3
            sage: (y*x^sin(x)).numerator(normalize=False)
            Traceback (most recent call last):
            ...
            TypeError: self is not a rational expression
        """
        cdef GExVector vec
        cdef GEx oper, power
        if normalize:
            return new_Expression_from_GEx(self._parent, self._gobj.numer())
        elif is_a_mul(self._gobj):
            for i from 0 <= i < self._gobj.nops():
                oper = self._gobj.op(i)
                if not is_a_power(oper):
                    vec.push_back(oper)
                else:
                    power = oper.op(1)
                    if not is_a_numeric(power):
                        raise TypeError("self is not a rational expression")
                    elif ex_to_numeric(power).is_positive():
                        vec.push_back(oper)
            return new_Expression_from_GEx(self._parent,
                                           g_mul_construct(vec, True))
        elif is_a_power(self._gobj):
            power = self._gobj.op(1)
            if is_a_numeric(power) and ex_to_numeric(power).is_negative():
                return self._parent.one()
        return self

    def denominator(self, bint normalize=True):
        """
        Return the denominator of this symbolic expression

        INPUT:

        - ``normalize`` -- (default: ``True``) a boolean.

        If ``normalize`` is ``True``, the expression is first normalized to
        have it as a fraction before getting the denominator.

        If ``normalize`` is ``False``, the expression is kept and if it is not
        a quotient, then this will just return 1.

        .. SEEALSO::

            :meth:`normalize`, :meth:`numerator`,
            :meth:`numerator_denominator`, :meth:`combine`

        EXAMPLES::

            sage: x, y, z, theta = var('x, y, z, theta')
            sage: f = (sqrt(x) + sqrt(y) + sqrt(z))/(x^10 - y^10 - sqrt(theta))
            sage: f.numerator()
            sqrt(x) + sqrt(y) + sqrt(z)
            sage: f.denominator()
            x^10 - y^10 - sqrt(theta)

            sage: f.numerator(normalize=False)
            (sqrt(x) + sqrt(y) + sqrt(z))
            sage: f.denominator(normalize=False)
            x^10 - y^10 - sqrt(theta)

            sage: y = var('y')
            sage: g = x + y/(x + 2); g
            x + y/(x + 2)
            sage: g.numerator(normalize=False)
            x + y/(x + 2)
            sage: g.denominator(normalize=False)
            1

        TESTS::

            sage: ((x+y)^2/(x-y)^3*x^3).denominator(normalize=False)
            (x - y)^3
            sage: ((x+y)^2*x^3).denominator(normalize=False)
            1
            sage: (y/x^3).denominator(normalize=False)
            x^3
            sage: t = y/x^3/(x+y)^(1/2); t
            y/(sqrt(x + y)*x^3)
            sage: t.denominator(normalize=False)
            sqrt(x + y)*x^3
            sage: (1/x^3).denominator(normalize=False)
            x^3
            sage: (x^3).denominator(normalize=False)
            1
            sage: (y*x^sin(x)).denominator(normalize=False)
            Traceback (most recent call last):
            ...
            TypeError: self is not a rational expression
        """
        cdef GExVector vec
        cdef GEx oper, ex, power
        if normalize:
            return new_Expression_from_GEx(self._parent, self._gobj.denom())
        elif is_a_mul(self._gobj):
            for i from 0 <= i < self._gobj.nops():
                oper = self._gobj.op(i)
                if is_a_power(oper):
                    ex = oper.op(0)
                    power = oper.op(1)
                    if not is_a_numeric(power):
                        raise TypeError("self is not a rational expression")
                    elif ex_to_numeric(power).is_negative():
                        vec.push_back(g_pow(ex, g_abs(power)))
            return new_Expression_from_GEx(self._parent,
                                           g_mul_construct(vec, False))
        elif is_a_power(self._gobj):
            power = self._gobj.op(1)
            if is_a_numeric(power) and ex_to_numeric(power).is_negative():
                return new_Expression_from_GEx(self._parent,
                        g_pow(self._gobj.op(0), g_abs(power)))

        return self._parent.one()

    def numerator_denominator(self, bint normalize=True):
        """
        Return the numerator and the denominator of this symbolic expression

        INPUT:

        - ``normalize`` -- (default: ``True``) a boolean.

        If ``normalize`` is ``True``, the expression is first normalized to
        have it as a fraction before getting the numerator and denominator.

        If ``normalize`` is ``False``, the expression is kept and if it is not
        a quotient, then this will return the expression itself together with
        1.

        .. SEEALSO::

            :meth:`normalize`, :meth:`numerator`, :meth:`denominator`,
            :meth:`combine`

        EXAMPLE::

            sage: x, y, a = var("x y a")
            sage: ((x+y)^2/(x-y)^3*x^3).numerator_denominator()
            ((x + y)^2*x^3, (x - y)^3)

            sage: ((x+y)^2/(x-y)^3*x^3).numerator_denominator(False)
            ((x + y)^2*x^3, (x - y)^3)

            sage: g = x + y/(x + 2)
            sage: g.numerator_denominator()
            (x^2 + 2*x + y, x + 2)
            sage: g.numerator_denominator(normalize=False)
            (x + y/(x + 2), 1)

            sage: g = x^2*(x + 2)
            sage: g.numerator_denominator()
            ((x + 2)*x^2, 1)
            sage: g.numerator_denominator(normalize=False)
            ((x + 2)*x^2, 1)

        TESTS::

            sage: ((x+y)^2/(x-y)^3*x^3).numerator_denominator(normalize=False)
            ((x + y)^2*x^3, (x - y)^3)
            sage: ((x+y)^2*x^3).numerator_denominator(normalize=False)
            ((x + y)^2*x^3, 1)
            sage: (y/x^3).numerator_denominator(normalize=False)
            (y, x^3)
            sage: t = y/x^3/(x+y)^(1/2); t
            y/(sqrt(x + y)*x^3)
            sage: t.numerator_denominator(normalize=False)
            (y, sqrt(x + y)*x^3)
            sage: (1/x^3).numerator_denominator(normalize=False)
            (1, x^3)
            sage: (x^3).numerator_denominator(normalize=False)
            (x^3, 1)
            sage: (y*x^sin(x)).numerator_denominator(normalize=False)
            Traceback (most recent call last):
            ...
            TypeError: self is not a rational expression
        """
        cdef GExVector vecnumer, vecdenom
        cdef GEx oper, ex, power
        cdef GNumeric power_num
        if normalize:
            ex = self._gobj.numer_denom()
            return (new_Expression_from_GEx(self._parent, ex.op(0)),
                    new_Expression_from_GEx(self._parent, ex.op(1)))
        elif is_a_mul(self._gobj):
            for i from 0 <= i < self._gobj.nops():
                oper = self._gobj.op(i)
                if is_a_power(oper):   # oper = ex^power
                    ex = oper.op(0)
                    power = oper.op(1)
                    if not is_a_numeric(power):
                        raise TypeError("self is not a rational expression")
                    elif is_a_numeric(power):
                        power_num = ex_to_numeric(power)
                        if power_num.is_positive():
                            vecnumer.push_back(oper)
                        else:
                            vecdenom.push_back(g_pow(ex, g_abs(power)))
                else:
                    vecnumer.push_back(oper)
            return (new_Expression_from_GEx(self._parent,
                                            g_mul_construct(vecnumer, False)),
                    new_Expression_from_GEx(self._parent,
                                            g_mul_construct(vecdenom, False)))
        elif is_a_power(self._gobj):
            power = self._gobj.op(1)
            if is_a_numeric(power) and ex_to_numeric(power).is_positive():
                return (self, self._parent.one())
            else:
                return (self._parent.one(),
                        new_Expression_from_GEx(self._parent,
                               g_pow(self._gobj.op(0), g_abs(power))))
        else:
            return (self, self._parent.one())

    def partial_fraction(self, var=None):
        r"""
        Return the partial fraction expansion of ``self`` with
        respect to the given variable.

        INPUT:


        -  ``var`` - variable name or string (default: first
           variable)


        OUTPUT:

        A symbolic expression.

        EXAMPLES::

            sage: f = x^2/(x+1)^3
            sage: f.partial_fraction()
            1/(x + 1) - 2/(x + 1)^2 + 1/(x + 1)^3
            sage: f.partial_fraction()
            1/(x + 1) - 2/(x + 1)^2 + 1/(x + 1)^3

        Notice that the first variable in the expression is used by
        default::

            sage: y = var('y')
            sage: f = y^2/(y+1)^3
            sage: f.partial_fraction()
            1/(y + 1) - 2/(y + 1)^2 + 1/(y + 1)^3

            sage: f = y^2/(y+1)^3 + x/(x-1)^3
            sage: f.partial_fraction()
            y^2/(y^3 + 3*y^2 + 3*y + 1) + 1/(x - 1)^2 + 1/(x - 1)^3

        You can explicitly specify which variable is used::

            sage: f.partial_fraction(y)
            x/(x^3 - 3*x^2 + 3*x - 1) + 1/(y + 1) - 2/(y + 1)^2 + 1/(y + 1)^3
        """
        if var is None:
            var = self.default_variable()
        return self.parent()(self._maxima_().partfrac(var))

    def maxima_methods(self):
        """
        Provide easy access to maxima methods, converting the result to a
        Sage expression automatically.

        EXAMPLES::

            sage: t = log(sqrt(2) - 1) + log(sqrt(2) + 1); t
            log(sqrt(2) + 1) + log(sqrt(2) - 1)
            sage: res = t.maxima_methods().logcontract(); res
            log((sqrt(2) + 1)*(sqrt(2) - 1))
            sage: type(res)
            <type 'sage.symbolic.expression.Expression'>
        """
        from sage.symbolic.maxima_wrapper import MaximaWrapper
        return MaximaWrapper(self)

    def rectform(self):
        r"""
        Convert this symbolic expression to rectangular form; that
        is, the form `a + bi` where `a` and `b` are real numbers and
        `i` is the imaginary unit.

        .. note::

           The name \"rectangular\" comes from the fact that, in the
           complex plane, `a` and `bi` are perpendicular.

        INPUT:

        - ``self`` -- the expression to convert.

        OUTPUT:

        A new expression, equivalent to the original, but expressed in
        the form `a + bi`.

        ALGORITHM:

        We call Maxima's ``rectform()`` and return the result unmodified.

        EXAMPLES:

        The exponential form of `\sin(x)`::

            sage: f = (e^(I*x) - e^(-I*x)) / (2*I)
            sage: f.rectform()
            sin(x)

        And `\cos(x)`::

            sage: f = (e^(I*x) + e^(-I*x)) / 2
            sage: f.rectform()
            cos(x)

        In some cases, this will simplify the given expression. For
        example, here, `e^{ik\pi}`, `\sin(k\pi)=0` should cancel
        leaving only `\cos(k\pi)` which can then be simplified::

            sage: k = var('k')
            sage: assume(k, 'integer')
            sage: f = e^(I*pi*k)
            sage: f.rectform()
            (-1)^k

        However, in general, the resulting expression may be more
        complicated than the original::

            sage: f = e^(I*x)
            sage: f.rectform()
            cos(x) + I*sin(x)

        TESTS:

        If the expression is already in rectangular form, it should be
        left alone::

            sage: a,b = var('a,b')
            sage: assume((a, 'real'), (b, 'real'))
            sage: f = a + b*I
            sage: f.rectform()
            a + I*b
            sage: forget()

        We can check with specific real numbers::

            sage: a = RR.random_element()
            sage: b = RR.random_element()
            sage: f = a + b*I
            sage: bool(f.rectform() == a + b*I)
            True

        If we decompose a complex number into its real and imaginary
        parts, they should correspond to the real and imaginary terms
        of the rectangular form::

            sage: z = CC.random_element()
            sage: a = z.real_part()
            sage: b = z.imag_part()
            sage: bool(SR(z).rectform() == a + b*I)
            True

        """
        return self.maxima_methods().rectform()

    def simplify(self):
        """
        Return a simplified version of this symbolic expression.

        .. note::

           Currently, this just sends the expression to Maxima
           and converts it back to Sage.

        .. seealso::

           :meth:`simplify_full`, :meth:`simplify_trig`,
           :meth:`simplify_rational`, :meth:`simplify_radical`,
           :meth:`simplify_factorial`, :meth:`simplify_log`

        EXAMPLES::

            sage: a = var('a'); f = x*sin(2)/(x^a); f
            x*sin(2)/x^a
            sage: f.simplify()
            x^(-a + 1)*sin(2)

        TESTS:

        Check that :trac:`14637` is fixed::

            sage: assume(x > 0, x < pi/2)
            sage: acos(cos(x)).simplify()
            x
            sage: forget()
        """
        return self._parent(self._maxima_())

    def simplify_full(self):
        """
        Apply simplify_factorial, simplify_trig, simplify_rational,
        simplify_log, and again simplify_rational to self (in that order).

        ALIAS: simplify_full and full_simplify are the same.

        EXAMPLES::

            sage: f = sin(x)^2 + cos(x)^2
            sage: f.simplify_full()
            1

        ::

            sage: f = sin(x/(x^2 + x))
            sage: f.simplify_full()
            sin(1/(x + 1))

        ::

            sage: var('n,k')
            (n, k)
            sage: f = binomial(n,k)*factorial(k)*factorial(n-k)
            sage: f.simplify_full()
            factorial(n)

        TESTS:

        There are two square roots of `$(x + 1)^2$`, so this should
        not be simplified to `$x + 1$`, :trac:`12737`::

            sage: f = sqrt((x + 1)^2)
            sage: f.simplify_full()
            sqrt(x^2 + 2*x + 1)

        The imaginary part of an expression should not change under
        simplification; :trac:`11934`::

            sage: f = sqrt(-8*(4*sqrt(2) - 7)*x^4 + 16*(3*sqrt(2) - 5)*x^3)
            sage: original = f.imag_part()
            sage: simplified = f.full_simplify().imag_part()
            sage: original - simplified
            0

        The invalid simplification from :trac:`12322` should not occur
        after :trac:`12737`::

            sage: t = var('t')
            sage: assume(t, 'complex')
            sage: assumptions()
            [t is complex]
            sage: f = (1/2)*log(2*t) + (1/2)*log(1/t)
            sage: f.simplify_full()
            1/2*log(2*t) - 1/2*log(t)

        """
        x = self
        x = x.simplify_factorial()
        x = x.simplify_trig()
        x = x.simplify_rational()
        x = x.simplify_log('one')
        x = x.simplify_rational()
        return x

    full_simplify = simplify_full


    def simplify_hypergeometric(self, algorithm='maxima'):
        """
        Simplify an expression containing hypergeometric functions.

        INPUT:
 
        - ``algorithm`` -- (default: ``'maxima'``) the algorithm to use for
          for simplification. Implemented are ``'maxima'``, which uses Maxima's
          ``hgfred`` function, and ``'sage'``, which uses an algorithm
          implemented in the hypergeometric module

        ALIAS: :meth:`hypergeometric_simplify` and
        :meth:`simplify_hypergeometric` are the same

        EXAMPLES::

            sage: hypergeometric((5, 4), (4, 1, 2, 3),
            ....:                x).simplify_hypergeometric()
            1/144*x^2*hypergeometric((), (3, 4), x) +...
            1/3*x*hypergeometric((), (2, 3), x) + hypergeometric((), (1, 2), x)
            sage: (2*hypergeometric((), (), x)).simplify_hypergeometric()
            2*e^x
            sage: (nest(lambda y: hypergeometric([y], [1], x), 3, 1)
            ....:  .simplify_hypergeometric())
            laguerre(-laguerre(-e^x, x), x)
            sage: (nest(lambda y: hypergeometric([y], [1], x), 3, 1)
            ....:  .simplify_hypergeometric(algorithm='sage'))
            hypergeometric((hypergeometric((e^x,), (1,), x),), (1,), x)

        """
        from sage.functions.hypergeometric import hypergeometric, closed_form
        from sage.calculus.calculus import maxima
        try:
            op = self.operator()
        except RuntimeError:
            return self
        ops = self.operands()
        if op == hypergeometric:
            if algorithm == 'maxima':
                return (self.parent()
                        (maxima.hgfred(map(lambda o: o.simplify_hypergeometric(algorithm),
                                           ops[0].operands()),
                                       map(lambda o: o.simplify_hypergeometric(algorithm),
                                           ops[1].operands()),
                                       ops[2].simplify_hypergeometric(algorithm))))
            elif algorithm == 'sage':
                return (closed_form
                        (hypergeometric(map(lambda o: o.simplify_hypergeometric(algorithm),
                                            ops[0].operands()),
                                        map(lambda o: o.simplify_hypergeometric(algorithm),
                                            ops[1].operands()),
                                        ops[2].simplify_hypergeometric(algorithm))))
            else:
                raise NotImplementedError('unknown algorithm')
        if not op:
            return self
        return op(*map(lambda o: o.simplify_hypergeometric(algorithm), ops))

    hypergeometric_simplify = simplify_hypergeometric


    def simplify_rectform(self, complexity_measure = string_length):
        r"""
        Attempt to simplify this expression by expressing it in the
        form `a + bi` where both `a` and `b` are real. This
        transformation is generally not a simplification, so we use
        the given ``complexity_measure`` to discard
        non-simplifications.

        INPUT:

        - ``self`` -- the expression to simplify.

        - ``complexity_measure`` -- (default:
          ``sage.symbolic.complexity_measures.string_length``) a
          function taking a symbolic expression as an argument and
          returning a measure of that expressions complexity. If
          ``None`` is supplied, the simplification will be performed
          regardless of the result.

        OUTPUT:

        If the transformation produces a simpler expression (according
        to ``complexity_measure``) then that simpler expression is
        returned. Otherwise, the original expression is returned.

        ALGORITHM:

        We first call :meth:`rectform()` on the given
        expression. Then, the supplied complexity measure is used to
        determine whether or not the result is simpler than the
        original expression.

        EXAMPLES:

        The exponential form of `\tan(x)`::

            sage: f = ( e^(I*x) - e^(-I*x) ) / ( I*e^(I*x) + I*e^(-I*x) )
            sage: f.simplify_rectform()
            sin(x)/cos(x)

        This should not be expanded with Euler's formula since the
        resulting expression is longer when considered as a string,
        and the default ``complexity_measure`` uses string length to
        determine which expression is simpler::

            sage: f = e^(I*x)
            sage: f.simplify_rectform()
            e^(I*x)

        However, if we pass ``None`` as our complexity measure, it
        is::

            sage: f = e^(I*x)
            sage: f.simplify_rectform(complexity_measure = None)
            cos(x) + I*sin(x)

        TESTS:

        When given ``None``, we should always call :meth:`rectform()`
        and return the result::

            sage: polynomials = QQ['x']
            sage: f = SR(polynomials.random_element())
            sage: g = f.simplify_rectform(complexity_measure = None)
            sage: bool(g == f.rectform())
            True

        """
        simplified_expr = self.rectform()

        if complexity_measure is None:
            return simplified_expr

        if complexity_measure(simplified_expr) < complexity_measure(self):
            return simplified_expr
        else:
            return self


    def simplify_trig(self,expand=True):
        r"""
        Optionally expand and then employ identities such as
        `\sin(x)^2 + \cos(x)^2 = 1`, `\cosh(x)^2 - \sinh(x)^2 = 1`,
        `\sin(x)\csc(x) = 1`, or `\tanh(x)=\sinh(x)/\cosh(x)`
        to simplify expressions containing tan, sec, etc., to sin,
        cos, sinh, cosh.

        INPUT:

        - ``self`` - symbolic expression

        - ``expand`` - (default:True) if True, expands trigonometric
          and hyperbolic functions of sums of angles and of multiple
          angles occurring in ``self`` first. For best results,
          ``self`` should be expanded. See also :meth:`expand_trig` to
          get more controls on this expansion.

        ALIAS: :meth:`trig_simplify` and :meth:`simplify_trig` are the same

        EXAMPLES::

            sage: f = sin(x)^2 + cos(x)^2; f
            cos(x)^2 + sin(x)^2
            sage: f.simplify()
            cos(x)^2 + sin(x)^2
            sage: f.simplify_trig()
            1
            sage: h = sin(x)*csc(x)
            sage: h.simplify_trig()
            1
            sage: k = tanh(x)*cosh(2*x)
            sage: k.simplify_trig()
            (2*sinh(x)^3 + sinh(x))/cosh(x)

        In some cases we do not want to expand::

            sage: f=tan(3*x)
            sage: f.simplify_trig()
            (4*cos(x)^2 - 1)*sin(x)/(4*cos(x)^3 - 3*cos(x))
            sage: f.simplify_trig(False)
            sin(3*x)/cos(3*x)

        """
        # much better to expand first, since it often doesn't work
        # right otherwise!
        if expand:
            return self.parent()(self._maxima_().trigexpand().trigsimp())
        else:
            return self.parent()(self._maxima_().trigsimp())

    trig_simplify = simplify_trig

    def simplify_rational(self,algorithm='full', map=False):
        r"""
        Simplify rational expressions.

        INPUT:

        - ``self`` - symbolic expression

        - ``algorithm`` - (default: 'full') string which switches the
          algorithm for simplifications. Possible values are

          - 'simple' (simplify rational functions into quotient of two
            polynomials),

          - 'full' (apply repeatedly, if necessary)

          - 'noexpand' (convert to commmon denominator and add)

        - ``map`` - (default: False) if True, the result is an
          expression whose leading operator is the same as that of the
          expression ``self`` but whose subparts are the results of
          applying simplification rules to the corresponding subparts
          of the expressions.

        ALIAS: :meth:`rational_simplify` and :meth:`simplify_rational`
        are the same

        DETAILS: We call Maxima functions ratsimp, fullratsimp and
        xthru. If each part of the expression has to be simplified
        separately, we use Maxima function map.

        EXAMPLES::

            sage: f = sin(x/(x^2 + x))
            sage: f
            sin(x/(x^2 + x))
            sage: f.simplify_rational()
            sin(1/(x + 1))

        ::

            sage: f = ((x - 1)^(3/2) - (x + 1)*sqrt(x - 1))/sqrt((x - 1)*(x + 1)); f
            -((x + 1)*sqrt(x - 1) - (x - 1)^(3/2))/sqrt((x + 1)*(x - 1))
            sage: f.simplify_rational()
            -2*sqrt(x - 1)/sqrt(x^2 - 1)

        With ``map=True`` each term in a sum is simplified separately
        and thus the resuls are shorter for functions which are
        combination of rational and nonrational funtions. In the
        following example, we use this option if we want not to
        combine logarithm and the rational function into one
        fraction::

            sage: f=(x^2-1)/(x+1)-ln(x)/(x+2)
            sage: f.simplify_rational()
            (x^2 + x - log(x) - 2)/(x + 2)
            sage: f.simplify_rational(map=True)
            x - log(x)/(x + 2) - 1

        Here is an example from the Maxima documentation of where
        ``algorithm='simple'`` produces an (possibly useful) intermediate
        step::

            sage: y = var('y')
            sage: g = (x^(y/2) + 1)^2*(x^(y/2) - 1)^2/(x^y - 1)
            sage: g.simplify_rational(algorithm='simple')
            (x^(2*y) - 2*x^y + 1)/(x^y - 1)
            sage: g.simplify_rational()
            x^y - 1

        With option ``algorithm='noexpand'`` we only convert to common
        denominators and add. No expansion of products is performed::

            sage: f=1/(x+1)+x/(x+2)^2
            sage: f.simplify_rational()
            (2*x^2 + 5*x + 4)/(x^3 + 5*x^2 + 8*x + 4)
            sage: f.simplify_rational(algorithm='noexpand')
            ((x + 2)^2 + (x + 1)*x)/((x + 2)^2*(x + 1))
        """
        self_m = self._maxima_()
        if algorithm == 'full':
            maxima_method = 'fullratsimp'
        elif algorithm == 'simple':
            maxima_method = 'ratsimp'
        elif algorithm == 'noexpand':
            maxima_method = 'xthru'
        else:
            raise NotImplementedError("unknown algorithm, see the help for available algorithms")
        P = self_m.parent()
        self_str=self_m.str()
        if map:
            cmd = "if atom(%s) then %s(%s) else map(%s,%s)"%(self_str,maxima_method,self_str,maxima_method,self_str)
        else:
            cmd = "%s(%s)"%(maxima_method,self_m.str())
        res = P(cmd)
        return self.parent()(res)

    rational_simplify = simplify_rational

    def simplify_factorial(self):
        """
        Simplify by combining expressions with factorials, and by
        expanding binomials into factorials.

        ALIAS: factorial_simplify and simplify_factorial are the same

        EXAMPLES:

        Some examples are relatively clear::

            sage: var('n,k')
            (n, k)
            sage: f = factorial(n+1)/factorial(n); f
            factorial(n + 1)/factorial(n)
            sage: f.simplify_factorial()
            n + 1

        ::

            sage: f = factorial(n)*(n+1); f
            (n + 1)*factorial(n)
            sage: simplify(f)
            (n + 1)*factorial(n)
            sage: f.simplify_factorial()
            factorial(n + 1)

        ::

            sage: f = binomial(n, k)*factorial(k)*factorial(n-k); f
            binomial(n, k)*factorial(k)*factorial(-k + n)
            sage: f.simplify_factorial()
            factorial(n)

        A more complicated example, which needs further processing::

            sage: f = factorial(x)/factorial(x-2)/2 + factorial(x+1)/factorial(x)/2; f
            1/2*factorial(x + 1)/factorial(x) + 1/2*factorial(x)/factorial(x - 2)
            sage: g = f.simplify_factorial(); g
            1/2*(x - 1)*x + 1/2*x + 1/2
            sage: g.simplify_rational()
            1/2*x^2 + 1/2


        TESTS:

        Check that the problem with applying `full_simplify()` to gamma
        functions (:trac:`9240`) has been fixed::

            sage: gamma(1/3)
            gamma(1/3)
            sage: gamma(1/3).full_simplify()
            gamma(1/3)
            sage: gamma(4/3)
            gamma(4/3)
            sage: gamma(4/3).full_simplify()
            1/3*gamma(1/3)

        """
        return self.parent()(self._maxima_().makefact().factcomb().minfactorial())

    factorial_simplify = simplify_factorial

    def simplify_radical(self):
        r"""
        Simplify this symbolic expression, which can contain logs,
        exponentials, and radicals, by trying to convert it into a canonical
        form over a large class of expressions and a given ordering of
        variables.

        .. WARNING::

            As shown in the examples below, a canonical form is not always
            returned, i.e., two mathematically identical expressions might
            be simplified to different expressions.

        ALGORITHM:

        This uses the Maxima ``radcan()`` command. From the Maxima
        documentation: "All functionally equivalent forms are mapped into a
        unique form. For a somewhat larger class of expressions, produces a
        regular form. Two equivalent expressions in this class do not
        necessarily have the same appearance, but their difference can be
        simplified by radcan to zero. For some expressions radcan is quite
        time consuming. This is the cost of exploring certain relationships
        among the components of the expression for simplifications based on
        factoring and partial fraction expansions of exponents."

        .. NOTE::

            :meth:`radical_simplify`, :meth:`simplify_radical`,
            :meth:`exp_simplify`, :meth:`simplify_exp` are all the same.

        EXAMPLES::

            sage: var('x,y,a')
            (x, y, a)

        ::

            sage: f = log(x*y)
            sage: f.simplify_radical()
            log(x) + log(y)

        ::

            sage: f = log(8)/log(2)
            sage: f.simplify_radical()
            3

        ::

            sage: f = (log(x+x^2)-log(x))^a/log(1+x)^(a/2)
            sage: f.simplify_radical()
            log(x + 1)^(1/2*a)

        ::

            sage: f = (e^x-1)/(1+e^(x/2))
            sage: f.simplify_exp()
            e^(1/2*x) - 1

        The example below shows two expressions e1 and e2 which are
        "simplified" to different expressions, while their difference is
        "simplified" to zero, thus ``simplify_radical`` does not return a
        canonical form, except maybe for 0. ::

            sage: e1 = 1/(sqrt(5)+sqrt(2))
            sage: e2 = (sqrt(5)-sqrt(2))/3
            sage: e1.simplify_radical()
            1/(sqrt(5) + sqrt(2))
            sage: e2.simplify_radical()
            1/3*sqrt(5) - 1/3*sqrt(2)
            sage: (e1-e2).simplify_radical()
            0

        TESTS:

        This tests that :trac:`11668` has been fixed (by :trac:`12780`)::

            sage: a,b = var('a b')
            sage: A = abs((a+I*b))^2
            sage: A.simplify_radical()
            abs(a + I*b)^2
            sage: imag(A)
            0
            sage: imag(A.simplify_radical())
            0
        """
        from sage.calculus.calculus import maxima
        res = self.parent()(self._maxima_().radcan())
        return res

    radical_simplify = simplify_radical
    simplify_exp = exp_simplify = simplify_radical

    def simplify_log(self,algorithm=None):
        r"""
        Simplify symbolic expression, which can contain logs.

        Recursively scans the expression self, transforming
        subexpressions of the form `a1 \log(b1) + a2 \log(b2) + c` into
        `\log( b1^{a1} b2^{a2} ) + c` and simplifies inside logarithm. User
        can specify, which conditions must satisfy `a1` and `a2` to use
        this transformation in optional parameter ``algorithm``.

        INPUT:

        - ``self`` - expression to be simplified

        - ``algorithm`` - (default: None) optional, governs the condition
          on `a1` and `a2` which must be satisfied to contract expression
          `a1 \log(b1) + a2 \log(b2)`. Values are

          - None (use Maxima default, integers),

          - 'one' (1 and -1),

          - 'ratios' (integers and fractions of integers),

          - 'constants' (constants),

          - 'all' (all expressions).

          See also examples below.

        DETAILS: This uses the Maxima logcontract() command. From the
        Maxima documentation: "Recursively scans the expression expr,
        transforming subexpressions of the form a1*log(b1) +
        a2*log(b2) + c into log(ratsimp(b1^a1 * b2^a2)) + c. The user
        can control which coefficients are contracted by setting the
        option logconcoeffp to the name of a predicate function of one
        argument. E.g. if you like to generate SQRTs, you can do
        logconcoeffp:'logconfun$ logconfun(m):=featurep(m,integer) or
        ratnump(m)$ . Then logcontract(1/2*log(x)); will give
        log(sqrt(x))."

        ALIAS: :meth:`log_simplify` and :meth:`simplify_log` are the
        same

        EXAMPLES::

            sage: x,y,t=var('x y t')

        Only two first terms are contracted in the following example ,
        the logarithm with coefficient 1/2 is not contracted::

            sage: f = log(x)+2*log(y)+1/2*log(t)
            sage: f.simplify_log()
            log(x*y^2) + 1/2*log(t)

        To contract all terms in previous example use option ``algorithm``::

            sage: f.simplify_log(algorithm='ratios')
            log(sqrt(t)*x*y^2)

        This shows that the option ``algorithm`` from the previous call
        has no influence to future calls (we changed some default
        Maxima flag, and have to ensure that this flag has been
        restored)::

            sage: f.simplify_log('one')
            1/2*log(t) + log(x) + 2*log(y)

            sage: f.simplify_log('ratios')
            log(sqrt(t)*x*y^2)

            sage: f.simplify_log()
            log(x*y^2) + 1/2*log(t)

        To contract terms with no coefficient (more precisely, with
        coefficients 1 and -1) use option ``algorithm``::

            sage: f = log(x)+2*log(y)-log(t)
            sage: f.simplify_log('one')
            2*log(y) + log(x/t)

        ::

            sage: f = log(x)+log(y)-1/3*log((x+1))
            sage: f.simplify_log()
            log(x*y) - 1/3*log(x + 1)

            sage: f.simplify_log('ratios')
            log(x*y/(x + 1)^(1/3))

        `\pi` is irrational number, to contract logarithms in the following example
        we have to put ``algorithm`` to ``constants`` or ``all``::

            sage: f = log(x)+log(y)-pi*log((x+1))
            sage: f.simplify_log('constants')
            log(x*y/(x + 1)^pi)

        x*log(9) is contracted only if ``algorithm`` is ``all``::

            sage: (x*log(9)).simplify_log()
            x*log(9)
            sage: (x*log(9)).simplify_log('all')
            log(9^x)

        TESTS:

        This shows that the issue at :trac:`7334` is fixed. Maxima
        intentionally keeps the expression inside the log factored::

            sage: log_expr = (log(sqrt(2)-1)+log(sqrt(2)+1))
            sage: log_expr.simplify_log('all')
            log((sqrt(2) + 1)*(sqrt(2) - 1))
            sage: _.simplify_rational()
            0
            sage: log_expr.simplify_full()   # applies both simplify_log and simplify_rational
            0

        We should use the current simplification domain rather than
        set it to 'real' explicitly (:trac:`12780`)::

            sage: f = sqrt(x^2)
            sage: f.simplify_log()
            sqrt(x^2)
            sage: from sage.calculus.calculus import maxima
            sage: maxima('domain: real;')
            real
            sage: f.simplify_log()
            abs(x)
            sage: maxima('domain: complex;')
            complex

        AUTHORS:

        - Robert Marik (11-2009)
        """
        from sage.calculus.calculus import maxima
        maxima.eval('savelogexpand:logexpand$ logexpand:false$')
        if algorithm is not None:
            maxima.eval('logconcoeffp:\'logconfun$')
        if algorithm == 'ratios':
            maxima.eval('logconfun(m):= featurep(m,integer) or ratnump(m)$')
        elif algorithm == 'one':
            maxima.eval('logconfun(m):= is(m=1) or is(m=-1)$')
        elif algorithm == 'constants':
            maxima.eval('logconfun(m):= constantp(m)$')
        elif algorithm == 'all':
            maxima.eval('logconfun(m):= true$')
        elif algorithm is not None:
            raise NotImplementedError("unknown algorithm, see the help for available algorithms")
        res = self.parent()(self._maxima_().logcontract())
        if algorithm is not None:
            maxima.eval('logconcoeffp:false$')
        maxima.eval('logexpand:savelogexpand$')
        return res

    log_simplify = simplify_log

    def expand_log(self,algorithm='products'):
        r"""
        Simplify symbolic expression, which can contain logs.

        Expands logarithms of powers, logarithms of products and
        logarithms of quotients.  The option ``algorithm`` specifies
        which expression types should be expanded.

        INPUT:

        - ``self`` - expression to be simplified

        - ``algorithm`` - (default: 'products') optional, governs which
          expression is expanded. Possible values are

          - 'nothing' (no expansion),

          - 'powers' (log(a^r) is expanded),

          - 'products' (like 'powers' and also log(a*b) are expanded),

          - 'all' (all possible expansion).

          See also examples below.

        DETAILS: This uses the Maxima simplifier and sets
        ``logexpand`` option for this simplifier. From the Maxima
        documentation: "Logexpand:true causes log(a^b) to become
        b*log(a). If it is set to all, log(a*b) will also simplify to
        log(a)+log(b). If it is set to super, then log(a/b) will also
        simplify to log(a)-log(b) for rational numbers a/b,
        a#1. (log(1/b), for integer b, always simplifies.) If it is
        set to false, all of these simplifications will be turned
        off. "

        ALIAS: :meth:`log_expand` and :meth:`expand_log` are the same

        EXAMPLES:

        By default powers and products (and quotients) are expanded,
        but not quotients of integers::

            sage: (log(3/4*x^pi)).log_expand()
            pi*log(x) + log(3/4)

        To expand also log(3/4) use ``algorithm='all'``::

            sage: (log(3/4*x^pi)).log_expand('all')
            pi*log(x) - log(4) + log(3)

        To expand only the power use ``algorithm='powers'``.::

            sage: (log(x^6)).log_expand('powers')
            6*log(x)

        The expression ``log((3*x)^6)`` is not expanded with
        ``algorithm='powers'``, since it is converted into product
        first::

            sage: (log((3*x)^6)).log_expand('powers')
            log(729*x^6)

        This shows that the option ``algorithm`` from the previous call
        has no influence to future calls (we changed some default
        Maxima flag, and have to ensure that this flag has been
        restored)::

            sage: (log(3/4*x^pi)).log_expand()
            pi*log(x) + log(3/4)

            sage: (log(3/4*x^pi)).log_expand('all')
            pi*log(x) - log(4) + log(3)

            sage: (log(3/4*x^pi)).log_expand()
            pi*log(x) + log(3/4)

        TESTS:

        Most of these log expansions only make sense over the
        reals. So, we should set the Maxima ``domain`` variable to
        'real' before we call out to Maxima. When we return, however, we
        should set the ``domain`` back to what it was, rather than
        assuming that it was 'complex'. See :trac:`12780`::

            sage: from sage.calculus.calculus import maxima
            sage: maxima('domain: real;')
            real
            sage: x.expand_log()
            x
            sage: maxima('domain;')
            real
            sage: maxima('domain: complex;')
            complex

        AUTHORS:

        - Robert Marik (11-2009)
        """
        from sage.calculus.calculus import maxima
        original_domain = maxima.eval('domain')
        maxima.eval('domain: real$ savelogexpand:logexpand$')
        if algorithm == 'nothing':
            maxima_method='false'
        elif algorithm == 'powers':
            maxima_method='true'
        elif algorithm == 'products':
            maxima_method='all'
        elif algorithm == 'all':
            maxima_method='super'
        else:
            raise NotImplementedError("unknown algorithm, see the help for available algorithms")
        maxima.eval('logexpand:%s'%maxima_method)
        res = self._maxima_()
        res = res.sage()
        # Set the domain back to what it was before expand_log() was called.
        maxima.eval('domain: %s$ logexpand:savelogexpand$' % original_domain)
        return res

    log_expand = expand_log


    def factor(self, dontfactor=[]):
        """
        Factor the expression, containing any number of variables or functions, into
        factors irreducible over the integers.

        INPUT:


        -  ``self`` - a symbolic expression

        -  ``dontfactor`` - list (default: []), a list of
           variables with respect to which factoring is not to occur.
           Factoring also will not take place with respect to any variables
           which are less important (using the variable ordering assumed for
           CRE form) than those on the 'dontfactor' list.


        EXAMPLES::

            sage: x,y,z = var('x, y, z')
            sage: (x^3-y^3).factor()
            (x^2 + x*y + y^2)*(x - y)
            sage: factor(-8*y - 4*x + z^2*(2*y + x))
            (x + 2*y)*(z + 2)*(z - 2)
            sage: f = -1 - 2*x - x^2 + y^2 + 2*x*y^2 + x^2*y^2
            sage: F = factor(f/(36*(1 + 2*y + y^2)), dontfactor=[x]); F
            1/36*(x^2 + 2*x + 1)*(y - 1)/(y + 1)

        If you are factoring a polynomial with rational coefficients (and
        dontfactor is empty) the factorization is done using Singular
        instead of Maxima, so the following is very fast instead of
        dreadfully slow::

            sage: var('x,y')
            (x, y)
            sage: (x^99 + y^99).factor()
            (x^60 + x^57*y^3 - x^51*y^9 - x^48*y^12 + x^42*y^18 + x^39*y^21 -
            x^33*y^27 - x^30*y^30 - x^27*y^33 + x^21*y^39 + x^18*y^42 -
            x^12*y^48 - x^9*y^51 + x^3*y^57 + y^60)*(x^20 + x^19*y -
            x^17*y^3 - x^16*y^4 + x^14*y^6 + x^13*y^7 - x^11*y^9 -
            x^10*y^10 - x^9*y^11 + x^7*y^13 + x^6*y^14 - x^4*y^16 -
            x^3*y^17 + x*y^19 + y^20)*(x^10 - x^9*y + x^8*y^2 - x^7*y^3 +
            x^6*y^4 - x^5*y^5 + x^4*y^6 - x^3*y^7 + x^2*y^8 - x*y^9 +
            y^10)*(x^6 - x^3*y^3 + y^6)*(x^2 - x*y + y^2)*(x + y)
        """
        from sage.calculus.calculus import symbolic_expression_from_maxima_string, symbolic_expression_from_string
        if len(dontfactor) > 0:
            m = self._maxima_()
            name = m.name()
            varstr = ','.join(['_SAGE_VAR_'+str(v) for v in dontfactor])
            cmd = 'block([dontfactor:[%s]],factor(%s))'%(varstr, name)
            return symbolic_expression_from_maxima_string(cmd)
        else:
            try:
                from sage.rings.all import QQ
                f = self.polynomial(QQ)
                w = repr(f.factor())
                return symbolic_expression_from_string(w)
            except TypeError:
                pass
            return self.parent()(self._maxima_().factor())

    def factor_list(self, dontfactor=[]):
        """
        Return a list of the factors of self, as computed by the
        factor command.

        INPUT:

        -  ``self`` - a symbolic expression

        -  ``dontfactor`` - see docs for :meth:`factor`

        .. note::

           If you already have a factored expression and just want to
           get at the individual factors, use the `_factor_list` method
           instead.

        EXAMPLES::

            sage: var('x, y, z')
            (x, y, z)
            sage: f = x^3-y^3
            sage: f.factor()
            (x^2 + x*y + y^2)*(x - y)

        Notice that the -1 factor is separated out::

            sage: f.factor_list()
            [(x^2 + x*y + y^2, 1), (x - y, 1)]

        We factor a fairly straightforward expression::

            sage: factor(-8*y - 4*x + z^2*(2*y + x)).factor_list()
            [(x + 2*y, 1), (z + 2, 1), (z - 2, 1)]

        A more complicated example::

            sage: var('x, u, v')
            (x, u, v)
            sage: f = expand((2*u*v^2-v^2-4*u^3)^2 * (-u)^3 * (x-sin(x))^3)
            sage: f.factor()
            -(4*u^3 - 2*u*v^2 + v^2)^2*u^3*(x - sin(x))^3
            sage: g = f.factor_list(); g
            [(4*u^3 - 2*u*v^2 + v^2, 2), (u, 3), (x - sin(x), 3), (-1, 1)]

        This function also works for quotients::

            sage: f = -1 - 2*x - x^2 + y^2 + 2*x*y^2 + x^2*y^2
            sage: g = f/(36*(1 + 2*y + y^2)); g
            1/36*(x^2*y^2 + 2*x*y^2 - x^2 + y^2 - 2*x - 1)/(y^2 + 2*y + 1)
            sage: g.factor(dontfactor=[x])
            1/36*(x^2 + 2*x + 1)*(y - 1)/(y + 1)
            sage: g.factor_list(dontfactor=[x])
            [(x^2 + 2*x + 1, 1), (y + 1, -1), (y - 1, 1), (1/36, 1)]

        This example also illustrates that the exponents do not have to be
        integers::

            sage: f = x^(2*sin(x)) * (x-1)^(sqrt(2)*x); f
            (x - 1)^(sqrt(2)*x)*x^(2*sin(x))
            sage: f.factor_list()
            [(x - 1, sqrt(2)*x), (x, 2*sin(x))]
        """
        return self.factor(dontfactor=dontfactor)._factor_list()

    def _factor_list(self):
        r"""
        Turn an expression already in factored form into a list of (prime,
        power) pairs.

        This is used, e.g., internally by the :meth:`factor_list`
        command.

        EXAMPLES::

            sage: g = factor(x^3 - 1); g
            (x^2 + x + 1)*(x - 1)
            sage: v = g._factor_list(); v
            [(x^2 + x + 1, 1), (x - 1, 1)]
            sage: type(v)
            <type 'list'>
        """
        op = self.operator()
        if op is operator.mul:
            return sum([f._factor_list() for f in self.operands()], [])
        elif op is operator.pow:
            return [tuple(self.operands())]
        else:
            return [(self, 1)]

    ###################################################################
    # Units
    ###################################################################
    def convert(self, target=None):
        """
        Call the convert function in the units package. For symbolic
        variables that are not units, this function just returns the
        variable.

        INPUT:

        - ``self`` -- the symbolic expression converting from
        - ``target`` -- (default None) the symbolic expression
          converting to

        OUTPUT:

        A symbolic expression.

        EXAMPLES::

            sage: units.length.foot.convert()
            381/1250*meter
            sage: units.mass.kilogram.convert(units.mass.pound)
            100000000/45359237*pound

        We do not get anything new by converting an ordinary symbolic variable::

            sage: a = var('a')
            sage: a - a.convert()
            0

        Raises ValueError if self and target are not convertible::

            sage: units.mass.kilogram.convert(units.length.foot)
            Traceback (most recent call last):
            ...
            ValueError: Incompatible units
            sage: (units.length.meter^2).convert(units.length.foot)
            Traceback (most recent call last):
            ...
            ValueError: Incompatible units

        Recognizes derived unit relationships to base units and other
        derived units::

            sage: (units.length.foot/units.time.second^2).convert(units.acceleration.galileo)
            762/25*galileo
            sage: (units.mass.kilogram*units.length.meter/units.time.second^2).convert(units.force.newton)
            newton
            sage: (units.length.foot^3).convert(units.area.acre*units.length.inch)
            1/3630*(acre*inch)
            sage: (units.charge.coulomb).convert(units.current.ampere*units.time.second)
            (ampere*second)
            sage: (units.pressure.pascal*units.si_prefixes.kilo).convert(units.pressure.pounds_per_square_inch)
            1290320000000/8896443230521*pounds_per_square_inch

        For decimal answers multiply by 1.0::

            sage: (units.pressure.pascal*units.si_prefixes.kilo).convert(units.pressure.pounds_per_square_inch)*1.0
            0.145037737730209*pounds_per_square_inch

        Converting temperatures works as well::

            sage: s = 68*units.temperature.fahrenheit
            sage: s.convert(units.temperature.celsius)
            20*celsius
            sage: s.convert()
            293.150000000000*kelvin

        Trying to multiply temperatures by another unit then converting
        raises a ValueError::

            sage: wrong = 50*units.temperature.celsius*units.length.foot
            sage: wrong.convert()
            Traceback (most recent call last):
            ...
            ValueError: Cannot convert
        """
        import units
        return units.convert(self, target)

    ###################################################################
    # solve
    ###################################################################
    def roots(self, x=None, explicit_solutions=True, multiplicities=True, ring=None):
        r"""
        Return roots of ``self`` that can be found exactly,
        possibly with multiplicities.  Not all roots are guaranteed to
        be found.

        .. warning::

           This is *not* a numerical solver - use ``find_root`` to
           solve for self == 0 numerically on an interval.

        INPUT:

        - ``x`` - variable to view the function in terms of
          (use default variable if not given)

        - ``explicit_solutions`` - bool (default True); require that
          roots be explicit rather than implicit

        - ``multiplicities`` - bool (default True); when True, return
          multiplicities

        - ``ring`` - a ring (default None): if not None, convert
          self to a polynomial over ring and find roots over ring

        OUTPUT:

        A list of pairs ``(root, multiplicity)`` or list of roots.

        If there are infinitely many roots, e.g., a function like
        `\sin(x)`, only one is returned.

        EXAMPLES::

            sage: var('x, a')
            (x, a)

        A simple example::

            sage: ((x^2-1)^2).roots()
            [(-1, 2), (1, 2)]
            sage: ((x^2-1)^2).roots(multiplicities=False)
            [-1, 1]

        A complicated example::

            sage: f = expand((x^2 - 1)^3*(x^2 + 1)*(x-a)); f
            -a*x^8 + x^9 + 2*a*x^6 - 2*x^7 - 2*a*x^2 + 2*x^3 + a - x

        The default variable is `a`, since it is the first in
        alphabetical order::

            sage: f.roots()
            [(x, 1)]

        As a polynomial in `a`, `x` is indeed a root::

            sage: f.poly(a)
            x^9 - 2*x^7 + 2*x^3 - (x^8 - 2*x^6 + 2*x^2 - 1)*a - x
            sage: f(a=x)
            0

        The roots in terms of `x` are what we expect::

            sage: f.roots(x)
            [(a, 1), (-I, 1), (I, 1), (1, 3), (-1, 3)]

        Only one root of `\sin(x) = 0` is given::

            sage: f = sin(x)
            sage: f.roots(x)
            [(0, 1)]

        .. note::

            It is possible to solve a greater variety of equations
            using ``solve()`` and the keyword ``to_poly_solve``,
            but only at the price of possibly encountering
            approximate solutions.  See documentation for f.solve
            for more details.

        We derive the roots of a general quadratic polynomial::

            sage: var('a,b,c,x')
            (a, b, c, x)
            sage: (a*x^2 + b*x + c).roots(x)
            [(-1/2*(b + sqrt(b^2 - 4*a*c))/a, 1), (-1/2*(b - sqrt(b^2 - 4*a*c))/a, 1)]

        By default, all the roots are required to be explicit rather than
        implicit. To get implicit roots, pass ``explicit_solutions=False``
        to ``.roots()`` ::

            sage: var('x')
            x
            sage: f = x^(1/9) + (2^(8/9) - 2^(1/9))*(x - 1) - x^(8/9)
            sage: f.roots()
            Traceback (most recent call last):
            ...
            RuntimeError: no explicit roots found
            sage: f.roots(explicit_solutions=False)
            [((2^(8/9) + x^(8/9) - 2^(1/9) - x^(1/9))/(2^(8/9) - 2^(1/9)), 1)]

        Another example, but involving a degree 5 poly whose roots do not
        get computed explicitly::

            sage: f = x^5 + x^3 + 17*x + 1
            sage: f.roots()
            Traceback (most recent call last):
            ...
            RuntimeError: no explicit roots found
            sage: f.roots(explicit_solutions=False)
            [(x^5 + x^3 + 17*x + 1, 1)]
            sage: f.roots(explicit_solutions=False, multiplicities=False)
            [x^5 + x^3 + 17*x + 1]

        Now let us find some roots over different rings::

            sage: f.roots(ring=CC)
            [(-0.0588115223184..., 1), (-1.331099917875... - 1.52241655183732*I, 1), (-1.331099917875... + 1.52241655183732*I, 1), (1.36050567903502 - 1.51880872209965*I, 1), (1.36050567903502 + 1.51880872209965*I, 1)]
            sage: (2.5*f).roots(ring=RR)
            [(-0.058811522318449..., 1)]
            sage: f.roots(ring=CC, multiplicities=False)
            [-0.05881152231844..., -1.331099917875... - 1.52241655183732*I, -1.331099917875... + 1.52241655183732*I, 1.36050567903502 - 1.51880872209965*I, 1.36050567903502 + 1.51880872209965*I]
            sage: f.roots(ring=QQ)
            []
            sage: f.roots(ring=QQbar, multiplicities=False)
            [-0.05881152231844944?, -1.331099917875796? - 1.522416551837318?*I, -1.331099917875796? + 1.522416551837318?*I, 1.360505679035020? - 1.518808722099650?*I, 1.360505679035020? + 1.518808722099650?*I]

        Root finding over finite fields::

            sage: f.roots(ring=GF(7^2, 'a'))
            [(3, 1), (4*a + 6, 2), (3*a + 3, 2)]

        TESTS::

            sage: (sqrt(3) * f).roots(ring=QQ)
            Traceback (most recent call last):
            ...
            TypeError: unable to convert sqrt(3) to a rational

        Check if :trac:`9538` is fixed::

            sage: var('f6,f5,f4,x')
            (f6, f5, f4, x)
            sage: e=15*f6*x^2 + 5*f5*x + f4
            sage: res = e.roots(x); res
            [(-1/30*(5*f5 + sqrt(25*f5^2 - 60*f4*f6))/f6, 1), (-1/30*(5*f5 - sqrt(25*f5^2 - 60*f4*f6))/f6, 1)]
            sage: e.subs(x=res[0][0]).is_zero()
            True
        """
        if x is None:
            x = self.default_variable()
        if ring is not None:
            p = self.polynomial(ring)
            return p.roots(ring=ring, multiplicities=multiplicities)

        S, mul = self.solve(x, multiplicities=True, explicit_solutions=explicit_solutions)
        if len(mul) == 0 and explicit_solutions:
            raise RuntimeError("no explicit roots found")
        else:
            rt_muls = [(S[i].rhs(), mul[i]) for i in range(len(mul))]
        if multiplicities:
            return rt_muls
        else:
            return [ rt for rt, mul in rt_muls ]

    def solve(self, x, multiplicities=False, solution_dict=False, explicit_solutions=False, to_poly_solve=False):
        r"""
        Analytically solve the equation ``self == 0`` or a univariate
        inequality for the variable `x`.

        .. warning::

           This is not a numerical solver - use ``find_root`` to solve
           for self == 0 numerically on an interval.

        INPUT:

        -  ``x`` - variable(s) to solve for

        -  ``multiplicities`` - bool (default: False); if True,
           return corresponding multiplicities.  This keyword is
           incompatible with ``to_poly_solve=True`` and does not make
           any sense when solving an inequality.

        -  ``solution_dict`` - bool (default: False); if True or non-zero,
           return a list of dictionaries containing solutions. Not used
           when solving an inequality.

        -  ``explicit_solutions`` - bool (default: False); require that
           all roots be explicit rather than implicit. Not used
           when solving an inequality.

        -  ``to_poly_solve`` - bool (default: False) or string; use
           Maxima's ``to_poly_solver`` package to search for more possible
           solutions, but possibly encounter approximate solutions.
           This keyword is incompatible with ``multiplicities=True``
           and is not used when solving an inequality. Setting ``to_poly_solve``
           to ``'force'`` omits Maxima's solve command (useful when
           some solutions of trigonometric equations are lost).

        EXAMPLES::

            sage: z = var('z')
            sage: (z^5 - 1).solve(z)
            [z == e^(2/5*I*pi), z == e^(4/5*I*pi), z == e^(-4/5*I*pi), z == e^(-2/5*I*pi), z == 1]

            sage: solve((z^3-1)^3, z, multiplicities=True)
            ([z == 1/2*I*sqrt(3) - 1/2, z == -1/2*I*sqrt(3) - 1/2, z == 1], [3, 3, 3])

        A simple example to show the use of the keyword
        ``multiplicities``::

            sage: ((x^2-1)^2).solve(x)
            [x == -1, x == 1]
            sage: ((x^2-1)^2).solve(x,multiplicities=True)
            ([x == -1, x == 1], [2, 2])
            sage: ((x^2-1)^2).solve(x,multiplicities=True,to_poly_solve=True)
            Traceback (most recent call last):
            ...
            NotImplementedError: to_poly_solve does not return multiplicities

        Here is how the ``explicit_solutions`` keyword functions::

            sage: solve(sin(x)==x,x)
            [x == sin(x)]
            sage: solve(sin(x)==x,x,explicit_solutions=True)
            []
            sage: solve(x*sin(x)==x^2,x)
            [x == 0, x == sin(x)]
            sage: solve(x*sin(x)==x^2,x,explicit_solutions=True)
            [x == 0]

        The following examples show the use of the keyword ``to_poly_solve``::

            sage: solve(abs(1-abs(1-x)) == 10, x)
            [abs(abs(x - 1) - 1) == 10]
            sage: solve(abs(1-abs(1-x)) == 10, x, to_poly_solve=True)
            [x == -10, x == 12]

            sage: var('Q')
            Q
            sage: solve(Q*sqrt(Q^2 + 2) - 1, Q)
            [Q == 1/sqrt(Q^2 + 2)]
            sage: solve(Q*sqrt(Q^2 + 2) - 1, Q, to_poly_solve=True)
            [Q == 1/sqrt(-sqrt(2) + 1), Q == 1/sqrt(sqrt(2) + 1)]

        In some cases there may be infinitely many solutions indexed
        by a dummy variable.  If it begins with ``z``, it is implicitly
        assumed to be an integer, a real if with ``r``, and so on::

            sage: solve( sin(x)==cos(x), x, to_poly_solve=True)
            [x == 1/4*pi + pi*z...]

        An effort is made to only return solutions that satisfy the current assumptions::

            sage: solve(x^2==4, x)
            [x == -2, x == 2]
            sage: assume(x<0)
            sage: solve(x^2==4, x)
            [x == -2]
            sage: solve((x^2-4)^2 == 0, x, multiplicities=True)
            ([x == -2], [2])
            sage: solve(x^2==2, x)
            [x == -sqrt(2)]
            sage: assume(x, 'rational')
            sage: solve(x^2 == 2, x)
            []
            sage: solve(x^2==2-z, x)
            [x == -sqrt(-z + 2)]
            sage: solve((x-z)^2==2, x)
            [x == z - sqrt(2), x == z + sqrt(2)]

        There is still room for improvement::

            sage: assume(x, 'integer')
            sage: assume(z, 'integer')
            sage: solve((x-z)^2==2, x)
            [x == z - sqrt(2), x == z + sqrt(2)]

            sage: forget()

        In some cases it may be worthwhile to directly use ``to_poly_solve``
        if one suspects some answers are being missed::

            sage: solve(cos(x)==0, x)
            [x == 1/2*pi]
            sage: solve(cos(x)==0, x, to_poly_solve=True)
            [x == 1/2*pi]
            sage: solve(cos(x)==0, x, to_poly_solve='force')
<<<<<<< HEAD
            [x == 1/2*pi + pi*z85]
=======
            [x == 1/2*pi + pi*z77]
>>>>>>> 1ef485c7

        The same may also apply if a returned unsolved expression has a
        denominator, but the original one did not::

            sage: solve(cos(x) * sin(x) == 1/2, x, to_poly_solve=True)
            [sin(x) == 1/2/cos(x)]
            sage: solve(cos(x) * sin(x) == 1/2, x, to_poly_solve=True, explicit_solutions=True)
            [x == 1/4*pi + pi*z...]
            sage: solve(cos(x) * sin(x) == 1/2, x, to_poly_solve='force')
            [x == 1/4*pi + pi*z...]

        We can also solve for several variables::

            sage: var('b, c')
            (b, c)
            sage: solve((b-1)*(c-1), [b,c])
            [[b == 1, c == r4], [b == r5, c == 1]]

        Some basic inequalities can be also solved::

            sage: x,y=var('x,y'); (ln(x)-ln(y)>0).solve(x)
            [[log(x) - log(y) > 0]]

        ::

            sage: x,y=var('x,y'); (ln(x)>ln(y)).solve(x) # not tested - output depends on system
            [[0 < y, y < x, 0 < x]]
            [[y < x, 0 < y]]

        TESTS:

        :trac:`7325` (solving inequalities)::

            sage: (x^2>1).solve(x)
            [[x < -1], [x > 1]]

        Catch error message from Maxima::

            sage: solve(acot(x),x)
            []

        ::

            sage: solve(acot(x),x,to_poly_solve=True)
            []

        :trac:`7491` fixed::

            sage: y=var('y')
            sage: solve(y==y,y)
            [y == r1]
            sage: solve(y==y,y,multiplicities=True)
            ([y == r1], [])

            sage: from sage.symbolic.assumptions import GenericDeclaration
            sage: GenericDeclaration(x, 'rational').assume()
            sage: solve(x^2 == 2, x)
            []
            sage: forget()

        :trac:`8390` fixed::

            sage: solve(sin(x)==1/2,x)
            [x == 1/6*pi]

        ::

            sage: solve(sin(x)==1/2,x,to_poly_solve=True)
            [x == 1/6*pi]

        ::

            sage: solve(sin(x)==1/2, x, to_poly_solve='force')
            [x == 1/6*pi + 2*pi*z..., x == 5/6*pi + 2*pi*z...]

        :trac:`11618` fixed::

            sage: g(x)=0
            sage: solve(g(x)==0,x,solution_dict=True)
            [{x: r1}]

        :trac:`13286` fixed::

            sage: solve([x-4], [x])
            [x == 4]

        :trac:`13645`: fixed::

            sage: x.solve((1,2))
            Traceback (most recent call last):
            ...
            TypeError: (1, 2) are not valid variables.

        :trac:`16651` fixed::

            sage: (x^7-x-1).solve(x, to_poly_solve=True)     # abs tol 1e-6
            [x == 1.11277569705,
             x == (-0.363623519329 - 0.952561195261*I),
             x == (0.617093477784 - 0.900864951949*I),
             x == (-0.809857800594 - 0.262869645851*I),
             x == (-0.809857800594 + 0.262869645851*I),
             x == (0.617093477784 + 0.900864951949*I),
             x == (-0.363623519329 + 0.952561195261*I)]
        """
        import operator
        cdef Expression ex
        if is_a_relational(self._gobj):
            if self.operator() is not operator.eq:
                from sage.symbolic.relation import solve_ineq
                try:
                    return(solve_ineq(self)) # trying solve_ineq_univar
                except Exception:
                    pass
                try:
                    return(solve_ineq([self])) # trying solve_ineq_fourier
                except Exception:
                    raise NotImplementedError("solving only implemented for equalities and few special inequalities, see solve_ineq")
            ex = self
        else:
            ex = (self == 0)

        if multiplicities and to_poly_solve:
            raise NotImplementedError("to_poly_solve does not return multiplicities")

        if isinstance(x, (list, tuple)):
            if not all([isinstance(i, Expression) for i in x]):
                raise TypeError("%s are not valid variables." % repr(x))
        else:
            if x is None:
                v = ex.variables()
                if len(v) == 0:
                    if multiplicities:
                        return [], []
                    else:
                        return []
                x = v[0]

            if not isinstance(x, Expression):
                raise TypeError("%s is not a valid variable." % repr(x))

        m = ex._maxima_()
        P = m.parent()
        if explicit_solutions:
            P.eval('solveexplicit: true') # switches Maxima to looking for only explicit solutions
        try:
            if to_poly_solve != 'force':
                s = m.solve(x).str()
            else: # omit Maxima's solve command
                s = str([])
        except TypeError as mess: # if Maxima's solve has an error, we catch it
            if "Error executing code in Maxima" in str(mess):
                s = str([])
            else:
                raise
        if explicit_solutions:
            P.eval('solveexplicit: false') # switches Maxima back to default

        if s == 'all':
            if solution_dict:
                ans = [ {x: self.parent().var('r1')} ]
            else:
                ans = [x == self.parent().var('r1')]
            if multiplicities:
                return ans,[]
            else:
                return ans

        from sage.symbolic.relation import string_to_list_of_solutions

        X = string_to_list_of_solutions(s) # our initial list of solutions

        if multiplicities: # to_poly_solve does not return multiplicities, so in this case we end here
            if len(X) == 0:
                return X, []
            else:
                ret_multiplicities = [int(e) for e in str(P.get('multiplicities'))[1:-1].split(',')]

        ########################################################
        # Maxima's to_poly_solver package converts difficult   #
        # equations to (quasi)-polynomial systems and uses     #
        # Maxima's algsys function to try to solve them.       #
        # This allows a much larger range of solved equations, #
        # but also allows for the possibility of approximate   #
        # solutions being returned.                            #
        ########################################################
        if to_poly_solve:
            if len(X) == 0:
                # Maxima's solve gave no solutions
                solutions_so_far = [ex]
                ignore_exceptions = True
            else:
                solutions_so_far = X
                ignore_exceptions = False
            X = []
            for eq in solutions_so_far:
                if eq.lhs().is_symbol() and (eq.lhs() == x) and (x not in eq.rhs().variables()):
                    X.append(eq)
                    continue
                try:
                    m = eq._maxima_()
                    s = m.to_poly_solve(x, options='algexact:true')
                    T = string_to_list_of_solutions(repr(s))
                    X.extend([t[0] for t in T])
                except TypeError as mess:
                    if ignore_exceptions:
                        continue
                    elif "Error executing code in Maxima" in str(mess) or \
                         "unable to make sense of Maxima expression" in \
                         str(mess):
                        if not explicit_solutions:
                            X.append(eq) # we keep this implicit solution
                    else:
                        raise

        # make sure all the assumptions are satisfied
        from sage.symbolic.assumptions import assumptions
        to_check = assumptions()
        if to_check:
            for ix, soln in reversed(list(enumerate(X))):
                if soln.lhs().is_symbol():
                    if any([a.contradicts(soln) for a in to_check]):
                        del X[ix]
                        if multiplicities:
                            del ret_multiplicities[ix]
                        continue

        if solution_dict:
            X = [dict([[sol.left(), sol.right()]]) for sol in X]
        if multiplicities:
            return X, ret_multiplicities
        else:
            return X

    def find_root(self, a, b, var=None, xtol=10e-13, rtol=4.5e-16, maxiter=100, full_output=False):
        """
        Numerically find a root of self on the closed interval [a,b] (or
        [b,a]) if possible, where self is a function in the one variable.
        Note: this function only works in fixed (machine) precision, it is not
        possible to get arbitrary precision approximations with it.

        INPUT:

        -  ``a, b`` - endpoints of the interval

        -  ``var`` - optional variable

        -  ``xtol, rtol`` - the routine converges when a root
           is known to lie within xtol of the value return. Should be >= 0. The
           routine modifies this to take into account the relative precision
           of doubles.

        -  ``maxiter`` - integer; if convergence is not
           achieved in maxiter iterations, an error is raised. Must be >= 0.

        -  ``full_output`` - bool (default: False), if True,
           also return object that contains information about convergence.


        EXAMPLES:

        Note that in this example both f(-2) and f(3) are positive,
        yet we still find a root in that interval::

            sage: f = x^2 - 1
            sage: f.find_root(-2, 3)
            1.0
            sage: f.find_root(-2, 3, x)
            1.0
            sage: z, result = f.find_root(-2, 3, full_output=True)
            sage: result.converged
            True
            sage: result.flag
            'converged'
            sage: result.function_calls
            11
            sage: result.iterations
            10
            sage: result.root
            1.0

        More examples::

            sage: (sin(x) + exp(x)).find_root(-10, 10)
            -0.588532743981862...
            sage: sin(x).find_root(-1,1)
            0.0
            sage: (1/tan(x)).find_root(3,3.5)
            3.1415926535...

        An example with a square root::

            sage: f = 1 + x + sqrt(x+2); f.find_root(-2,10)
            -1.618033988749895

        Some examples that Ted Kosan came up with::

            sage: t = var('t')
            sage: v = 0.004*(9600*e^(-(1200*t)) - 2400*e^(-(300*t)))
            sage: v.find_root(0, 0.002)
            0.001540327067911417...

        With this expression, we can see there is a
        zero very close to the origin::

            sage: a = .004*(8*e^(-(300*t)) - 8*e^(-(1200*t)))*(720000*e^(-(300*t)) - 11520000*e^(-(1200*t))) +.004*(9600*e^(-(1200*t)) - 2400*e^(-(300*t)))^2
            sage: show(plot(a, 0, .002), xmin=0, xmax=.002)

        It is easy to approximate with ``find_root``::

            sage: a.find_root(0,0.002)
            0.0004110514049349...

        Using solve takes more effort, and even then gives
        only a solution with free (integer) variables::

            sage: a.solve(t)
            []
            sage: b = a.simplify_radical(); b
            -23040*(-2.0*e^(1800*t) + 25.0*e^(900*t) - 32.0)*e^(-2400*t)
            sage: b.solve(t)
            []
            sage: b.solve(t, to_poly_solve=True)
            [t == 1/450*I*pi*z... + 1/900*log(-3/4*sqrt(41) + 25/4),
             t == 1/450*I*pi*z... + 1/900*log(3/4*sqrt(41) + 25/4)]
            sage: n(1/900*log(-3/4*sqrt(41) + 25/4))
            0.000411051404934985

        We illustrate that root finding is only implemented in one
        dimension::

            sage: x, y = var('x,y')
            sage: (x-y).find_root(-2,2)
            Traceback (most recent call last):
            ...
            NotImplementedError: root finding currently only implemented in 1 dimension.

        TESTS:

        Test the special case that failed for the first attempt to fix
        :trac:`3980`::

            sage: t = var('t')
            sage: find_root(1/t - x,0,2)
            Traceback (most recent call last):
            ...
            NotImplementedError: root finding currently only implemented in 1 dimension.
        """
        if is_a_relational(self._gobj) and self.operator() is not operator.eq:
            raise ValueError("Symbolic equation must be an equality.")
        from sage.numerical.optimize import find_root
        if self.number_of_arguments() == 0:
            if bool(self == 0):
                return a
            else:
                raise RuntimeError("no zero in the interval, since constant expression is not 0.")
        elif self.number_of_arguments() == 1:
            f = self._fast_float_(self.default_variable())
            return find_root(f, a=a, b=b, xtol=xtol,
                             rtol=rtol,maxiter=maxiter,
                             full_output=full_output)
        else:
            raise NotImplementedError("root finding currently only implemented in 1 dimension.")

    def find_local_maximum(self, a, b, var=None, tol=1.48e-08, maxfun=500):
        r"""
        Numerically find a local maximum of the expression ``self``
        on the interval [a,b] (or [b,a]) along with the point at which the
        maximum is attained.

        See the documentation for
        :func:`find_local_minimum` for more details.

        EXAMPLES::

            sage: f = x*cos(x)
            sage: f.find_local_maximum(0,5)
            (0.5610963381910451, 0.8603335890...)
            sage: f.find_local_maximum(0,5, tol=0.1, maxfun=10)
            (0.561090323458081..., 0.857926501456...)
        """
        minval, x = (-self).find_local_minimum(a, b, var=var, tol=tol,
                                                     maxfun=maxfun)
        return -minval, x

    def find_local_minimum(self, a, b, var=None, tol=1.48e-08, maxfun=500):
        r"""
        Numerically find a local minimum of the expression ``self``
        on the interval [a,b] (or [b,a]) and the point at which it attains
        that minimum. Note that ``self`` must be a function of
        (at most) one variable.

        INPUT:

        -  ``var`` - variable (default: first variable in
           self)

        -  ``a,b`` - endpoints of interval on which to minimize
           self.

        -  ``tol`` - the convergence tolerance

        -  ``maxfun`` - maximum function evaluations


        OUTPUT:

        A tuple ``(minval, x)``, where

        - ``minval`` -- float. The minimum value that self takes on in
          the interval ``[a,b]``.

        - ``x`` -- float. The point at which self takes on the minimum
          value.

        EXAMPLES::

            sage: f = x*cos(x)
            sage: f.find_local_minimum(1, 5)
            (-3.288371395590..., 3.4256184695...)
            sage: f.find_local_minimum(1, 5, tol=1e-3)
            (-3.288371361890..., 3.4257507903...)
            sage: f.find_local_minimum(1, 5, tol=1e-2, maxfun=10)
            (-3.288370845983..., 3.4250840220...)
            sage: show(f.plot(0, 20))
            sage: f.find_local_minimum(1, 15)
            (-9.477294259479..., 9.5293344109...)

        ALGORITHM:

        Uses :func:`sage.numerical.optimize.find_local_minimum`.

        AUTHORS:

        - William Stein (2007-12-07)
        """
        from sage.numerical.optimize import find_local_minimum

        if var is None:
            var = self.default_variable()
        return find_local_minimum(self._fast_float_(var),
                                        a=a, b=b, tol=tol, maxfun=maxfun )

    ###################
    # Fast Evaluation #
    ###################
    def _fast_float_(self, *vars):
        """
        Return an object which provides fast floating point
        evaluation of this symbolic expression.

        See :mod:`sage.ext.fast_eval` for more information.

        EXAMPLES::

            sage: f = sqrt(x+1)
            sage: ff = f._fast_float_('x')
            sage: ff(1.0)
            1.4142135623730951
            sage: type(_)
            <type 'float'>
        """
        from sage.symbolic.expression_conversions import fast_float
        return fast_float(self, *vars)

    def _fast_callable_(self, etb):
        """
        Given an ExpressionTreeBuilder *etb*, return an Expression representing
        this symbolic expression.

        EXAMPLES::

            sage: from sage.ext.fast_callable import ExpressionTreeBuilder
            sage: etb = ExpressionTreeBuilder(vars=['x','y'])
            sage: x,y = var('x,y')
            sage: f = y+2*x^2
            sage: f._fast_callable_(etb)
            add(mul(ipow(v_0, 2), 2), v_1)
        """
        from sage.symbolic.expression_conversions import fast_callable
        return fast_callable(self, etb)

    def show(self):
        """
        Show this symbolic expression, i.e., typeset it nicely.

        EXAMPLES::

            sage: (x^2 + 1).show()
            x^{2}  + 1
        """
        from sage.misc.functional import _do_show
        return _do_show(self)

    def plot(self, *args, **kwds):
        """
        Plot a symbolic expression. All arguments are passed onto the standard plot command.

        EXAMPLES:

        This displays a straight line::

            sage: sin(2).plot((x,0,3))
            Graphics object consisting of 1 graphics primitive

        This draws a red oscillatory curve::

            sage: sin(x^2).plot((x,0,2*pi), rgbcolor=(1,0,0))
            Graphics object consisting of 1 graphics primitive

        Another plot using the variable theta::

            sage: var('theta')
            theta
            sage: (cos(theta) - erf(theta)).plot((theta,-2*pi,2*pi))
            Graphics object consisting of 1 graphics primitive

        A very thick green plot with a frame::

            sage: sin(x).plot((x,-4*pi, 4*pi), thickness=20, rgbcolor=(0,0.7,0)).show(frame=True)

        You can embed 2d plots in 3d space as follows::

            sage: plot(sin(x^2), (x,-pi, pi), thickness=2).plot3d(z = 1)
            Graphics3d Object

        A more complicated family::

            sage: G = sum([plot(sin(n*x), (x,-2*pi, 2*pi)).plot3d(z=n) for n in [0,0.1,..1]])
            sage: G.show(frame_aspect_ratio=[1,1,1/2])  # long time (5s on sage.math, 2012)

        A plot involving the floor function::

            sage: plot(1.0 - x * floor(1/x), (x,0.00001,1.0))
            Graphics object consisting of 1 graphics primitive

        Sage used to allow symbolic functions with "no arguments";
        this no longer works::

            sage: plot(2*sin, -4, 4)
            Traceback (most recent call last):
            ...
            TypeError: unsupported operand parent(s) for '*': 'Integer Ring' and '<class 'sage.functions.trig.Function_sin'>'

        You should evaluate the function first::

            sage: plot(2*sin(x), -4, 4)
            Graphics object consisting of 1 graphics primitive

        TESTS::

            sage: f(x) = x*(1 - x)
            sage: plot(f,0,1)
            Graphics object consisting of 1 graphics primitive
        """
        from sage.symbolic.callable import is_CallableSymbolicExpression
        from sage.symbolic.ring import is_SymbolicVariable
        from sage.plot.plot import plot

        # see if the user passed a variable in.
        if 'param' in kwds:
            param = kwds['param']
        else:
            param = None
            for i, arg in enumerate(args):
                if is_SymbolicVariable(arg):
                    param = arg
                    args = args[:i] + args[i+1:]
                    break

        if param is None:
            if is_CallableSymbolicExpression(self):
                A = self.arguments()
                if len(A) == 0:
                    raise ValueError("function has no input arguments")
                else:
                    param = A[0]

                f = self._plot_fast_callable(param)
            else:
                A = self.variables()
                if len(A) == 0:
                    #Here we handle the case where f is something
                    #like ``sin``, which has takes arguments which
                    #aren't explicitly given
                    n = self.number_of_arguments()
                    f = self._plot_fast_callable()
                else:
                    param = A[0]
                    try:
                        f = self._plot_fast_callable(param)
                    except NotImplementedError:
                        return self.function(param)
        else:
            try:
                f = self._plot_fast_callable(param)
            except NotImplementedError:
                return self.function(param)
        return plot(f, *args, **kwds)

    def _plot_fast_callable(self, *vars):
        """
        Internal function used for creating a fast callable version of this
        symbolic expression for plotting.

        EXAMPLES::

            sage: s = abs((1+I*x)^4); s
            abs((I*x + 1)^4)
            sage: s._plot_fast_callable(x)
            <sage.ext.interpreters.wrapper_py.Wrapper_py object at ...>
            sage: s._plot_fast_callable(x)(10)
            10201
            sage: abs((I*10+1)^4)
            10201
            sage: plot(s)
            Graphics object consisting of 1 graphics primitive

        Check that :trac:`15030` is fixed::

            sage: abs(log(x))._plot_fast_callable(x)(-0.2)
            3.52985761682672
            sage: f = function('f', evalf_func=lambda self,x,parent: I*x)
            sage: plot(abs(f(x)), 0,5)
            Graphics object consisting of 1 graphics primitive
        """
        from sage.ext.fast_callable import fast_callable
        return fast_callable(self, vars=vars, expect_one_var=True)

    ############
    # Calculus #
    ############
    def sum(self, *args, **kwds):
        r"""
        Return the symbolic sum
        `\sum_{v = a}^b self`

        with respect to the variable `v` with endpoints
        `a` and `b`.

        INPUT:

        -  ``v`` - a variable or variable name

        -  ``a`` - lower endpoint of the sum

        -  ``b`` - upper endpoint of the sum

        - ``algorithm`` - (default: ``'maxima'``)  one of

                - ``'maxima'`` - use Maxima (the default)

                - ``'maple'`` - (optional) use Maple

                - ``'mathematica'`` - (optional) use Mathematica

                - ``'giac'`` - (optional) use Giac


        EXAMPLES::

            sage: k, n = var('k,n')
            sage: k.sum(k, 1, n).factor()
            1/2*(n + 1)*n

        ::

            sage: (1/k^4).sum(k, 1, oo)
            1/90*pi^4

        ::

            sage: (1/k^5).sum(k, 1, oo)
            zeta(5)

        .. WARNING::
        
            This function only works with symbolic expressions. To sum any
            other objects like list elements or function return values,
            please use python summation, see
            http://docs.python.org/library/functions.html#sum

            In particular, this does not work::
            
                sage: n = var('n')
                sage: list=[1,2,3,4,5]
                sage: sum(list[n],n,0,3)
                Traceback (most recent call last):
                ...
                TypeError: unable to convert x (=n) to an integer
                
            Use python ``sum()`` instead::
            
                sage: sum(list[n] for n in range(4))
                10
                
            Also, only a limited number of functions are recognized in symbolic sums::
            
                sage: sum(valuation(n,2),n,1,5)
                Traceback (most recent call last):
                ...
                AttributeError: 'sage.symbolic.expression.Expression' object has no attribute 'valuation'
                
            Again, use python ``sum()``::
            
                sage: sum(valuation(n+1,2) for n in range(5))
                3
                
            (now back to the Sage ``sum`` examples)
    
        A well known binomial identity::

            sage: assume(n>=0)
            sage: binomial(n,k).sum(k, 0, n)
            2^n

        And some truncations thereof::

            sage: binomial(n,k).sum(k,1,n)
            2^n - 1
            sage: binomial(n,k).sum(k,2,n)
            2^n - n - 1
            sage: binomial(n,k).sum(k,0,n-1)
            2^n - 1
            sage: binomial(n,k).sum(k,1,n-1)
            2^n - 2

        The binomial theorem::

            sage: x, y = var('x, y')
            sage: (binomial(n,k) * x^k * y^(n-k)).sum(k, 0, n)
            (x + y)^n

        ::

            sage: (k * binomial(n, k)).sum(k, 1, n)
            2^(n - 1)*n

        ::

            sage: ((-1)^k*binomial(n,k)).sum(k, 0, n)
            0

        ::

            sage: (2^(-k)/(k*(k+1))).sum(k, 1, oo)
            -log(2) + 1

        Summing a hypergeometric term::

            sage: (binomial(n, k) * factorial(k) / factorial(n+1+k)).sum(k, 0, n)
            1/2*sqrt(pi)/factorial(n + 1/2)

        We check a well known identity::

            sage: bool((k^3).sum(k, 1, n) == k.sum(k, 1, n)^2)
            True

        A geometric sum::

            sage: a, q = var('a, q')
            sage: (a*q^k).sum(k, 0, n)
            (a*q^(n + 1) - a)/(q - 1)

        The geometric series::

            sage: assume(abs(q) < 1)
            sage: (a*q^k).sum(k, 0, oo)
            -a/(q - 1)

        A divergent geometric series.  Do not forget
        to forget your assumptions::

            sage: forget()
            sage: assume(q > 1)
            sage: (a*q^k).sum(k, 0, oo)
            Traceback (most recent call last):
            ...
            ValueError: Sum is divergent.

        This summation only Mathematica can perform::

            sage: (1/(1+k^2)).sum(k, -oo, oo, algorithm = 'mathematica')     # optional - mathematica
            pi*coth(pi)

        Use Giac to perform this summation::

            sage: (sum(1/(1+k^2), k, -oo, oo, algorithm = 'giac')).factor()       # optional - giac
            (e^(2*pi) + 1)*pi/((e^pi - 1)*(e^pi + 1))

        Use Maple as a backend for summation::

            sage: (binomial(n,k)*x^k).sum(k, 0, n, algorithm = 'maple')      # optional - maple
            (x + 1)^n

        Check that the sum in :trac:`10682` is done right::

            sage: sum(binomial(n,k)*k^2, k, 2, n)
            1/4*(n^2 + n)*2^n - n

        .. note::

           #. Sage can currently only understand a subset of the output of Maxima, Maple and
              Mathematica, so even if the chosen backend can perform the summation the
              result might not be convertable into a Sage expression.

        """
        from sage.calculus.calculus import symbolic_sum
        return symbolic_sum(self, *args, **kwds)

    def integral(self, *args, **kwds):
        """
        Compute the integral of self.  Please see
        :func:`sage.symbolic.integration.integral.integrate` for more details.

        EXAMPLES::

            sage: sin(x).integral(x,0,3)
            -cos(3) + 1
            sage: sin(x).integral(x)
            -cos(x)

        TESTS:

        We check that :trac:`12438` is resolved::

            sage: f(x) = x; f
            x |--> x
            sage: integral(f, x)
            x |--> 1/2*x^2
            sage: integral(f, x, 0, 1)
            1/2

            sage: f(x, y) = x + y
            sage: f
            (x, y) |--> x + y
            sage: integral(f, y, 0, 1)
            x |--> x + 1/2
            sage: integral(f, x, 0, 1)
            y |--> y + 1/2
            sage: _(3)
            7/2
            sage: var("z")
            z
            sage: integral(f, z, 0, 2)
            (x, y) |--> 2*x + 2*y
            sage: integral(f, z)
            (x, y) |--> (x + y)*z
        """
        from sage.symbolic.integration.integral import \
            integral, _normalize_integral_input
        from sage.symbolic.callable import \
            CallableSymbolicExpressionRing, is_CallableSymbolicExpressionRing
        R = self._parent
        if is_CallableSymbolicExpressionRing(R):
            f = ring.SR(self)
            f, v, a, b = _normalize_integral_input(f, *args)
            # Definite integral with respect to a positional variable.
            if a is not None and v in R.arguments():
                arguments = list(R.arguments())
                arguments.remove(v)
                if arguments:
                    arguments = tuple(arguments)
                    R = CallableSymbolicExpressionRing(arguments, check=False)
                else:   # all arguments are gone
                    R = ring.SR
            return R(integral(f, v, a, b, **kwds))
        return integral(self, *args, **kwds)

    integrate = integral

    def nintegral(self, *args, **kwds):
        """
        Compute the numerical integral of self.  Please see
        :obj:`sage.calculus.calculus.nintegral` for more details.

        EXAMPLES::

            sage: sin(x).nintegral(x,0,3)
            (1.989992496600..., 2.209335488557...e-14, 21, 0)
        """
        from sage.calculus.calculus import nintegral
        return nintegral(self, *args, **kwds)

    nintegrate = nintegral

    def minpoly(self, *args, **kwds):
        """
        Return the minimal polynomial of this symbolic expression.

        EXAMPLES::

            sage: golden_ratio.minpoly()
            x^2 - x - 1
        """
        try:
            obj = self.pyobject()
            return obj.minpoly()
        except AttributeError:
            pass
        except TypeError:
            pass
        from sage.calculus.calculus import minpoly
        return minpoly(self, *args, **kwds)

    def limit(self, *args, **kwds):
        """
        Return a symbolic limit.  See
        :obj:`sage.calculus.calculus.limit`

        EXAMPLES::

            sage: (sin(x)/x).limit(x=0)
            1
        """
        from sage.calculus.calculus import limit
        return limit(self, *args, **kwds)

    def laplace(self, t, s):
        """
        Return Laplace transform of self.  See
        :obj:`sage.calculus.calculus.laplace`

        EXAMPLES::

            sage: var('x,s,z')
            (x, s, z)
            sage: (z + exp(x)).laplace(x, s)
            z/s + 1/(s - 1)
        """
        from sage.calculus.calculus import laplace
        return laplace(self, t, s)

    def inverse_laplace(self, t, s):
        """
        Return inverse Laplace transform of self.  See
        :obj:`sage.calculus.calculus.inverse_laplace`

        EXAMPLES::

            sage: var('w, m')
            (w, m)
            sage: f = (1/(w^2+10)).inverse_laplace(w, m); f
            1/10*sqrt(10)*sin(sqrt(10)*m)
        """
        from sage.calculus.calculus import inverse_laplace
        return inverse_laplace(self, t, s)

    def add_to_both_sides(self, x):
        """
        Return a relation obtained by adding *x* to both sides of
        this relation.

        EXAMPLES::

            sage: var('x y z')
            (x, y, z)
            sage: eqn = x^2 + y^2 + z^2 <= 1
            sage: eqn.add_to_both_sides(-z^2)
            x^2 + y^2 <= -z^2 + 1
            sage: eqn.add_to_both_sides(I)
            x^2 + y^2 + z^2 + I <= (I + 1)
        """
        if not is_a_relational(self._gobj):
            raise TypeError("this expression must be a relation")
        return self + x

    def subtract_from_both_sides(self, x):
        """
        Return a relation obtained by subtracting *x* from both sides
        of this relation.

        EXAMPLES::

            sage: eqn = x*sin(x)*sqrt(3) + sqrt(2) > cos(sin(x))
            sage: eqn.subtract_from_both_sides(sqrt(2))
            sqrt(3)*x*sin(x) > -sqrt(2) + cos(sin(x))
            sage: eqn.subtract_from_both_sides(cos(sin(x)))
            sqrt(3)*x*sin(x) + sqrt(2) - cos(sin(x)) > 0
        """
        if not is_a_relational(self._gobj):
            raise TypeError("this expression must be a relation")
        return self - x

    def multiply_both_sides(self, x, checksign=None):
        """
        Return a relation obtained by multiplying both sides of this
        relation by *x*.

        .. note::

           The *checksign* keyword argument is currently ignored and
           is included for backward compatibility reasons only.

        EXAMPLES::

            sage: var('x,y'); f = x + 3 < y - 2
            (x, y)
            sage: f.multiply_both_sides(7)
            7*x + 21 < 7*y - 14
            sage: f.multiply_both_sides(-1/2)
            -1/2*x - 3/2 < -1/2*y + 1
            sage: f*(-2/3)
            -2/3*x - 2 < -2/3*y + 4/3
            sage: f*(-pi)
            -pi*(x + 3) < -pi*(y - 2)

        Since the direction of the inequality never changes when doing
        arithmetic with equations, you can multiply or divide the
        equation by a quantity with unknown sign::

            sage: f*(1+I)
            (I + 1)*x + 3*I + 3 < (I + 1)*y - 2*I - 2
            sage: f = sqrt(2) + x == y^3
            sage: f.multiply_both_sides(I)
            I*x + I*sqrt(2) == I*y^3
            sage: f.multiply_both_sides(-1)
            -x - sqrt(2) == -y^3

        Note that the direction of the following inequalities is
        not reversed::

            sage: (x^3 + 1 > 2*sqrt(3)) * (-1)
            -x^3 - 1 > -2*sqrt(3)
            sage: (x^3 + 1 >= 2*sqrt(3)) * (-1)
            -x^3 - 1 >= -2*sqrt(3)
            sage: (x^3 + 1 <= 2*sqrt(3)) * (-1)
            -x^3 - 1 <= -2*sqrt(3)
        """
        if not is_a_relational(self._gobj):
            raise TypeError("this expression must be a relation")
        return self * x

    def divide_both_sides(self, x, checksign=None):
        """
        Return a relation obtained by dividing both sides of this
        relation by *x*.

        .. note::

           The *checksign* keyword argument is currently ignored and
           is included for backward compatibility reasons only.

        EXAMPLES::

            sage: theta = var('theta')
            sage: eqn =   (x^3 + theta < sin(x*theta))
            sage: eqn.divide_both_sides(theta, checksign=False)
            (x^3 + theta)/theta < sin(theta*x)/theta
            sage: eqn.divide_both_sides(theta)
            (x^3 + theta)/theta < sin(theta*x)/theta
            sage: eqn/theta
            (x^3 + theta)/theta < sin(theta*x)/theta
        """
        if not is_a_relational(self._gobj):
            raise TypeError("this expression must be a relation")
        return self / x


    # Functions to add later, maybe.  These were in Ginac mainly
    # implemented using a lot from cln, and I had to mostly delete
    # their implementations.   They are pretty specialized for
    # physics apps, maybe.
    # This doesn't work / isn't implemented yet / just segfaults.
    #def Li(self, x):
    #    """
    #    """
    #    cdef Expression nexp = self.coerce_in(x)
    #    return new_Expression_from_GEx(self._parent, g_Li(self._gobj, nexp._gobj))
    #def Li2(self):
    #    return new_Expression_from_GEx(self._parent, g_Li2(self._gobj))
    #def G(self, Expression y):
    #    return new_Expression_from_GEx(self._parent, g_G(self._gobj, y._gobj))
    #def G2(self, Expression s, Expression y):
    #    return new_Expression_from_GEx(self._parent, g_G2(self._gobj, s._gobj, y._gobj))
    #def SR(self, Expression p, Expression x):
    #return new_Expression_from_GEx(self._parent, g_SR(self._gobj, p._gobj, x._gobj))
    #def H(self, Expression x):
    #return new_Expression_from_GEx(self._parent, g_H(self._gobj, x._gobj))
    #def zeta2(self, Expression s):
    #    return new_Expression_from_GEx(self._parent, g_zeta2(self._gobj, s._gobj))
    #def zetaderiv(self, Expression x):
    #    return new_Expression_from_GEx(self._parent, g_zetaderiv(self._gobj, x._gobj))
    #def beta(self, Expression y):
    #    return new_Expression_from_GEx(self._parent, g_beta(self._gobj, y._gobj))
    #def psi(self):
    #    return new_Expression_from_GEx(self._parent, g_psi(self._gobj))
    #def psi2(self, Expression x):
    #    return new_Expression_from_GEx(self._parent, g_psi2(self._gobj, x._gobj))


cdef dict dynamic_class_cache = {}
cdef get_dynamic_class_for_function(unsigned serial):
    r"""
    Create a dynamic class corresponding to the function with given
    ``serial`` that includes dynamic methods defined by the function.

    Dynamic methods can be defined in a subclass ``EvaluationMethods`` in
    the function body. These will be available in symbolic expressions
    representing evaluations of the said function on some arguments.

    EXAMPLES::

        sage: from sage.symbolic.function import BuiltinFunction
        sage: class TFunc(BuiltinFunction):
        ....:     def __init__(self):
        ....:         BuiltinFunction.__init__(self, 'tfunc', nargs=1)
        ....:
        ....:     class EvaluationMethods:
        ....:         def argp1(fn, self, x):
        ....:             '''
        ....:             Some documentation about a bogus function.
        ....:             '''
        ....:             return x+1
        ....:
        ....:         @property
        ....:         def foo(self):
        ....:             return 5
        ....:
        sage: tfunc = TFunc()
        sage: e = tfunc(x); e
        tfunc(x)
        sage: type(e)
        <class '__main__.Expression_with_dynamic_methods'>
        sage: e.argp1()
        x + 1
        sage: e.foo
        5
        sage: x.argp1()
        Traceback (most recent call last):
        ...
        AttributeError: 'sage.symbolic.expression.Expression' object has no
        attribute 'argp1'
        sage: t = (e + 1).op[0]; t
        tfunc(x)
        sage: t
        tfunc(x)
        sage: type(t)
        <class '__main__.Expression_with_dynamic_methods'>
        sage: t.argp1()
        x + 1
        sage: import sagenb.misc.support as s
        sage: s.completions('t.argp', globals(), system='python')
        ['t.argp1']
        sage: t.argp1.__doc__.strip()
        'Some documentation about a bogus function.'

    Now with two arguments::

        sage: class TFunc2(BuiltinFunction):
        ....:     def __init__(self):
        ....:         BuiltinFunction.__init__(self, 'tfunc', nargs=2)
        ....:
        ....:     class EvaluationMethods:
        ....:         def argsum(fn, self, x, y):
        ....:             return x + y
        ....:
        sage: tfunc2 = TFunc2()
        sage: e = tfunc2(x, 1)
        sage: e.argsum()
        x + 1
    """
    cls = dynamic_class_cache.get(serial)
    if cls is None:
        # if operator is a special function defined by us
        # find the python equivalent and return it
        func_class = get_sfunction_from_serial(serial)
        eval_methods = getattr(func_class, 'EvaluationMethods', None)
        if eval_methods is not None:
            # callable methods need to be wrapped to extract the operands
            # and pass them as arguments
            from sage.symbolic.function_factory import eval_on_operands
            from sage.structure.misc import getattr_from_other_class
            for name in dir(eval_methods):
                m = getattr(eval_methods(), name)
                if callable(m):
                    new_m = eval_on_operands(getattr_from_other_class(
                        func_class, eval_methods, name))
                    setattr(eval_methods, name, new_m)
            cls = dynamic_class('Expression_with_dynamic_methods',
                    (Expression,), eval_methods)
        else:
            cls = Expression

        dynamic_class_cache[serial] = cls

    return cls

cdef Expression new_Expression_from_GEx(parent, GEx juice):
    cdef Expression nex
    cdef unsigned serial
    if is_exactly_a_function(juice):
        # if the function defines any dynamic methods these are made
        # available through a dynamic class
        cls = get_dynamic_class_for_function(ex_to_function(juice).get_serial())
    else:
        cls = Expression

    nex = <Expression>PY_NEW(cls)
    GEx_construct_ex(&nex._gobj, juice)
    nex._parent = parent
    return nex

cdef Expression new_Expression_from_pyobject(parent, x):
    cdef GEx exp
    GEx_construct_pyobject(exp, x)
    return new_Expression_from_GEx(parent, exp)

cdef class ExpressionIterator:
    cdef Expression _ex
    cdef int _ind
    cdef int _len
    def __iter__(self):
        """
        Return this iterator object itself.

        EXAMPLES::

            sage: x,y,z = var('x,y,z')
            sage: i = (x+y).iterator()
            sage: iter(i) is i
            True
        """
        return self

    def __next__(self):
        """
        Return the next component of the expression.

        EXAMPLES::

            sage: x,y,z = var('x,y,z')
            sage: i = (x+y).iterator()
            sage: i.next()
            x
        """
        cdef GEx ex
        if self._ind == self._len:
            raise StopIteration
        ex = self._ex._gobj.op(self._ind)
        self._ind+=1
        return new_Expression_from_GEx(self._ex._parent, ex)

cdef inline ExpressionIterator new_ExpIter_from_Expression(Expression ex):
    """
    Construct a new iterator over a symbolic expression.

    EXAMPLES::

        sage: x,y,z = var('x,y,z')
        sage: i = (x+y).iterator() #indirect doctest
    """
    # The const_iterator in GiNaC just keeps an integer index to the current
    # subexpression. We do the same here, to avoid the trouble of having to
    # mess with C++ class constructors/destructors.
    cdef ExpressionIterator m = <ExpressionIterator>PY_NEW(ExpressionIterator)
    m._ex = ex
    m._ind = 0
    m._len  = ex._gobj.nops()
    return m


cdef operators compatible_relation(operators lop, operators rop) except <operators>-1:
    """
    TESTS::

        sage: var('a,b,x,y')
        (a, b, x, y)
        sage: (x < a) + (y <= b)     # indirect doctest
        x + y < a + b
        sage: (x >= 4) * (y > 7)
        x*y > 28
    """
    if lop == rop:
        return lop
    elif lop == not_equal or rop == not_equal:
        raise TypeError("incompatible relations")
    elif lop == equal:
       return rop
    elif rop == equal:
       return lop
    elif lop in [less, less_or_equal] and rop in [less, less_or_equal]:
       return less
    elif lop in [greater, greater_or_equal] and rop in [greater, greater_or_equal]:
       return greater
    else:
        raise TypeError("incompatible relations")<|MERGE_RESOLUTION|>--- conflicted
+++ resolved
@@ -9347,11 +9347,7 @@
             sage: solve(cos(x)==0, x, to_poly_solve=True)
             [x == 1/2*pi]
             sage: solve(cos(x)==0, x, to_poly_solve='force')
-<<<<<<< HEAD
-            [x == 1/2*pi + pi*z85]
-=======
             [x == 1/2*pi + pi*z77]
->>>>>>> 1ef485c7
 
         The same may also apply if a returned unsolved expression has a
         denominator, but the original one did not::
