r"""
Configuration wrapper for doctesting

This module provides a wrapper for ``devrc`` which can be used for doctesting
without tampering with the user's ``devrc`` file.

AUTHORS:

- Julian Rueth: initial version

"""
#*****************************************************************************
#       Copyright (C) 2013 Julian Rueth <julian.rueth@fsfe.org>
#
#  Distributed under the terms of the GNU General Public License (GPL)
#  as published by the Free Software Foundation; either version 2 of
#  the License, or (at your option) any later version.
#                  http://www.gnu.org/licenses/
#*****************************************************************************

import os
import sage.dev.config


class DoctestConfig(sage.dev.config.Config):
    r"""
    A :class:`sage.dev.config.Config` which lives in a temporary file and sets
    some sensible defaults for doctesting.

    This also initializes an empty git repository in a temporary directory.

    INPUT:

    - ``trac_username`` -- a string (default: ``'doctest'``), a (fake)
      username on trac

    - ``repository`` - a string or ``None`` (default: ``None``), a
      remote repository to push to and pull from

    EXAMPLES::

        sage: from sage.dev.test.config import DoctestConfig
        sage: DoctestConfig()
        Config('''
        [trac]
        username = doctest
        ticket_cache = ...
        [UI]
        log_level = 1
        [git]
        ssh_key_set = True
        repository_anonymous = remote_repository_undefined
        repository = remote_repository_undefined
        src = ...
        dot_git = ...
        [sagedev]
        ''')
    """
    def __init__(self, trac_username="doctest", repository=None):
        r"""
        Initialization.

        TESTS::

            sage: from sage.dev.test.config import DoctestConfig
            sage: config = DoctestConfig()
            sage: type(config)
            <class 'sage.dev.test.config.DoctestConfig'>
        """
        from sage.dev.misc import tmp_dir, tmp_filename
        self._tmp_dir = tmp_dir()
        devrc = os.path.join(self._tmp_dir, 'devrc')
        sage.dev.config.Config.__init__(self, devrc=devrc)

        self['trac'] = {'username': trac_username}
<<<<<<< HEAD
        self['UI'] = {'log_level': 0}
=======

        # Note: ConfigParser allows only string values
        from sage.dev.user_interface import INFO
        self['UI'] = {'log_level': str(INFO)}

>>>>>>> 2001f33f
        self['git'] = {'ssh_key_set': "True"}
        self['sagedev'] = {}

        self['git']['repository_anonymous'] = \
            self['git']['repository'] = \
            repository if repository else "remote_repository_undefined"

        self['trac']['ticket_cache'] = os.path.join(self._tmp_dir, "ticket_cache")
        repo = os.path.join(self._tmp_dir, 'repo')
        self['git']['src'] = repo
        self['git']['dot_git'] = os.path.join(repo, ".git")
        os.makedirs(self['git']['dot_git'])

        self['git']['user.name'] = trac_username
        self['git']['user.email'] = 'doc@test.test'

        from sage.dev.git_interface import GitInterface
        from sage.dev.test.user_interface import DoctestUserInterface
        old_cwd = os.getcwd()
        os.chdir(self['git']['src'])
        try:
            GitInterface(
                self['git'],
                DoctestUserInterface(self["UI"])
            ).silent.init(self['git']['src'])
        finally:
            os.chdir(old_cwd)<|MERGE_RESOLUTION|>--- conflicted
+++ resolved
@@ -73,15 +73,11 @@
         sage.dev.config.Config.__init__(self, devrc=devrc)
 
         self['trac'] = {'username': trac_username}
-<<<<<<< HEAD
-        self['UI'] = {'log_level': 0}
-=======
 
         # Note: ConfigParser allows only string values
         from sage.dev.user_interface import INFO
         self['UI'] = {'log_level': str(INFO)}
 
->>>>>>> 2001f33f
         self['git'] = {'ssh_key_set': "True"}
         self['sagedev'] = {}
 
