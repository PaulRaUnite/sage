--- conflicted
+++ resolved
@@ -799,14 +799,12 @@
             error-correcting codes from game theory*, IEEE
             Trans. Infor. Theory **32** (1986) 337-348.
 
-<<<<<<< HEAD
+.. [CS2003] \John E. Cremona and Michael Stoll. On The Reduction Theory of Binary Forms.
+            Journal für die reine und angewandte Mathematik, 565 (2003), 79-99.
+
 .. [CTTL2014] \C. Carlet, Deng Tang, Xiaohu Tang, and Qunying Liao: *New
             Construction of Differentially 4-Uniform Bijections*, Inscrypt,
             pp. 22-38, 2013.
-=======
-.. [CS2003] \John E. Cremona and Michael Stoll. On The Reduction Theory of Binary Forms.
-            Journal für die reine und angewandte Mathematik, 565 (2003), 79-99.
->>>>>>> ca26fcca
 
 .. [Cu1984] \R. Curtis, The Steiner system `S(5,6,12)`, the Mathieu
             group `M_{12}`, and the kitten. *Computational group
