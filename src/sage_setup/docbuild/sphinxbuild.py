# -*- coding: utf-8 -*-
r"""
This is Sage's version of the sphinx-build script

We redirect stdout and stderr to our own logger, and remove some unwanted chatter.
"""
# ****************************************************************************
#       Copyright (C) 2013-2014 Volker Braun <vbraun.name@gmail.com>
#                     2013-2017 J. H. Palmieri <<palmieri@math.washington.edu>
#                     2013-2017 Jeroen Demeyer <jdemeyer@cage.ugent.be>
#                     2014      Christopher Schwan <cschwan@students.uni-mainz.de>
#                     2014      Nicolas M. Thiéry <nthiery@users.sf.net>
#                     2015      Marc Mezzarobba <marc@mezzarobba.net>
#                     2015      André Apitzsch <andre.apitzsch@etit.tu-chemnitz.de>
#                     2018      Julian Rüth <julian.rueth@fsfe.org>
#
# This program is free software: you can redistribute it and/or modify
# it under the terms of the GNU General Public License as published by
# the Free Software Foundation, either version 2 of the License, or
# (at your option) any later version.
#                  http://www.gnu.org/licenses/
# ****************************************************************************

import os, sys, re, sphinx

# override the fancy multi-line formatting
def term_width_line(text):
    return text + '\n'

sphinx.util.console.term_width_line = term_width_line


class SageSphinxLogger(object):
    r"""
    This implements the file object interface to serve as
    ``sys.stdout``/``sys.stderr`` replacement.
    """
    ansi_color = re.compile(r'\x1b\[[0-9;]*m')
    ansi_reset = re.compile(r'\x1b\[39;49;00m')
    prefix_len = 9

    def __init__(self, stream, prefix):
        self._init_chatter()
        self._stream = stream
        self._color = stream.isatty()
        prefix = prefix[0:self.prefix_len]
        prefix = ('[{0:'+str(self.prefix_len)+'}]').format(prefix)
        self._is_stdout = (stream.fileno() == 1)
        self._is_stderr = (stream.fileno() == 2)
        if self._is_stdout:
            color = 'darkgreen'
        elif self._is_stderr:
            color = 'red'
        else:
            color = 'lightgray'
        self._prefix = sphinx.util.console.colorize(color, prefix)
        # When we see an error in the log, we store it here and raise it at the
        # end of the file (sometimes the lines following the error still
        # contain valuable information.)
        self._error = None

    def _init_chatter(self):
        # We drop any messages from the output that match these regular
        # expressions. These just bloat the output and do not contain any
        # information that we care about.
        self._useless_chatter = (
            re.compile('^$'),
            re.compile('^Running Sphinx v'),
            re.compile('^loading intersphinx inventory from '),
            re.compile('^loading pickled environment... done'),
            re.compile('^loading cross citations... done \([0-9]* citations\).'),
            re.compile('^Compiling a sub-document'),
            re.compile('^updating environment: 0 added, 0 changed, 0 removed'),
            re.compile('^looking for now-outdated files... none found'),
            re.compile('^building \[.*\]: targets for 0 source files that are out of date'),
            re.compile('^building \[.*\]: targets for 0 po files that are out of date'),
            re.compile('^building \[.*\]: targets for 0 mo files that are out of date'),
            re.compile('^pickling environment... done'),
            re.compile('^dumping object inventory... done'),
            # We still have "Build finished."
            re.compile('^build succeeded.'),
            re.compile('^checking consistency... done'),
            re.compile('^preparing documents... done'),
            re.compile('^copying extra files... done'),
            re.compile('^writing additional pages... search'),
            re.compile('^Writing js search indexes...writing additional pages... .*'),
            re.compile('^generating indices... .*'),
            re.compile('^dumping search index in .* ... done'),
            re.compile('^linking _static directory'),
            re.compile('^copying static files... done'),
            re.compile('^copying extra files... done'),
            re.compile('^loading translations \[.*\]... done'),
            re.compile('^Compiling the master document'),
            re.compile('^Saved pickle file: citations.pickle'),
            re.compile('^writing output... \[.*\] '),
            re.compile('^copying images... \[.*\] '),
            re.compile('^reading sources... \[.*\] '),
            re.compile('language "hu" not supported'),
            re.compile('^$'),
            re.compile('^WARNING:$'),
            )

        # We fail whenever a line starts with "WARNING:", however, we ignore
        # these warnings, as they are not relevant.
        self._ignored_warnings = (
            re.compile('WARNING: favicon file \'favicon.ico\' does not exist'),
            re.compile('WARNING: html_static_path entry .* does not exist'),
            re.compile('WARNING: while setting up extension'),
            re.compile('WARNING: Any IDs not assiend for figure node'),
            re.compile('WARNING: .* is not referenced'),
            re.compile('WARNING: Build finished'),
            )
        self._useless_chatter += self._ignored_warnings

        # replacements: pairs of regular expressions and their replacements,
        # to be applied to Sphinx output.
        self.replacements = [(re.compile('build succeeded, [0-9]+ warning[s]?.'),
                              'build succeeded.')]

        if 'inventory' in sys.argv:
            # When building the inventory, ignore warnings about missing
            # citations and the search index.
            ignored = (
                re.compile('WARNING: citation not found:'),
                re.compile('WARNING: search index couldn\'t be loaded, but not all documents will be built: the index will be incomplete.')
                )
            self._ignored_warnings += ignored
            self._useless_chatter += ignored

        # Regular expressions indicating a problem with docbuilding. Raise an
        # exception if any of these occur.
        self._error_patterns = (re.compile('Segmentation fault'),
                    re.compile('SEVERE'),
                    re.compile('ERROR'),
                    re.compile('^make.*Error'),
                    re.compile('Exception occurred'),
                    re.compile('Sphinx error'))

        # We want all warnings to actually be errors.
        # Exceptions:
        # - warnings upon building the LaTeX documentation
        # - undefined labels upon the first pass of the compilation: some
        #   cross links may legitimately not yet be resolvable at this point.
        if 'latex' not in sys.argv:
            self._error_patterns += (re.compile('WARNING:'),)
            if 'multidoc_first_pass=1' in sys.argv:
                ignore = (re.compile('WARNING: undefined label'),)
                self._ignored_warnings += ignore
                self._useless_chatter += ignore

    def _filter_out(self, line):
        if self._error is not None and self._is_stdout:
            # swallow non-errors after an error occurred
            return True
        line = re.sub(self.ansi_color, '', line)
        line = line.strip()
        for regex in self._useless_chatter:
            if regex.search(line) is not None:
                return True
        return False

    def _check_errors(self, line):
        r"""
        Search for errors in line.

        EXAMPLES::

            sage: from sys import stdout
            sage: from sage_setup.docbuild.sphinxbuild import SageSphinxLogger
            sage: logger = SageSphinxLogger(stdout, "doctesting")
            sage: logger._log_line("Segmentation fault!\n") # indirect doctest
            [doctestin] Segmentation fault!
            sage: logger.raise_errors()
            Traceback (most recent call last):
            ...
            OSError: Segmentation fault!

        """
        if self._error is not None:
            return  # we already have found an error
        for error in self._error_patterns:
            if error.search(line) is not None:
                for ignored in self._ignored_warnings:
                    if ignored.search(line) is not None:
                        break
                else:
                    self._error = line
                    return

    def _log_line(self, line):
        r"""
        Write ``line`` to the output stream with some mangling.

        EXAMPLES::

            sage: from sys import stdout
            sage: from sage_setup.docbuild.sphinxbuild import SageSphinxLogger
            sage: logger = SageSphinxLogger(stdout, "doctesting")
            sage: logger._log_line("building documentation…\n")
            [doctestin] building documentation…

        TESTS:

        Verify that :trac:`25160` has been resolved::

            sage: logger = SageSphinxLogger(stdout, "#25160")
            sage: raise Exception("artificial exception")
            Traceback (most recent call last):
            ...
            Exception: artificial exception
            sage: import traceback
            sage: for line in traceback.format_exc().split('\n'):
            ....:     logger._log_line(line)
            [#25160   ] Traceback (most recent call last):
            [#25160   ]   File ...
            [#25160   ]     self.compile_and_execute(example, compiler, test.globs)
            [#25160   ]   File ...
            [#25160   ]     exec(compiled, globs)
            [#25160   ]   File ...
            [#25160   ]     raise Exception("artificial exception")
            [#25160   ] Exception: artificial exception

        """
        skip_this_line = self._filter_out(line)
        self._check_errors(line)
        for (old, new) in self.replacements:
            line = old.sub(new, line)
        line = self._prefix + ' ' + line.rstrip() + '\n'
        if not self._color:
            line = self.ansi_color.sub('', line)
        if not skip_this_line:
            self._stream.write(line)
            self._stream.flush()

    def raise_errors(self):
        r"""
        Raise an exceptions if any errors have been found while parsing the
        Sphinx output.

        EXAMPLES::

            sage: from sys import stdout
            sage: from sage_setup.docbuild.sphinxbuild import SageSphinxLogger
            sage: logger = SageSphinxLogger(stdout, "doctesting")
            sage: logger._log_line("This is a SEVERE error\n")
            [doctestin] This is a SEVERE error
            sage: logger.raise_errors()
            Traceback (most recent call last):
            ...
            OSError: This is a SEVERE error

        """
        if self._error is not None:
            raise OSError(self._error)

    _line_buffer = ''

    def _write(self, string):
        self._line_buffer += string
        lines = self._line_buffer.splitlines()
        for i, line in enumerate(lines):
            last = (i == len(lines)-1)
            if last and not self._line_buffer.endswith('\n'):
                self._line_buffer = line
                return
            self._log_line(line)
        self._line_buffer = ''


    # file object interface follows

    closed = False
    encoding = None
    mode = 'w'
    name = '<log>'
    newlines = None
    softspace = 0

    def isatty(self):
        return True

    def close(self):
        if self._line_buffer != '':
            self._log_line(self._line_buffer)
            self._line_buffer = ''

    def flush(self):
        self._stream.flush()

    def write(self, str):
        try:
            self._write(str)
        except OSError:
            raise
        except Exception:
            import traceback
            traceback.print_exc(file=self._stream)

    def writelines(self, sequence):
        for line in sequence:
            self.write(line)


def runsphinx():
    output_dir = sys.argv[-1]

    saved_stdout = sys.stdout
    saved_stderr = sys.stderr

    try:
        sys.stdout = SageSphinxLogger(sys.stdout, os.path.basename(output_dir))
        sys.stderr = SageSphinxLogger(sys.stderr, os.path.basename(output_dir))
<<<<<<< HEAD
        # Note that this call as of eraly 2018 leaks memory. So make sure that
        # you don't call runsphinx() several times in a row. (i.e., you want to
        # fork() somewhere before this call.)
        # We don't use subprocess here, as we don't want to re-initialize Sage
        # for every docbuild as this takes a while.
        sphinx.cmdline.main(sys.argv)
=======
        sphinx.cmdline.main(sys.argv[1:])
>>>>>>> 8a6bc91f
        sys.stderr.raise_errors()
        sys.stdout.raise_errors()
    finally:
        sys.stdout = saved_stdout
        sys.stderr = saved_stderr
        sys.stdout.flush()
        sys.stderr.flush()<|MERGE_RESOLUTION|>--- conflicted
+++ resolved
@@ -310,16 +310,12 @@
     try:
         sys.stdout = SageSphinxLogger(sys.stdout, os.path.basename(output_dir))
         sys.stderr = SageSphinxLogger(sys.stderr, os.path.basename(output_dir))
-<<<<<<< HEAD
         # Note that this call as of eraly 2018 leaks memory. So make sure that
         # you don't call runsphinx() several times in a row. (i.e., you want to
         # fork() somewhere before this call.)
         # We don't use subprocess here, as we don't want to re-initialize Sage
         # for every docbuild as this takes a while.
-        sphinx.cmdline.main(sys.argv)
-=======
         sphinx.cmdline.main(sys.argv[1:])
->>>>>>> 8a6bc91f
         sys.stderr.raise_errors()
         sys.stdout.raise_errors()
     finally:
